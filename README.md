# DLI: Deep Learning Inference Benchmark

## Introduction

This is a repo of deep learning inference benchmark, called DLI.
DLI is a benchmark for deep learning inference on various hardware.
The goal of the project is to develop a software for measuring
the performance of a wide range of deep learning models
inferring on various popular frameworks and various hardware,
as well as regularly publishing the obtained data.

The main advantage of DLI from the existing benchmarks
is the availability of performance results for a large number
of deep models inferred on Intel platforms (Intel CPUs, Intel
Processor Graphics, Intel Movidius Neural Compute Stick).

DLI supports inference using the following frameworks:

- [Intel® Distribution of OpenVINO™ Toolkit][openvino-toolkit].
- [Intel® Optimization for Caffe][intel-caffe].
- [Intel® Optimization for TensorFlow][intel-tensorflow].
- [TensorFlow Lite][tensorflow-lite].
- [ONNX Runtime][onnx-runtime].

More information about DLI is available
[here][dli-ru-web-page] (in Russian)
or [here][dli-web-page] (in English).

## License

This project is licensed under the terms of the [Apache 2.0 license](LICENSE).

## Cite

Please consider citing the following papers.

1. Kustikova V., Vasilyev E., Khvatov A., Kumbrasiev P., Rybkin R.,
Kogteva N. DLI: Deep Learning Inference Benchmark //
Communications in Computer and Information Science.
V.1129. 2019. P. 542-553.

1. Sidorova A.K.,  Alibekov M.R., Makarov A.A., Vasiliev E.P., 
Kustikova V.D. Automation of collecting performance indicators 
for the inference of deep neural networks in Deep Learning 
Inference Benchmark // Mathematical modeling and supercomputer 
technologies. Proceedings of the XXI International Conference 
(N. Novgorod, November 22–26, 2021). – Nizhny Novgorod: Nizhny
Novgorod State University Publishing House, 2021. – 423 p.
[https://hpc-education.unn.ru/files/conference_hpc/2021/MMST2021_Proceedings.pdf][mmst-2021].
(In Russian)

## Repo structure

- `docker` directory contains Dockerfiles.

  - `OpenVINO_DLDT` is a directory of Dockerfiles for Intel® 
    Distribution of OpenVINO™ Toolkit.
  - `Caffe`is a directory of Dockerfiles for Intel® Optimization 
    for Caffe.
  - `TensorFlow`is a directory of Dockerfiles for Intel® Optimization
    for TensorFlow.

- `docs` directory contains auxiliary documentation. Please, find
  complete documentation at the [Wiki page][dli-wiki].

- `results` directory contains benchmarking and validation results.

  - [`benchmarking`](results/benchmarking) contains benchmarking 
    results in html and xslx formats.
  - [`accuracy`](results/accuracy) contains accuracy
    results in html and xslx formats.
  - [`validation`](results/validation) contains tables that confirms 
    correctness of inference implemenration.

    - [`validation_results.md`](results/validation/validation_results.md) 
      is a table that confirms correctness of inference implementation 
      based on Intel Distribution of OpenVINO™ toolkit for public models.
    - [`validation_results_intel_models.md`](results/validation/validation_results_intel_models.md)
      is a table that confirms correctness of inference implementation 
      based on Intel® Distribution of OpenVINO™ toolkit for models trained
      by Intel engineers and available in [Open Model Zoo][open-model-zoo].
    - [`validation_results_caffe.md`](results/validation/validation_results.md) 
      is a table that confirms correctness of inference implementation 
      based on Intel® Optimization for Caffe for several public models.
    - [`validation_results_tensorflow.md`](results/validation/validation_results.md) 
      is a table that confirms correctness of inference implementation 
      based on Intel® Optimization for TensorFlow for several public models.

  - [`models_checklist.md`](results/models_checklist.md) contains a list
    of supported deep models (in accordance with the Open Model Zoo).

- `src` directory contains benchmark sources.

  - `accuracy_checker` contains scripts to check deep model accuracy
    using Accuracy Checker of Intel® Distribution of OpenVINO™ toolkit.
  - `benchmark` is a set of scripts to estimate inference
    performance of different models at the single local computer.
  - `config_maker`contains GUI application to make configuration files
    of the benchmark components.
  - `configs` contains template configuration files.
  - `csv2html` is a set of scripts to convert performance and accuracy
     tables from csv to html.
  - `csv2xlsx` is a set of scripts to convert performance and accuracy
     tables from csv to xlsx.
  - `deployment` is a set of deployment tools.
<<<<<<< HEAD
  - `inference` contains python inference implementation.
  - `node_info` contains script to get hardware information.
  - `onnxruntime_benchmark` contains c++ ONNXRuntime inference tool.
=======
  - `inference` contains inference implementation.
  - `node_info` contains a set of functions to get information about
    computational node.
  - `onnxruntime_benchmark` is the tool that allows to measure
    deep learning models inference performance with
    [ONNX Runtime](https://github.com/microsoft/onnxruntime).
    This implementation inspired by [OpenVINO Benchmark C++ tool](https://github.com/openvinotoolkit/openvino/tree/master/samples/cpp/benchmark_app)
    as a reference and stick to its measurement methodology,
    thus provide consistent performance results.
>>>>>>> f78f7f84
  - `quantization` contains scripts to quantize model to INT8-precision
    using Post-Training Optimization Tool (POT)
	of Intel® Distribution of OpenVINO™ toolkit.
  - `remote_control` contains scripts to execute benchmark
    remotely.
<<<<<<< HEAD
  - `utils` contains common python scripts utilities.
=======
  - `utils` is a package of auxiliary utilities.

- `test` contains tests.

## Documentation

The latest documentation for the Deep Learning Inference
Benchmark (DLI) is available [here][dli-wiki]. This documentation
contains detailed information about the DLI components and provides
step-by-step guides to build and run the DLI benchmark on your own
test infrastructure.

### How to build

See the [DLI Wiki][dli-wiki-build] to get more information.

### How to deploy

See the [DLI Wiki][dli-wiki-deploy] to get more information.

### How to contribute

See the [DLI Wiki][dli-wiki-contribute] to get more information.

### Available benchmarking results

See the [DLI Wiki][dli-wiki-bench-results] to get more information
about benchmaring results on available hardware.

### Get a support
>>>>>>> f78f7f84

Report questions, issues and suggestions, using:

- [GitHub Issues][dli-github-issues]


<!-- LINKS -->
[openvino-toolkit]: https://software.intel.com/en-us/openvino-toolkit
[intel-caffe]: https://github.com/intel/caffe
[intel-tensorflow]: https://www.intel.com/content/www/us/en/developer/articles/guide/optimization-for-tensorflow-installation-guide.html
[tensorflow-lite]: https://www.tensorflow.org/lite/
[onnx-runtime]: https://onnxruntime.ai/
[dli-ru-web-page]: http://hpc-education.unn.ru/dli-ru
[dli-web-page]: http://hpc-education.unn.ru/dli
[open-model-zoo]: https://github.com/opencv/open_model_zoo
[mmst-2021]: https://hpc-education.unn.ru/files/conference_hpc/2021/MMST2021_Proceedings.pdf
[dli-wiki]: https://github.com/itlab-vision/dl-benchmark/wiki
[dli-wiki-build]: https://github.com/itlab-vision/dl-benchmark/wiki#how-to-build
[dli-wiki-contribute]: https://github.com/itlab-vision/dl-benchmark/wiki#developer-documentation
[dli-wiki-deploy]: https://github.com/itlab-vision/dl-benchmark/wiki#how-to-deploy-and-run
[dli-wiki-bench-results]: https://github.com/itlab-vision/dl-benchmark/wiki#benchmarking-results
[dli-github-issues]: https://github.com/itlab-vision/dl-benchmark/issues<|MERGE_RESOLUTION|>--- conflicted
+++ resolved
@@ -103,12 +103,7 @@
   - `csv2xlsx` is a set of scripts to convert performance and accuracy
      tables from csv to xlsx.
   - `deployment` is a set of deployment tools.
-<<<<<<< HEAD
   - `inference` contains python inference implementation.
-  - `node_info` contains script to get hardware information.
-  - `onnxruntime_benchmark` contains c++ ONNXRuntime inference tool.
-=======
-  - `inference` contains inference implementation.
   - `node_info` contains a set of functions to get information about
     computational node.
   - `onnxruntime_benchmark` is the tool that allows to measure
@@ -117,18 +112,14 @@
     This implementation inspired by [OpenVINO Benchmark C++ tool](https://github.com/openvinotoolkit/openvino/tree/master/samples/cpp/benchmark_app)
     as a reference and stick to its measurement methodology,
     thus provide consistent performance results.
->>>>>>> f78f7f84
   - `quantization` contains scripts to quantize model to INT8-precision
     using Post-Training Optimization Tool (POT)
 	of Intel® Distribution of OpenVINO™ toolkit.
   - `remote_control` contains scripts to execute benchmark
     remotely.
-<<<<<<< HEAD
-  - `utils` contains common python scripts utilities.
-=======
   - `utils` is a package of auxiliary utilities.
 
-- `test` contains tests.
+- `test` contains smoke tests.
 
 ## Documentation
 
@@ -156,7 +147,6 @@
 about benchmaring results on available hardware.
 
 ### Get a support
->>>>>>> f78f7f84
 
 Report questions, issues and suggestions, using:
 
