# Результаты проверки корректности вывода с использованием разных режимов

<<<<<<< HEAD
## Результаты обработки изображений

### Тестовое изображение 1

Источник: набор данных [GitHub][github_single_image_super_resolution]

Разрешение: 720 x 480

<div style='float: center'>
<img width="300" src="images\street_480x270.png"></img>
<img width="300" src="images\x4c_street_480x270.png"></img>
</div>

Полученные изображения идентичны и совпадают по пикселям.

   Название модели   |   Python (синхронный режим, реализация)  |  Python (асинхронный режим, реализация)        |
---------------------|-----------------------------|------------------------------------|
single-image-super-resolution-1032             |<div style='float: center'><img width="300" src="image_processing\python_sync_street_480x270_1.png"></img></div>|<div style='float: center'><img width="300" src="image_processing\python_async_street_480x270_1.png"></img></div>|
single-image-super-resolution-1033             |<div style='float: center'><img width="300" src="image_processing\python_sync_street_480x270_2.png"></img></div>|<div style='float: center'><img width="300" src="image_processing\python_async_street_480x270_2.png"></img></div>|


## Результаты распознавания позы человека

### Тестовое изображение 1

Источник: набор данных [MS COCO][ms_coco]

Разрешение: 640 x 425

<div style='float: center'>
<img width="300" src="images\COCO_val2014_000000453166.jpg"></img>
</div>

Полученные изображения идентичны и совпадают по пикселям.

   Название модели   |   Python (синхронный режим, реализация)  |  Python (асинхронный режим, реализация)        |
---------------------|-----------------------------|------------------------------------|
human-pose-estimation-0001             |<div style='float: center'><img width="300" src="human_pose_estimation\python_sync_COCO_val2014_000000453166.png"></img></div>|<div style='float: center'><img width="300" src="human_pose_estimation\python_async_COCO_val2014_000000453166.png"></img></div>|


## Результаты семантической сегментации

### Тестовое изображение 1

Источник: набор данных [The Cityscapes Dataset][cityscapes]
=======
## Результаты детектирования

### Тестовое изображение 1

Источник: набор данных [CityScapes][cityscapes] 

Разрешение: 2048 x 1024

<div style='float: center'>
<img width="300" height="150" src="images\berlin_000000_000019_leftImg8bit.png">
<img width="300" height="150" src="detection\pedestrian-and-vehicle-detector.png">
</div>
Окаймляющий прямоугольник (координаты левого верхнего и правого нижнего углов):<br>
CAR (0, 431), (231, 914)<br>
CAR (279, 430), (442, 519)<br>
CAR (428, 444), (494, 498)<br>
CAR (719, 431), (827, 519)<br>
CAR (789, 405), (874, 493)<br>
CAR (828, 413), (970, 536)<br>
CAR (938, 417), (1021, 497)<br>
CAR (1037, 428), (1069, 457)<br>
CAR (1092, 413), (1196, 509)<br>
PERSON (1455, 419), (1482, 491)<br>
PERSON (1476, 416), (1503, 481)<br>

   Название модели   |  Python (синхронный режим, реализация)  |  Python (асинхронный режим, реализация)|
----------------------|-----------------------------------------|-----------------------------------------|
pedestrian-and-vehicle-detector-adas-0001 | Окаймляющий прямоугольник:<br>CAR (720, 439), (821, 505),<br>CAR (824, 424), (967, 525),<br>CAR (945, 420), (1023, 486),<br>CAR (1092, 422), (1188, 501),<br>PERSON (1474, 416), (1499, 481)<br>| Окаймляющий прямоугольник:<br>CAR (720, 439), (821, 505),<br>CAR (824, 424), (967, 525),<br>CAR (945, 420), (1023, 486),<br>CAR (1092, 422), (1188, 501),<br>PERSON (1474, 416), (1499, 481)<br>|

### Тестовое изображение 2

Источник: набор данных [CityScapes][cityscapes] 

Разрешение: 2048 x 1024

<div style='float: center'>
<img width="300" height="150" src="images\vehicle-detection-adas-0002.png">
<img width="300" height="150" src="detection\vehicle-detection.png">
</div>

Окаймляющий прямоугольник (координаты левого верхнего и правого нижнего углов):<br>
CAR (360, 354), (917, 781)<br>
CAR (906, 402), (1059, 522)<br>
CAR (1175, 366), (1745, 497)<br>
CAR (1245, 372), (1449, 504)<br>
CAR (1300, 311), (1825, 605)<br>
CAR (1599, 314), (2048, 625)<br>
CAR (1697, 315), (2048, 681)<br>

   Название модели   |  Python (синхронный режим, реализация)  |  Python (асинхронный режим, реализация)|
----------------------|-----------------------------------------|-----------------------------------------|
vehicle-detection-adas-0002 | Окаймляющий прямоугольник:<br>CAR (384, 363), (921, 754),<br>CAR (909, 407), (1056, 509),<br>CAR (1272, 348), (1742, 592),<br>CAR (1618, 305), (2036, 669)<br>| Окаймляющий прямоугольник:<br>CAR (384, 363), (921, 754),<br>CAR (909, 407), (1056, 509),<br>CAR (1272, 348), (1742, 592),<br>CAR (1618, 305), (2036, 669)|
vehicle-detection-adas-binary-0001 | Окаймляющий прямоугольник:<br>CAR (370, 353), (905, 756),<br>CAR (902, 406), (1048, 509),<br>CAR (1246, 320), (2022, 650)<br>| Окаймляющий прямоугольник:<br>CAR (370, 353), (905, 756),<br>CAR (902, 406), (1048, 509),<br>CAR (1246, 320), (2022, 650)<br>|

### Тестовое изображение 3

Источник: набор данных [CityScapes][cityscapes] 
>>>>>>> ebedc18b

Разрешение: 2048 x 1024

<div style='float: center'>
<<<<<<< HEAD
<img width="300" src="images\bielefeld_000000_038924_leftImg8bit.png"></img>
</div>

Полученные изображения идентичны и совпадают по пикселям.

   Название модели   |   Python (синхронный режим, реализация)  |  Python (асинхронный режим, реализация)        |
---------------------|-----------------------------|------------------------------------|
semantic-segmentation-adas-0001             |<div style='float: center'><img width="300" src="semantic_segmentation\python_sync_bielefeld_000000_038924_leftImg8bit.bmp"></img></div>|<div style='float: center'><img width="300" src="semantic_segmentation\python_async_bielefeld_000000_038924_leftImg8bit.bmp"></img></div>|

Карта цветов:

<div style='float: center'>
<img width="200" src="semantic_segmentation\cityscapes_colormap.jpg">
</div>


### Тестовое изображение 2

Источник: набор данных [GitHub][github_road_segmentation]

Разрешение: 640 x 365

<div style='float: center'>
<img width="300" src="images\road-segmentation-adas-1.png"></img>
</div>

Полученные изображения идентичны и совпадают по пикселям.

   Название модели   |   Python (синхронный режим, реализация)  |  Python (асинхронный режим, реализация)        |
---------------------|-----------------------------|------------------------------------|
road-segmentation-adas-0001             |<div style='float: center'><img width="300" src="semantic_segmentation\python_sync_road-segmentation-adas-1.bmp"></img></div>|<div style='float: center'><img width="300" src="semantic_segmentation\python_async_road-segmentation-adas-1.bmp"></img></div>|

Карта цветов:

<div style='float: center'>
<img width="200" src="semantic_segmentation\road_segmentation_colormap.jpg">
</div>


## Результаты векторного описания

### Тестовое изображение 1

Источник: набор данных [LFW][LFW]

Разрешение: 250 x 250

<div style='float: center'>
<img width="300" src="images\Aaron_Peirsol_0002.jpg"></img>
</div>
<div style='float: center'>
</div>


   Название модели   |   Python (синхронный режим, реализация)  |  Python (асинхронный режим, реализация)        |
---------------------|-----------------------------|------------------------------------|
face-reidentification-retail-0095 | -0.1658423  -0.5230426<br> -1.4679441  0.0983598<br> ...<br> 0.8537527  0.8713884<br> -0.8769233  0.6840097<br> [Полный тензор][face_reidentification_sync] | -0.1658423  -0.5230426<br> -1.4679441  0.0983598<br> ...<br> 0.8537527  0.8713884<br> -0.8769233  0.6840097<br> [Полный тензор][face_reidentification_async] |


### Тестовое изображение 2

Источник: набор данных [GitHub][github_ARE]

Разрешение: 960 x 720

<div style='float: center'>
<img width="300" src="images\demo.png"></img>
</div>
<div style='float: center'>
</div>


   Название модели   |   Python (синхронный режим, реализация)  |  Python (асинхронный режим, реализация)        |
---------------------|-----------------------------|------------------------------------|
action-recognition-0001-encoder | 0.0794002  0.0583136<br> 0.0020747  0.0903931<br> ...<br> 0.0785143  0.0922345<br> 0.0033597  0.3115494<br> [Полный тензор][ARE_sync] | 0.0794002  0.0583136<br> 0.0020747  0.0903931<br> ...<br> 0.0785143  0.0922345<br> 0.0033597  0.3115494<br> [Полный тензор][ARE_async] |


### Тестовое изображение 3

Источник: набор данных [GitHub][github_DARE]

Разрешение: 1922 x 1080

<div style='float: center'>
<img width="300" src="images\action-recognition-kelly.png"></img>
</div>
<div style='float: center'>
</div>


   Название модели   |   Python (синхронный режим, реализация)  |  Python (асинхронный режим, реализация)        |
---------------------|-----------------------------|------------------------------------|
driver-action-recognition-adas-0002-encoder | -0.0142664  -0.0064784<br> -0.0334583  -0.0108943<br> ...<br> -0.2324419  0.2686763<br> 0.0168234  0.0029897<br> [Полный тензор][DARE_sync] | -0.0142664  -0.0064784<br> -0.0334583  -0.0108943<br> ...<br> -0.2324419  0.2686763<br> 0.0168234  0.0029897<br> [Полный тензор][DARE_async] |


## Результаты распознования действий

### Тестовый тензор 1

Источник: [Результат работы модели action-recognition-0001-encoder][ARD]

<div style='float: center'>
0.0794002  0.0583136  0.0020747  0.0903931<br>
0.0154800  0.3712009  0.4007360  0.0830761<br>
...<br>
0.1126685  0.1257046  0.1392988  0.5075323<br>
0.0785143  0.0922345  0.0033597  0.3115494
</div>
<div style='float: center'>
</div>


   Название модели   |   Python (синхронный режим, реализация)  |  Python (асинхронный режим, реализация)        |
---------------------|-----------------------------|------------------------------------|
action-recognition-0001-decoder | 9.0227661 tying bow tie<br> 7.5208311 tying tie<br> 4.8729849 sign language interpreting<br> 4.3601480 answering questions<br> 4.2990689 tying knot (not on a tie)<br> 4.0868192 whistling<br> 3.9643712 playing harmonica<br> 3.7044604 stretching arm<br> 3.5711651 strumming guitar<br> 3.5514102 playing clarinet | 9.0227661 tying bow tie<br> 7.5208311 tying tie<br> 4.8729849 sign language interpreting<br> 4.3601480 answering questions<br> 4.2990689 tying knot (not on a tie)<br> 4.0868192 whistling<br> 3.9643712 playing harmonica<br> 3.7044604 stretching arm<br> 3.5711651 strumming guitar<br> 3.5514102 playing clarinet |


### Тестовый тензор 2

Источник: [Результат работы модели driver-action-recognition-adas-0002-encoder][DARD]

<div style='float: center'>
-0.0142664  -0.0064780  -0.0334583  -0.0108943<br>
-0.0555940  -0.0013968   0.0001638  -0.0007524<br>
...<br>
-0.0093990  -0.0028726   0.0074722   0.0303789<br>
-0.2324419   0.2686763   0.0168234   0.0029897
</div>
<div style='float: center'>
</div>


   Название модели   |   Python (синхронный режим, реализация)  |  Python (асинхронный режим, реализация)        |
---------------------|-----------------------------|------------------------------------|
driver-action-recognition-adas-0002-decoder | 4.3797836 texting by right hand<br> 4.1073933 talking on the phone by right hand<br> 1.6492549 drinking<br> 1.2682760 texting by left hand<br> 0.3225771 reaching behind<br> -1.6658649 safe driving<br> -3.3440599 doing hair or making up<br> -4.6270852 operating the radio<br> -5.3927083 talking on the phone by left hand | 4.3797836 texting by right hand<br> 4.1073933 talking on the phone by right hand<br> 1.6492549 drinking<br> 1.2682760 texting by left hand<br> 0.3225771 reaching behind<br> -1.6658649 safe driving<br> -3.3440599 doing hair or making up<br> -4.6270852 operating the radio<br> -5.3927083 talking on the phone by left hand |


## Результаты экземплярной сегментации

### Тестовое изображение 1

Источник: набор данных [MS COCO][ms_coco]

Разрешение: 640 x 480

<div style='float: center'>
<img width="300" src="images\000000118209.jpg"></img>
</div>
<div style='float: center'>
Входной тензор: 480; 640; 1
</div>


   Название модели   |   Python (синхронный режим, реализация)  |  Python (асинхронный режим, реализация)        |
---------------------|-----------------------------|------------------------------------|
instance-segmentation-security-0083             |<div style='float: center'><img width="300" src="instance_segmentation\python_sync_000000118209.bmp"></img></div>|<div style='float: center'><img width="300" src="instance_segmentation\python_async_000000118209.bmp"></img></div>|


### Тестовое изображение 2

Источник: набор данных [MS COCO][ms_coco]

Разрешение: 640 x 640

<div style='float: center'>
<img width="300" src="images\COCO_val2014_000000203438.jpg"></img>
</div>
<div style='float: center'>
Входной тензор: 480; 480; 1
</div>


   Название модели   |   Python (синхронный режим, реализация)  |  Python (асинхронный режим, реализация)        |
---------------------|-----------------------------|------------------------------------|
instance-segmentation-security-0050             |<div style='float: center'><img width="300" src="instance_segmentation\python_sync_COCO_val2014_000000203438.bmp"></img></div>|<div style='float: center'><img width="300" src="instance_segmentation\python_async_COCO_val2014_000000203438.bmp"></img></div>|


### Тестовое изображение 3

Источник: набор данных [MS COCO][ms_coco]

Разрешение: 640 x 427

<div style='float: center'>
<img width="300" src="images\000000367818.jpg"></img>
</div>
<div style='float: center'>
Входной тензор: 800; 1344; 1
</div>


   Название модели   |   Python (синхронный режим, реализация)  |  Python (асинхронный режим, реализация)        |
---------------------|-----------------------------|------------------------------------|
instance-segmentation-security-0010             |<div style='float: center'><img width="300" src="instance_segmentation\python_sync_000000367818.bmp"></img></div>|<div style='float: center'><img width="300" src="instance_segmentation\python_async_000000367818.bmp"></img></div>|


Карта цветов:

<div style='float: center'>
<img width="200" src="instance_segmentation\mscoco_colormap.jpg">
</div>

<!-- LINKS -->
[ARD]: action_recognition/action_recognition_encoder_out.csv
[DARD]: action_recognition/driver_action_recognition_encoder_out.csv
[ARE_sync]: encoding/python_sync_demo.csv
[ARE_async]: encoding/python_async_demo.csv
[DARE_sync]: encoding/python_sync_action-recognition-kelly.csv
[DARE_async]: encoding/python_async_action-recognition-kelly.csv
[face_reidentification_sync]: encoding/python_sync_Aaron_Peirsol_0002.csv
[face_reidentification_async]: encoding/python_async_Aaron_Peirsol_0002.csv
[github_ARE]: https://github.com/opencv/open_model_zoo/tree/master/models/intel/action-recognition-0001-encoder/description
[github_DARE]: https://github.com/opencv/open_model_zoo/tree/master/models/intel/driver-action-recognition-adas-0002-encoder/description
[github_road_segmentation]: https://github.com/opencv/open_model_zoo/tree/master/models/intel/road-segmentation-adas-0001/description
[github_single_image_super_resolution]: https://github.com/opencv/open_model_zoo/tree/master/models/intel/single-image-super-resolution-1032/description
[LFW]: http://vis-www.cs.umass.edu/lfw/index.html
[cityscapes]: https://www.cityscapes-dataset.com
[ms_coco]: http://cocodataset.org
=======
<img width="300" height="150" src="images\person-vehicle-bike-detection-crossroad.png">
<img width="300" height="150" src="detection\person-vehicle-bike-detection-crossroad.png">
</div>

Окаймляющий прямоугольник (координаты левого верхнего и правого нижнего углов):<br>
CAR (0, 380), (88, 524)<br>
CAR (107, 384), (327, 480)<br>
CAR (506, 375), (623, 458)<br>
CAR (626, 367), (734, 452)<br>
CAR (919, 362), (968, 401)<br>
CAR (1053, 360), (1091, 388)<br>
BIKE (300, 402), (558, 778)<br>
PERSON (310, 171), (536, 749)<br>
PERSON (1779, 268), (1882, 539)<br>
PERSON (1874, 288), (1976, 545)<br>

   Название модели   |  Python (синхронный режим, реализация)  |  Python (асинхронный режим, реализация)|
----------------------|-----------------------------------------|-----------------------------------------|
person-vehicle-bike-detection-crossroad-0078 | Окаймляющий прямоугольник:<br>CAR (-4, 400), (80, 515),<br>CAR (114, 392), (326, 480),<br>CAR (547, 382), (645, 457),<br>CAR (627, 379), (724, 444),<br>BIKE (319, 232), (546, 717),<br>PERSON (329, 228), (541, 697),<br>PERSON (1783, 278), (1887, 530),<br>PERSON (1882, 294), (1974, 524)<br>| Окаймляющий прямоугольник:<br>CAR (-4, 400), (80, 515),<br>CAR (114, 392), (326, 480),<br>CAR (547, 382), (645, 457),<br>CAR(627, 379), (724, 444),<br>BIKE(319, 232), (546, 717),<br>PERSON (329, 228), (541, 697),<br>PERSON (1783, 278), (1887, 530),<br>PERSON (1882, 294), (1974, 524)<br>|
person-vehicle-bike-detection-crossroad-1016 | Окаймляющий прямоугольник:<br>CAR (-1, 405), (85, 518),<br>CAR (533, 370), (637, 455),<br>PERSON (319, 213), (554, 722),<br>PERSON (1783, 270), (1884, 536),<br>PERSON (1883, 299), (1975, 513)<br>| Окаймляющий прямоугольник:<br>CAR (-1, 405), (85, 518),<br>CAR (533, 370), (637, 455),<br>PERSON (319, 213), (554, 722),<br>PERSON (1783, 270), (1884, 536),<br>PERSON (1883, 299), (1975, 513)<br>|

### Тестовое изображение 4

Источник: набор данных [GitHub][github_plate] 

Разрешение: 799 x 637

<div style='float: center'>
<img width="300" height="239" src="images\vehicle-license-plate-detection-barrier-01.png">
<img width="300" height="239" src="detection\vehicle-license-plate-detection-barrier-01.png">
</div>
Окаймляющий прямоугольник (координаты левого верхнего и правого нижнего углов):<br>
CAR (232, 119), (509, 466)<br>
PLATE (330, 410), (393, 436)<br>

   Название модели   |  Python (синхронный режим, реализация)  |  Python (асинхронный режим, реализация)|
----------------------|-----------------------------------------|-----------------------------------------|
vehicle-license-plate-detection-barrier-0106 | Окаймляющий прямоугольник:<br>CAR (232, 119), (509, 466),<br>PLATE (330, 410), (393, 436)<br>| Окаймляющий прямоугольник:<br>CAR (232, 119), (509, 466),<br>PLATE (330, 410), (393, 436)<br>|

### Тестовое изображение 5

Источник: набор данных [Интернет][internet_person_asl] 

Разрешение: 320 x 320

<div style='float: center'>
<img width="320" height="320" src="images\person-detection-asl-0001.bmp">
<img width="320" height="320" src="detection\out_person_detection_asl.bmp">
</div>
Окаймляющий прямоугольник (координаты левого верхнего и правого нижнего углов):<br>
PERSON (35, 17), (84, 192)<br>
PERSON (79, 13), (122, 194)<br>
PERSON (211, 78), (273, 279)<br>

   Название модели   |  Python (синхронный режим, реализация)  |  Python (асинхронный режим, реализация)|
----------------------|-----------------------------------------|-----------------------------------------|
person-detection-asl-0001 | Окаймляющий прямоугольник:<br>PERSON (35, 17), (84, 192),<br>PERSON (79, 13), (122, 194),<br>PERSON (211, 78), (273, 279)<br>| Окаймляющий прямоугольник:<br>PERSON (35, 17), (84, 192),<br>PERSON (79, 13), (122, 194),<br>PERSON (211, 78), (273, 279)<br>|

### Тестовое изображение 6

Источник: набор данных [Интернет][internet_product] 

Разрешение: 512 x 512

<div style='float: center'>
<img width="300" height="300" src="images\product-detection-0001.bmp">
<img width="300" height="300" src="detection\product-detection-0001.png">
</div>
Окаймляющий прямоугольник (координаты левого верхнего и правого нижнего углов):<br>
PRINGLES (133, 195), (257, 195)<br>
SPRITE (240, 487), (380, 10)<br>

   Название модели   |  Python (синхронный режим, реализация)  |  Python (асинхронный режим, реализация)|
----------------------|-----------------------------------------|-----------------------------------------|
product-detection-0001 | Окаймляющий прямоугольник:<br>PRINGLES (130, 178), (275, 493)<br>| Окаймляющий прямоугольник:<br>PRINGLES (130, 178), (275, 493)<br>|

## Результаты распознования

### Тестовое изображение 1

Источник: набор данных [GitHub][github_age_gender] 

Разрешение: 62 x 62

<div style='float: center'>
<img src="images\age-gender-recognition-retail-0001.jpg">
</div>

   Название модели   |  Python (синхронный режим, реализация)  |  Python (асинхронный режим, реализация)|
----------------------|-----------------------------------------|-----------------------------------------|
age-gender-recognition-retail-0013 | Female, 25.19 | Female, 25.19 |

### Тестовое изображение 2

Источник: набор данных [GitHub][github_age_gender] 

Разрешение: 62 x 62

<div style='float: center'>
<img src="images\age-gender-recognition-retail-0002.png">
</div>

   Название модели   |  Python (синхронный режим, реализация)  |  Python (асинхронный режим, реализация)|
----------------------|-----------------------------------------|-----------------------------------------|
age-gender-recognition-retail-0013 | Male, 43.43 | Male, 43.43 |

### Тестовое изображение 3

Источник: набор данных [GitHub][github_age_gender] 

Разрешение: 62 x 62

<div style='float: center'>
<img src="images\age-gender-recognition-retail-0003.png">
</div>

   Название модели   |  Python (синхронный режим, реализация)  |  Python (асинхронный режим, реализация)|
----------------------|-----------------------------------------|-----------------------------------------|
age-gender-recognition-retail-0013 | Male, 28.49 | Male, 28.49 |

### Тестовое изображение 4

Источник: набор данных [VGGFace2][vgg_face2] 

Разрешение: 48 x 48

<div style='float: center'>
<img src="images\landmarks.jpg">
<img src="recognition\out_recognition_face_1.bmp">
</div>

Лицевые метки:<br>
EYE (17, 18),<br>
EYE (35, 21),<br>
NOSE (24, 27),<br>
LIP CORNER (15, 34),<br>
LIP CORNER (28, 36)<br>

   Название модели   |  Python (синхронный режим, реализация)  |  Python (асинхронный режим, реализация)|
----------------------|-----------------------------------------|-----------------------------------------|
landmarks-regression-retail-0009 | Лицевые метки:<br>EYE (17, 18),<br>EYE (35, 21),<br>NOSE (24, 27),<br>LIP CORNER (15, 34),<br>LIP CORNER (28, 36)<br>| Лицевые метки:<br>EYE (17, 18),<br>EYE (35, 21),<br>NOSE (24, 27),<br>LIP CORNER (15, 34),<br>LIP CORNER (28, 36)<br>|

### Тестовое изображение 5

Источник: набор данных [Интернет][internet_kerzhakov]

Разрешение: 60 x 60

<div style='float: center'>
<img src="images\facial-landmarks-35-adas.png">
<img src="recognition\out_recognition_face_facial_landmarks_1.bmp">
</div>

Лицевые метки:<br>
LEFT EYE (17, 22), (9, 22),<br>
RIGHT EYE (30, 21), (39, 20),<br>
NOSE (21, 33), (23, 37), (17, 35), (30, 34),<br>
MOUTH (17, 44), (34, 42), (23, 41), (24, 48),<br>
LEFT EYEBROW (6, 17), (11, 15), (18, 17),<br>
RIGHT EYEBROW (27, 15), (35, 12), (43, 14),<br>
FACE CONTOUR (5, 22), (5, 28), (6, 33), (8, 38), (10, 43), (12, 48), (16, 52), (20, 56), (25, 57), (33, 56), (39, 53), (44, 48), (49, 43), (51, 38), (52, 31), (53, 25), (53, 18)<br>

   Название модели   |  Python (синхронный режим, реализация)  |  Python (асинхронный режим, реализация)|
----------------------|-----------------------------------------|-----------------------------------------|
facial-landmarks-35-adas-0002 | Лицевые метки:<br>LEFT EYE (17, 22), (9, 22),<br>RIGHT EYE (30, 21), (39, 20),<br>NOSE (21, 33), (23, 37), (17, 35), (30, 34),<br>MOUTH (17, 44), (34, 42), (23, 41), (24, 48),<br>LEFT EYEBROW (6, 17), (11, 15), (18, 17),<br>RIGHT EYEBROW (27, 15), (35, 12), (43, 14),<br>FACE CONTOUR (5, 22), (5, 28), (6, 33), (8, 38), (10, 43), (12, 48), (16, 52), (20, 56), (25, 57), (33, 56), (39, 53), (44, 48), (49, 43), (51, 38), (52, 31), (53, 25), (53, 18)<br>| Лицевые метки:<br>LEFT EYE (17, 22), (9, 22),<br>RIGHT EYE (30, 21), (39, 20),<br>NOSE (21, 33), (23, 37), (17, 35), (30, 34),<br>MOUTH (17, 44), (34, 42), (23, 41), (24, 48),<br>LEFT EYEBROW (6, 17), (11, 15), (18, 17),<br>RIGHT EYEBROW (27, 15), (35, 12), (43, 14),<br>FACE CONTOUR (5, 22), (5, 28), (6, 33), (8, 38), (10, 43), (12, 48), (16, 52), (20, 56), (25, 57), (33, 56), (39, 53), (44, 48), (49, 43), (51, 38), (52, 31), (53, 25), (53, 18)<br>|

### Тестовое изображение 6

Источник: набор данных [CityScapes][cityscapes] 

Разрешение: 80 x 160

<div style='float: center'>
<img width="80" height="160" src="images\person-attributes-recognition-crossroad-01.png">
</div>

   Название модели   |  Python (синхронный режим, реализация)  |  Python (асинхронный режим, реализация)|
----------------------|-----------------------------------------|-----------------------------------------|
person-attributes-recognition-crossroad-0230 | <img src="recognition\out_person_attributes_sync_1.bmp"> | <img src="recognition\out_person_attributes_async_1.bmp"> |

### Тестовое изображение 7

Источник: набор данных [CityScapes][cityscapes] 

Разрешение: 80 x 160

<div style='float: center'>
<img width="80" height="160" src="images\person-attributes-recognition-crossroad-02.png">
</div>

   Название модели   |  Python (синхронный режим, реализация)  |  Python (асинхронный режим, реализация)|
----------------------|-----------------------------------------|-----------------------------------------|
person-attributes-recognition-crossroad-0230 | <img src="recognition\out_person_attributes_sync_2.bmp"> | <img src="recognition\out_person_attributes_async_2.bmp"> |

### Тестовое изображение 8

Источник: набор данных [BKHD][bkhd] 

Разрешение: 60 x 60

<div style='float: center'>
<img src="images\out_head_pose.bmp">
<img src="recognition\out_head_pose_1_sync.bmp">
</div>

   Название модели   |  Python (синхронный режим, реализация)  |  Python (асинхронный режим, реализация)|
----------------------|-----------------------------------------|-----------------------------------------|
head-pose-estimation-adas-0001 | <img src="recognition\out_head_pose_1_sync.bmp"> | <img src="recognition\out_head_pose_1_async.bmp"> |

### Тестовое изображение 9

Источник: набор данных [BKHD][bkhd] 

Разрешение: 60 x 60

<div style='float: center'>
<img src="images\left_eye.jpg">
<img src="images\right_eye.jpg">
<img src="recognition\out_gaze_1_sync.bmp">
</div>

   Название модели   |  Python (синхронный режим, реализация)  |  Python (асинхронный режим, реализация)|
----------------------|-----------------------------------------|-----------------------------------------|
gaze-estimation-adas-0002 | <img src="recognition\out_gaze_1_sync.bmp"> | <img src="recognition\out_gaze_1_async.bmp"> |

### Тестовое изображение 10

Источник: набор данных [GitHub][github_license_plate] 

Разрешение: 24 x 94

<div style='float: center'>
<img height = '24' width = '94' src="images\license-plate-recognition-barrier.JPG">
</div>

   Название модели   |  Python (синхронный режим, реализация)  |  Python (асинхронный режим, реализация)|
----------------------|-----------------------------------------|-----------------------------------------|
license-plate-recognition-barrier-0001 | &lt;Beijing&gt;FA9512 | &lt;Beijing&gt;FA9512 |

## Результаты распознования лиц

### Тестовое изображение 1

Источник: набор данных [VGGFace2][vgg_face2]  

Разрешение: 96 x 112

<div style='float: center'>
<img src="images\sphereface.jpg">
</div>

   Название модели   |  Python (синхронный режим, реализация)  |  Python (асинхронный режим, реализация)|
----------------------|-----------------------------------------|-----------------------------------------|
Sphereface | 0.77 0.70 0.77 -1.79 1.00<br> -0.02 0.82 -0.44 -0.96 0.37<br> ...<br> -0.74 0.25 -0.35 2.06 1.16<br> 0.56 -1.14 0.50 0.46 -0.91<br> [Полный тензор][sphereface_sync] | 0.77 0.70 0.77 -1.79 1.00<br> -0.02 0.82 -0.44 -0.96 0.37<br> ...<br> -0.74 0.25 -0.35 2.06 1.16<br> 0.56 -1.14 0.50 0.46 -0.91<br> [Полный тензор][sphereface_async] |

[cityscapes]: https://www.cityscapes-dataset.com
[github_plate]: https://github.com/opencv/open_model_zoo/blob/master/models/intel/vehicle-license-plate-detection-barrier-0106/description/vehicle-license-plate-detection-barrier-0106.jpeg
[github_age_gender]: https://github.com/opencv/open_model_zoo/blob/master/models/intel/age-gender-recognition-retail-0013/description
[vgg_face2]:http://www.robots.ox.ac.uk/~vgg/data/vgg_face2/
[internet_kerzhakov]:http://positime.ru/the-russian-team-contender-for-the-world-cup-alexander-kerzhakov/40266
[internet_person_asl]:http://rasfokus.ru/photos/topweek/photo3138574.html
[internet_product]:https://bendoeslife.tumblr.com/post/48135155548/at-work-forgot-my-lunch-and-not-able-to-leave-at
[bkhd]:https://www.kaggle.com/kmader/biwi-kinect-head-pose-database
[github_license_plate]:https://github.com/opencv/open_model_zoo/blob/master/models/intel/license-plate-recognition-barrier-0001/description
[sphereface_sync]:recognition/sphereface_out_sync.csv
[sphereface_async]:recognition/sphereface_out_async.csv
>>>>>>> ebedc18b
<|MERGE_RESOLUTION|>--- conflicted
+++ resolved
@@ -1,52 +1,5 @@
 # Результаты проверки корректности вывода с использованием разных режимов
 
-<<<<<<< HEAD
-## Результаты обработки изображений
-
-### Тестовое изображение 1
-
-Источник: набор данных [GitHub][github_single_image_super_resolution]
-
-Разрешение: 720 x 480
-
-<div style='float: center'>
-<img width="300" src="images\street_480x270.png"></img>
-<img width="300" src="images\x4c_street_480x270.png"></img>
-</div>
-
-Полученные изображения идентичны и совпадают по пикселям.
-
-   Название модели   |   Python (синхронный режим, реализация)  |  Python (асинхронный режим, реализация)        |
----------------------|-----------------------------|------------------------------------|
-single-image-super-resolution-1032             |<div style='float: center'><img width="300" src="image_processing\python_sync_street_480x270_1.png"></img></div>|<div style='float: center'><img width="300" src="image_processing\python_async_street_480x270_1.png"></img></div>|
-single-image-super-resolution-1033             |<div style='float: center'><img width="300" src="image_processing\python_sync_street_480x270_2.png"></img></div>|<div style='float: center'><img width="300" src="image_processing\python_async_street_480x270_2.png"></img></div>|
-
-
-## Результаты распознавания позы человека
-
-### Тестовое изображение 1
-
-Источник: набор данных [MS COCO][ms_coco]
-
-Разрешение: 640 x 425
-
-<div style='float: center'>
-<img width="300" src="images\COCO_val2014_000000453166.jpg"></img>
-</div>
-
-Полученные изображения идентичны и совпадают по пикселям.
-
-   Название модели   |   Python (синхронный режим, реализация)  |  Python (асинхронный режим, реализация)        |
----------------------|-----------------------------|------------------------------------|
-human-pose-estimation-0001             |<div style='float: center'><img width="300" src="human_pose_estimation\python_sync_COCO_val2014_000000453166.png"></img></div>|<div style='float: center'><img width="300" src="human_pose_estimation\python_async_COCO_val2014_000000453166.png"></img></div>|
-
-
-## Результаты семантической сегментации
-
-### Тестовое изображение 1
-
-Источник: набор данных [The Cityscapes Dataset][cityscapes]
-=======
 ## Результаты детектирования
 
 ### Тестовое изображение 1
@@ -104,12 +57,316 @@
 ### Тестовое изображение 3
 
 Источник: набор данных [CityScapes][cityscapes] 
->>>>>>> ebedc18b
 
 Разрешение: 2048 x 1024
 
 <div style='float: center'>
-<<<<<<< HEAD
+
+<img width="300" height="150" src="images\person-vehicle-bike-detection-crossroad.png">
+<img width="300" height="150" src="detection\person-vehicle-bike-detection-crossroad.png">
+</div>
+
+Окаймляющий прямоугольник (координаты левого верхнего и правого нижнего углов):<br>
+CAR (0, 380), (88, 524)<br>
+CAR (107, 384), (327, 480)<br>
+CAR (506, 375), (623, 458)<br>
+CAR (626, 367), (734, 452)<br>
+CAR (919, 362), (968, 401)<br>
+CAR (1053, 360), (1091, 388)<br>
+BIKE (300, 402), (558, 778)<br>
+PERSON (310, 171), (536, 749)<br>
+PERSON (1779, 268), (1882, 539)<br>
+PERSON (1874, 288), (1976, 545)<br>
+
+   Название модели   |  Python (синхронный режим, реализация)  |  Python (асинхронный режим, реализация)|
+----------------------|-----------------------------------------|-----------------------------------------|
+person-vehicle-bike-detection-crossroad-0078 | Окаймляющий прямоугольник:<br>CAR (-4, 400), (80, 515),<br>CAR (114, 392), (326, 480),<br>CAR (547, 382), (645, 457),<br>CAR (627, 379), (724, 444),<br>BIKE (319, 232), (546, 717),<br>PERSON (329, 228), (541, 697),<br>PERSON (1783, 278), (1887, 530),<br>PERSON (1882, 294), (1974, 524)<br>| Окаймляющий прямоугольник:<br>CAR (-4, 400), (80, 515),<br>CAR (114, 392), (326, 480),<br>CAR (547, 382), (645, 457),<br>CAR(627, 379), (724, 444),<br>BIKE(319, 232), (546, 717),<br>PERSON (329, 228), (541, 697),<br>PERSON (1783, 278), (1887, 530),<br>PERSON (1882, 294), (1974, 524)<br>|
+person-vehicle-bike-detection-crossroad-1016 | Окаймляющий прямоугольник:<br>CAR (-1, 405), (85, 518),<br>CAR (533, 370), (637, 455),<br>PERSON (319, 213), (554, 722),<br>PERSON (1783, 270), (1884, 536),<br>PERSON (1883, 299), (1975, 513)<br>| Окаймляющий прямоугольник:<br>CAR (-1, 405), (85, 518),<br>CAR (533, 370), (637, 455),<br>PERSON (319, 213), (554, 722),<br>PERSON (1783, 270), (1884, 536),<br>PERSON (1883, 299), (1975, 513)<br>|
+
+### Тестовое изображение 4
+
+Источник: набор данных [GitHub][github_plate] 
+
+Разрешение: 799 x 637
+
+<div style='float: center'>
+<img width="300" height="239" src="images\vehicle-license-plate-detection-barrier-01.png">
+<img width="300" height="239" src="detection\vehicle-license-plate-detection-barrier-01.png">
+</div>
+Окаймляющий прямоугольник (координаты левого верхнего и правого нижнего углов):<br>
+CAR (232, 119), (509, 466)<br>
+PLATE (330, 410), (393, 436)<br>
+
+   Название модели   |  Python (синхронный режим, реализация)  |  Python (асинхронный режим, реализация)|
+----------------------|-----------------------------------------|-----------------------------------------|
+vehicle-license-plate-detection-barrier-0106 | Окаймляющий прямоугольник:<br>CAR (232, 119), (509, 466),<br>PLATE (330, 410), (393, 436)<br>| Окаймляющий прямоугольник:<br>CAR (232, 119), (509, 466),<br>PLATE (330, 410), (393, 436)<br>|
+
+### Тестовое изображение 5
+
+Источник: набор данных [Интернет][internet_person_asl] 
+
+Разрешение: 320 x 320
+
+<div style='float: center'>
+<img width="320" height="320" src="images\person-detection-asl-0001.bmp">
+<img width="320" height="320" src="detection\out_person_detection_asl.bmp">
+</div>
+Окаймляющий прямоугольник (координаты левого верхнего и правого нижнего углов):<br>
+PERSON (35, 17), (84, 192)<br>
+PERSON (79, 13), (122, 194)<br>
+PERSON (211, 78), (273, 279)<br>
+
+   Название модели   |  Python (синхронный режим, реализация)  |  Python (асинхронный режим, реализация)|
+----------------------|-----------------------------------------|-----------------------------------------|
+person-detection-asl-0001 | Окаймляющий прямоугольник:<br>PERSON (35, 17), (84, 192),<br>PERSON (79, 13), (122, 194),<br>PERSON (211, 78), (273, 279)<br>| Окаймляющий прямоугольник:<br>PERSON (35, 17), (84, 192),<br>PERSON (79, 13), (122, 194),<br>PERSON (211, 78), (273, 279)<br>|
+
+### Тестовое изображение 6
+
+Источник: набор данных [Интернет][internet_product] 
+
+Разрешение: 512 x 512
+
+<div style='float: center'>
+<img width="300" height="300" src="images\product-detection-0001.bmp">
+<img width="300" height="300" src="detection\product-detection-0001.png">
+</div>
+Окаймляющий прямоугольник (координаты левого верхнего и правого нижнего углов):<br>
+PRINGLES (133, 195), (257, 195)<br>
+SPRITE (240, 487), (380, 10)<br>
+
+   Название модели   |  Python (синхронный режим, реализация)  |  Python (асинхронный режим, реализация)|
+----------------------|-----------------------------------------|-----------------------------------------|
+product-detection-0001 | Окаймляющий прямоугольник:<br>PRINGLES (130, 178), (275, 493)<br>| Окаймляющий прямоугольник:<br>PRINGLES (130, 178), (275, 493)<br>|
+
+## Результаты распознования
+
+### Тестовое изображение 1
+
+Источник: набор данных [GitHub][github_age_gender] 
+
+Разрешение: 62 x 62
+
+<div style='float: center'>
+<img src="images\age-gender-recognition-retail-0001.jpg">
+</div>
+
+   Название модели   |  Python (синхронный режим, реализация)  |  Python (асинхронный режим, реализация)|
+----------------------|-----------------------------------------|-----------------------------------------|
+age-gender-recognition-retail-0013 | Female, 25.19 | Female, 25.19 |
+
+### Тестовое изображение 2
+
+Источник: набор данных [GitHub][github_age_gender] 
+
+Разрешение: 62 x 62
+
+<div style='float: center'>
+<img src="images\age-gender-recognition-retail-0002.png">
+</div>
+
+   Название модели   |  Python (синхронный режим, реализация)  |  Python (асинхронный режим, реализация)|
+----------------------|-----------------------------------------|-----------------------------------------|
+age-gender-recognition-retail-0013 | Male, 43.43 | Male, 43.43 |
+
+### Тестовое изображение 3
+
+Источник: набор данных [GitHub][github_age_gender] 
+
+Разрешение: 62 x 62
+
+<div style='float: center'>
+<img src="images\age-gender-recognition-retail-0003.png">
+</div>
+
+   Название модели   |  Python (синхронный режим, реализация)  |  Python (асинхронный режим, реализация)|
+----------------------|-----------------------------------------|-----------------------------------------|
+age-gender-recognition-retail-0013 | Male, 28.49 | Male, 28.49 |
+
+### Тестовое изображение 4
+
+Источник: набор данных [VGGFace2][vgg_face2] 
+
+Разрешение: 48 x 48
+
+<div style='float: center'>
+<img src="images\landmarks.jpg">
+<img src="recognition\out_recognition_face_1.bmp">
+</div>
+
+Лицевые метки:<br>
+EYE (17, 18),<br>
+EYE (35, 21),<br>
+NOSE (24, 27),<br>
+LIP CORNER (15, 34),<br>
+LIP CORNER (28, 36)<br>
+
+   Название модели   |  Python (синхронный режим, реализация)  |  Python (асинхронный режим, реализация)|
+----------------------|-----------------------------------------|-----------------------------------------|
+landmarks-regression-retail-0009 | Лицевые метки:<br>EYE (17, 18),<br>EYE (35, 21),<br>NOSE (24, 27),<br>LIP CORNER (15, 34),<br>LIP CORNER (28, 36)<br>| Лицевые метки:<br>EYE (17, 18),<br>EYE (35, 21),<br>NOSE (24, 27),<br>LIP CORNER (15, 34),<br>LIP CORNER (28, 36)<br>|
+
+### Тестовое изображение 5
+
+Источник: набор данных [Интернет][internet_kerzhakov]
+
+Разрешение: 60 x 60
+
+<div style='float: center'>
+<img src="images\facial-landmarks-35-adas.png">
+<img src="recognition\out_recognition_face_facial_landmarks_1.bmp">
+</div>
+
+Лицевые метки:<br>
+LEFT EYE (17, 22), (9, 22),<br>
+RIGHT EYE (30, 21), (39, 20),<br>
+NOSE (21, 33), (23, 37), (17, 35), (30, 34),<br>
+MOUTH (17, 44), (34, 42), (23, 41), (24, 48),<br>
+LEFT EYEBROW (6, 17), (11, 15), (18, 17),<br>
+RIGHT EYEBROW (27, 15), (35, 12), (43, 14),<br>
+FACE CONTOUR (5, 22), (5, 28), (6, 33), (8, 38), (10, 43), (12, 48), (16, 52), (20, 56), (25, 57), (33, 56), (39, 53), (44, 48), (49, 43), (51, 38), (52, 31), (53, 25), (53, 18)<br>
+
+   Название модели   |  Python (синхронный режим, реализация)  |  Python (асинхронный режим, реализация)|
+----------------------|-----------------------------------------|-----------------------------------------|
+facial-landmarks-35-adas-0002 | Лицевые метки:<br>LEFT EYE (17, 22), (9, 22),<br>RIGHT EYE (30, 21), (39, 20),<br>NOSE (21, 33), (23, 37), (17, 35), (30, 34),<br>MOUTH (17, 44), (34, 42), (23, 41), (24, 48),<br>LEFT EYEBROW (6, 17), (11, 15), (18, 17),<br>RIGHT EYEBROW (27, 15), (35, 12), (43, 14),<br>FACE CONTOUR (5, 22), (5, 28), (6, 33), (8, 38), (10, 43), (12, 48), (16, 52), (20, 56), (25, 57), (33, 56), (39, 53), (44, 48), (49, 43), (51, 38), (52, 31), (53, 25), (53, 18)<br>| Лицевые метки:<br>LEFT EYE (17, 22), (9, 22),<br>RIGHT EYE (30, 21), (39, 20),<br>NOSE (21, 33), (23, 37), (17, 35), (30, 34),<br>MOUTH (17, 44), (34, 42), (23, 41), (24, 48),<br>LEFT EYEBROW (6, 17), (11, 15), (18, 17),<br>RIGHT EYEBROW (27, 15), (35, 12), (43, 14),<br>FACE CONTOUR (5, 22), (5, 28), (6, 33), (8, 38), (10, 43), (12, 48), (16, 52), (20, 56), (25, 57), (33, 56), (39, 53), (44, 48), (49, 43), (51, 38), (52, 31), (53, 25), (53, 18)<br>|
+
+### Тестовое изображение 6
+
+Источник: набор данных [CityScapes][cityscapes] 
+
+Разрешение: 80 x 160
+
+<div style='float: center'>
+<img width="80" height="160" src="images\person-attributes-recognition-crossroad-01.png">
+</div>
+
+   Название модели   |  Python (синхронный режим, реализация)  |  Python (асинхронный режим, реализация)|
+----------------------|-----------------------------------------|-----------------------------------------|
+person-attributes-recognition-crossroad-0230 | <img src="recognition\out_person_attributes_sync_1.bmp"> | <img src="recognition\out_person_attributes_async_1.bmp"> |
+
+### Тестовое изображение 7
+
+Источник: набор данных [CityScapes][cityscapes] 
+
+Разрешение: 80 x 160
+
+<div style='float: center'>
+<img width="80" height="160" src="images\person-attributes-recognition-crossroad-02.png">
+</div>
+
+   Название модели   |  Python (синхронный режим, реализация)  |  Python (асинхронный режим, реализация)|
+----------------------|-----------------------------------------|-----------------------------------------|
+person-attributes-recognition-crossroad-0230 | <img src="recognition\out_person_attributes_sync_2.bmp"> | <img src="recognition\out_person_attributes_async_2.bmp"> |
+
+### Тестовое изображение 8
+
+Источник: набор данных [BKHD][bkhd] 
+
+Разрешение: 60 x 60
+
+<div style='float: center'>
+<img src="images\out_head_pose.bmp">
+<img src="recognition\out_head_pose_1_sync.bmp">
+</div>
+
+   Название модели   |  Python (синхронный режим, реализация)  |  Python (асинхронный режим, реализация)|
+----------------------|-----------------------------------------|-----------------------------------------|
+head-pose-estimation-adas-0001 | <img src="recognition\out_head_pose_1_sync.bmp"> | <img src="recognition\out_head_pose_1_async.bmp"> |
+
+### Тестовое изображение 9
+
+Источник: набор данных [BKHD][bkhd] 
+
+Разрешение: 60 x 60
+
+<div style='float: center'>
+<img src="images\left_eye.jpg">
+<img src="images\right_eye.jpg">
+<img src="recognition\out_gaze_1_sync.bmp">
+</div>
+
+   Название модели   |  Python (синхронный режим, реализация)  |  Python (асинхронный режим, реализация)|
+----------------------|-----------------------------------------|-----------------------------------------|
+gaze-estimation-adas-0002 | <img src="recognition\out_gaze_1_sync.bmp"> | <img src="recognition\out_gaze_1_async.bmp"> |
+
+### Тестовое изображение 10
+
+Источник: набор данных [GitHub][github_license_plate] 
+
+Разрешение: 24 x 94
+
+<div style='float: center'>
+<img height = '24' width = '94' src="images\license-plate-recognition-barrier.JPG">
+</div>
+
+   Название модели   |  Python (синхронный режим, реализация)  |  Python (асинхронный режим, реализация)|
+----------------------|-----------------------------------------|-----------------------------------------|
+license-plate-recognition-barrier-0001 | &lt;Beijing&gt;FA9512 | &lt;Beijing&gt;FA9512 |
+
+## Результаты распознования лиц
+
+### Тестовое изображение 1
+
+Источник: набор данных [VGGFace2][vgg_face2]  
+
+Разрешение: 96 x 112
+
+<div style='float: center'>
+<img src="images\sphereface.jpg">
+</div>
+
+   Название модели   |  Python (синхронный режим, реализация)  |  Python (асинхронный режим, реализация)|
+----------------------|-----------------------------------------|-----------------------------------------|
+Sphereface | 0.77 0.70 0.77 -1.79 1.00<br> -0.02 0.82 -0.44 -0.96 0.37<br> ...<br> -0.74 0.25 -0.35 2.06 1.16<br> 0.56 -1.14 0.50 0.46 -0.91<br> [Полный тензор][sphereface_sync] | 0.77 0.70 0.77 -1.79 1.00<br> -0.02 0.82 -0.44 -0.96 0.37<br> ...<br> -0.74 0.25 -0.35 2.06 1.16<br> 0.56 -1.14 0.50 0.46 -0.91<br> [Полный тензор][sphereface_async] |
+
+
+## Результаты обработки изображений
+
+### Тестовое изображение 1
+
+Источник: набор данных [GitHub][github_single_image_super_resolution]
+
+Разрешение: 720 x 480
+
+<div style='float: center'>
+<img width="300" src="images\street_480x270.png"></img>
+<img width="300" src="images\x4c_street_480x270.png"></img>
+</div>
+
+Полученные изображения идентичны и совпадают по пикселям.
+
+   Название модели   |   Python (синхронный режим, реализация)  |  Python (асинхронный режим, реализация)        |
+---------------------|-----------------------------|------------------------------------|
+single-image-super-resolution-1032             |<div style='float: center'><img width="300" src="image_processing\python_sync_street_480x270_1.png"></img></div>|<div style='float: center'><img width="300" src="image_processing\python_async_street_480x270_1.png"></img></div>|
+single-image-super-resolution-1033             |<div style='float: center'><img width="300" src="image_processing\python_sync_street_480x270_2.png"></img></div>|<div style='float: center'><img width="300" src="image_processing\python_async_street_480x270_2.png"></img></div>|
+
+
+## Результаты распознавания позы человека
+
+### Тестовое изображение 1
+
+Источник: набор данных [MS COCO][ms_coco]
+
+Разрешение: 640 x 425
+
+<div style='float: center'>
+<img width="300" src="images\COCO_val2014_000000453166.jpg"></img>
+</div>
+
+Полученные изображения идентичны и совпадают по пикселям.
+
+   Название модели   |   Python (синхронный режим, реализация)  |  Python (асинхронный режим, реализация)        |
+---------------------|-----------------------------|------------------------------------|
+human-pose-estimation-0001             |<div style='float: center'><img width="300" src="human_pose_estimation\python_sync_COCO_val2014_000000453166.png"></img></div>|<div style='float: center'><img width="300" src="human_pose_estimation\python_async_COCO_val2014_000000453166.png"></img></div>|
+
+
+## Результаты семантической сегментации
+
+### Тестовое изображение 1
+
+Источник: набор данных [The Cityscapes Dataset][cityscapes]
+
+Разрешение: 2048 x 1024
+
+<div style='float: center'>
 <img width="300" src="images\bielefeld_000000_038924_leftImg8bit.png"></img>
 </div>
 
@@ -313,6 +570,17 @@
 </div>
 
 <!-- LINKS -->
+[cityscapes]: https://www.cityscapes-dataset.com
+[github_plate]: https://github.com/opencv/open_model_zoo/blob/master/models/intel/vehicle-license-plate-detection-barrier-0106/description/vehicle-license-plate-detection-barrier-0106.jpeg
+[github_age_gender]: https://github.com/opencv/open_model_zoo/blob/master/models/intel/age-gender-recognition-retail-0013/description
+[vgg_face2]:http://www.robots.ox.ac.uk/~vgg/data/vgg_face2/
+[internet_kerzhakov]:http://positime.ru/the-russian-team-contender-for-the-world-cup-alexander-kerzhakov/40266
+[internet_person_asl]:http://rasfokus.ru/photos/topweek/photo3138574.html
+[internet_product]:https://bendoeslife.tumblr.com/post/48135155548/at-work-forgot-my-lunch-and-not-able-to-leave-at
+[bkhd]:https://www.kaggle.com/kmader/biwi-kinect-head-pose-database
+[github_license_plate]:https://github.com/opencv/open_model_zoo/blob/master/models/intel/license-plate-recognition-barrier-0001/description
+[sphereface_sync]:recognition/sphereface_out_sync.csv
+[sphereface_async]:recognition/sphereface_out_async.csv
 [ARD]: action_recognition/action_recognition_encoder_out.csv
 [DARD]: action_recognition/driver_action_recognition_encoder_out.csv
 [ARE_sync]: encoding/python_sync_demo.csv
@@ -327,272 +595,4 @@
 [github_single_image_super_resolution]: https://github.com/opencv/open_model_zoo/tree/master/models/intel/single-image-super-resolution-1032/description
 [LFW]: http://vis-www.cs.umass.edu/lfw/index.html
 [cityscapes]: https://www.cityscapes-dataset.com
-[ms_coco]: http://cocodataset.org
-=======
-<img width="300" height="150" src="images\person-vehicle-bike-detection-crossroad.png">
-<img width="300" height="150" src="detection\person-vehicle-bike-detection-crossroad.png">
-</div>
-
-Окаймляющий прямоугольник (координаты левого верхнего и правого нижнего углов):<br>
-CAR (0, 380), (88, 524)<br>
-CAR (107, 384), (327, 480)<br>
-CAR (506, 375), (623, 458)<br>
-CAR (626, 367), (734, 452)<br>
-CAR (919, 362), (968, 401)<br>
-CAR (1053, 360), (1091, 388)<br>
-BIKE (300, 402), (558, 778)<br>
-PERSON (310, 171), (536, 749)<br>
-PERSON (1779, 268), (1882, 539)<br>
-PERSON (1874, 288), (1976, 545)<br>
-
-   Название модели   |  Python (синхронный режим, реализация)  |  Python (асинхронный режим, реализация)|
-----------------------|-----------------------------------------|-----------------------------------------|
-person-vehicle-bike-detection-crossroad-0078 | Окаймляющий прямоугольник:<br>CAR (-4, 400), (80, 515),<br>CAR (114, 392), (326, 480),<br>CAR (547, 382), (645, 457),<br>CAR (627, 379), (724, 444),<br>BIKE (319, 232), (546, 717),<br>PERSON (329, 228), (541, 697),<br>PERSON (1783, 278), (1887, 530),<br>PERSON (1882, 294), (1974, 524)<br>| Окаймляющий прямоугольник:<br>CAR (-4, 400), (80, 515),<br>CAR (114, 392), (326, 480),<br>CAR (547, 382), (645, 457),<br>CAR(627, 379), (724, 444),<br>BIKE(319, 232), (546, 717),<br>PERSON (329, 228), (541, 697),<br>PERSON (1783, 278), (1887, 530),<br>PERSON (1882, 294), (1974, 524)<br>|
-person-vehicle-bike-detection-crossroad-1016 | Окаймляющий прямоугольник:<br>CAR (-1, 405), (85, 518),<br>CAR (533, 370), (637, 455),<br>PERSON (319, 213), (554, 722),<br>PERSON (1783, 270), (1884, 536),<br>PERSON (1883, 299), (1975, 513)<br>| Окаймляющий прямоугольник:<br>CAR (-1, 405), (85, 518),<br>CAR (533, 370), (637, 455),<br>PERSON (319, 213), (554, 722),<br>PERSON (1783, 270), (1884, 536),<br>PERSON (1883, 299), (1975, 513)<br>|
-
-### Тестовое изображение 4
-
-Источник: набор данных [GitHub][github_plate] 
-
-Разрешение: 799 x 637
-
-<div style='float: center'>
-<img width="300" height="239" src="images\vehicle-license-plate-detection-barrier-01.png">
-<img width="300" height="239" src="detection\vehicle-license-plate-detection-barrier-01.png">
-</div>
-Окаймляющий прямоугольник (координаты левого верхнего и правого нижнего углов):<br>
-CAR (232, 119), (509, 466)<br>
-PLATE (330, 410), (393, 436)<br>
-
-   Название модели   |  Python (синхронный режим, реализация)  |  Python (асинхронный режим, реализация)|
-----------------------|-----------------------------------------|-----------------------------------------|
-vehicle-license-plate-detection-barrier-0106 | Окаймляющий прямоугольник:<br>CAR (232, 119), (509, 466),<br>PLATE (330, 410), (393, 436)<br>| Окаймляющий прямоугольник:<br>CAR (232, 119), (509, 466),<br>PLATE (330, 410), (393, 436)<br>|
-
-### Тестовое изображение 5
-
-Источник: набор данных [Интернет][internet_person_asl] 
-
-Разрешение: 320 x 320
-
-<div style='float: center'>
-<img width="320" height="320" src="images\person-detection-asl-0001.bmp">
-<img width="320" height="320" src="detection\out_person_detection_asl.bmp">
-</div>
-Окаймляющий прямоугольник (координаты левого верхнего и правого нижнего углов):<br>
-PERSON (35, 17), (84, 192)<br>
-PERSON (79, 13), (122, 194)<br>
-PERSON (211, 78), (273, 279)<br>
-
-   Название модели   |  Python (синхронный режим, реализация)  |  Python (асинхронный режим, реализация)|
-----------------------|-----------------------------------------|-----------------------------------------|
-person-detection-asl-0001 | Окаймляющий прямоугольник:<br>PERSON (35, 17), (84, 192),<br>PERSON (79, 13), (122, 194),<br>PERSON (211, 78), (273, 279)<br>| Окаймляющий прямоугольник:<br>PERSON (35, 17), (84, 192),<br>PERSON (79, 13), (122, 194),<br>PERSON (211, 78), (273, 279)<br>|
-
-### Тестовое изображение 6
-
-Источник: набор данных [Интернет][internet_product] 
-
-Разрешение: 512 x 512
-
-<div style='float: center'>
-<img width="300" height="300" src="images\product-detection-0001.bmp">
-<img width="300" height="300" src="detection\product-detection-0001.png">
-</div>
-Окаймляющий прямоугольник (координаты левого верхнего и правого нижнего углов):<br>
-PRINGLES (133, 195), (257, 195)<br>
-SPRITE (240, 487), (380, 10)<br>
-
-   Название модели   |  Python (синхронный режим, реализация)  |  Python (асинхронный режим, реализация)|
-----------------------|-----------------------------------------|-----------------------------------------|
-product-detection-0001 | Окаймляющий прямоугольник:<br>PRINGLES (130, 178), (275, 493)<br>| Окаймляющий прямоугольник:<br>PRINGLES (130, 178), (275, 493)<br>|
-
-## Результаты распознования
-
-### Тестовое изображение 1
-
-Источник: набор данных [GitHub][github_age_gender] 
-
-Разрешение: 62 x 62
-
-<div style='float: center'>
-<img src="images\age-gender-recognition-retail-0001.jpg">
-</div>
-
-   Название модели   |  Python (синхронный режим, реализация)  |  Python (асинхронный режим, реализация)|
-----------------------|-----------------------------------------|-----------------------------------------|
-age-gender-recognition-retail-0013 | Female, 25.19 | Female, 25.19 |
-
-### Тестовое изображение 2
-
-Источник: набор данных [GitHub][github_age_gender] 
-
-Разрешение: 62 x 62
-
-<div style='float: center'>
-<img src="images\age-gender-recognition-retail-0002.png">
-</div>
-
-   Название модели   |  Python (синхронный режим, реализация)  |  Python (асинхронный режим, реализация)|
-----------------------|-----------------------------------------|-----------------------------------------|
-age-gender-recognition-retail-0013 | Male, 43.43 | Male, 43.43 |
-
-### Тестовое изображение 3
-
-Источник: набор данных [GitHub][github_age_gender] 
-
-Разрешение: 62 x 62
-
-<div style='float: center'>
-<img src="images\age-gender-recognition-retail-0003.png">
-</div>
-
-   Название модели   |  Python (синхронный режим, реализация)  |  Python (асинхронный режим, реализация)|
-----------------------|-----------------------------------------|-----------------------------------------|
-age-gender-recognition-retail-0013 | Male, 28.49 | Male, 28.49 |
-
-### Тестовое изображение 4
-
-Источник: набор данных [VGGFace2][vgg_face2] 
-
-Разрешение: 48 x 48
-
-<div style='float: center'>
-<img src="images\landmarks.jpg">
-<img src="recognition\out_recognition_face_1.bmp">
-</div>
-
-Лицевые метки:<br>
-EYE (17, 18),<br>
-EYE (35, 21),<br>
-NOSE (24, 27),<br>
-LIP CORNER (15, 34),<br>
-LIP CORNER (28, 36)<br>
-
-   Название модели   |  Python (синхронный режим, реализация)  |  Python (асинхронный режим, реализация)|
-----------------------|-----------------------------------------|-----------------------------------------|
-landmarks-regression-retail-0009 | Лицевые метки:<br>EYE (17, 18),<br>EYE (35, 21),<br>NOSE (24, 27),<br>LIP CORNER (15, 34),<br>LIP CORNER (28, 36)<br>| Лицевые метки:<br>EYE (17, 18),<br>EYE (35, 21),<br>NOSE (24, 27),<br>LIP CORNER (15, 34),<br>LIP CORNER (28, 36)<br>|
-
-### Тестовое изображение 5
-
-Источник: набор данных [Интернет][internet_kerzhakov]
-
-Разрешение: 60 x 60
-
-<div style='float: center'>
-<img src="images\facial-landmarks-35-adas.png">
-<img src="recognition\out_recognition_face_facial_landmarks_1.bmp">
-</div>
-
-Лицевые метки:<br>
-LEFT EYE (17, 22), (9, 22),<br>
-RIGHT EYE (30, 21), (39, 20),<br>
-NOSE (21, 33), (23, 37), (17, 35), (30, 34),<br>
-MOUTH (17, 44), (34, 42), (23, 41), (24, 48),<br>
-LEFT EYEBROW (6, 17), (11, 15), (18, 17),<br>
-RIGHT EYEBROW (27, 15), (35, 12), (43, 14),<br>
-FACE CONTOUR (5, 22), (5, 28), (6, 33), (8, 38), (10, 43), (12, 48), (16, 52), (20, 56), (25, 57), (33, 56), (39, 53), (44, 48), (49, 43), (51, 38), (52, 31), (53, 25), (53, 18)<br>
-
-   Название модели   |  Python (синхронный режим, реализация)  |  Python (асинхронный режим, реализация)|
-----------------------|-----------------------------------------|-----------------------------------------|
-facial-landmarks-35-adas-0002 | Лицевые метки:<br>LEFT EYE (17, 22), (9, 22),<br>RIGHT EYE (30, 21), (39, 20),<br>NOSE (21, 33), (23, 37), (17, 35), (30, 34),<br>MOUTH (17, 44), (34, 42), (23, 41), (24, 48),<br>LEFT EYEBROW (6, 17), (11, 15), (18, 17),<br>RIGHT EYEBROW (27, 15), (35, 12), (43, 14),<br>FACE CONTOUR (5, 22), (5, 28), (6, 33), (8, 38), (10, 43), (12, 48), (16, 52), (20, 56), (25, 57), (33, 56), (39, 53), (44, 48), (49, 43), (51, 38), (52, 31), (53, 25), (53, 18)<br>| Лицевые метки:<br>LEFT EYE (17, 22), (9, 22),<br>RIGHT EYE (30, 21), (39, 20),<br>NOSE (21, 33), (23, 37), (17, 35), (30, 34),<br>MOUTH (17, 44), (34, 42), (23, 41), (24, 48),<br>LEFT EYEBROW (6, 17), (11, 15), (18, 17),<br>RIGHT EYEBROW (27, 15), (35, 12), (43, 14),<br>FACE CONTOUR (5, 22), (5, 28), (6, 33), (8, 38), (10, 43), (12, 48), (16, 52), (20, 56), (25, 57), (33, 56), (39, 53), (44, 48), (49, 43), (51, 38), (52, 31), (53, 25), (53, 18)<br>|
-
-### Тестовое изображение 6
-
-Источник: набор данных [CityScapes][cityscapes] 
-
-Разрешение: 80 x 160
-
-<div style='float: center'>
-<img width="80" height="160" src="images\person-attributes-recognition-crossroad-01.png">
-</div>
-
-   Название модели   |  Python (синхронный режим, реализация)  |  Python (асинхронный режим, реализация)|
-----------------------|-----------------------------------------|-----------------------------------------|
-person-attributes-recognition-crossroad-0230 | <img src="recognition\out_person_attributes_sync_1.bmp"> | <img src="recognition\out_person_attributes_async_1.bmp"> |
-
-### Тестовое изображение 7
-
-Источник: набор данных [CityScapes][cityscapes] 
-
-Разрешение: 80 x 160
-
-<div style='float: center'>
-<img width="80" height="160" src="images\person-attributes-recognition-crossroad-02.png">
-</div>
-
-   Название модели   |  Python (синхронный режим, реализация)  |  Python (асинхронный режим, реализация)|
-----------------------|-----------------------------------------|-----------------------------------------|
-person-attributes-recognition-crossroad-0230 | <img src="recognition\out_person_attributes_sync_2.bmp"> | <img src="recognition\out_person_attributes_async_2.bmp"> |
-
-### Тестовое изображение 8
-
-Источник: набор данных [BKHD][bkhd] 
-
-Разрешение: 60 x 60
-
-<div style='float: center'>
-<img src="images\out_head_pose.bmp">
-<img src="recognition\out_head_pose_1_sync.bmp">
-</div>
-
-   Название модели   |  Python (синхронный режим, реализация)  |  Python (асинхронный режим, реализация)|
-----------------------|-----------------------------------------|-----------------------------------------|
-head-pose-estimation-adas-0001 | <img src="recognition\out_head_pose_1_sync.bmp"> | <img src="recognition\out_head_pose_1_async.bmp"> |
-
-### Тестовое изображение 9
-
-Источник: набор данных [BKHD][bkhd] 
-
-Разрешение: 60 x 60
-
-<div style='float: center'>
-<img src="images\left_eye.jpg">
-<img src="images\right_eye.jpg">
-<img src="recognition\out_gaze_1_sync.bmp">
-</div>
-
-   Название модели   |  Python (синхронный режим, реализация)  |  Python (асинхронный режим, реализация)|
-----------------------|-----------------------------------------|-----------------------------------------|
-gaze-estimation-adas-0002 | <img src="recognition\out_gaze_1_sync.bmp"> | <img src="recognition\out_gaze_1_async.bmp"> |
-
-### Тестовое изображение 10
-
-Источник: набор данных [GitHub][github_license_plate] 
-
-Разрешение: 24 x 94
-
-<div style='float: center'>
-<img height = '24' width = '94' src="images\license-plate-recognition-barrier.JPG">
-</div>
-
-   Название модели   |  Python (синхронный режим, реализация)  |  Python (асинхронный режим, реализация)|
-----------------------|-----------------------------------------|-----------------------------------------|
-license-plate-recognition-barrier-0001 | &lt;Beijing&gt;FA9512 | &lt;Beijing&gt;FA9512 |
-
-## Результаты распознования лиц
-
-### Тестовое изображение 1
-
-Источник: набор данных [VGGFace2][vgg_face2]  
-
-Разрешение: 96 x 112
-
-<div style='float: center'>
-<img src="images\sphereface.jpg">
-</div>
-
-   Название модели   |  Python (синхронный режим, реализация)  |  Python (асинхронный режим, реализация)|
-----------------------|-----------------------------------------|-----------------------------------------|
-Sphereface | 0.77 0.70 0.77 -1.79 1.00<br> -0.02 0.82 -0.44 -0.96 0.37<br> ...<br> -0.74 0.25 -0.35 2.06 1.16<br> 0.56 -1.14 0.50 0.46 -0.91<br> [Полный тензор][sphereface_sync] | 0.77 0.70 0.77 -1.79 1.00<br> -0.02 0.82 -0.44 -0.96 0.37<br> ...<br> -0.74 0.25 -0.35 2.06 1.16<br> 0.56 -1.14 0.50 0.46 -0.91<br> [Полный тензор][sphereface_async] |
-
-[cityscapes]: https://www.cityscapes-dataset.com
-[github_plate]: https://github.com/opencv/open_model_zoo/blob/master/models/intel/vehicle-license-plate-detection-barrier-0106/description/vehicle-license-plate-detection-barrier-0106.jpeg
-[github_age_gender]: https://github.com/opencv/open_model_zoo/blob/master/models/intel/age-gender-recognition-retail-0013/description
-[vgg_face2]:http://www.robots.ox.ac.uk/~vgg/data/vgg_face2/
-[internet_kerzhakov]:http://positime.ru/the-russian-team-contender-for-the-world-cup-alexander-kerzhakov/40266
-[internet_person_asl]:http://rasfokus.ru/photos/topweek/photo3138574.html
-[internet_product]:https://bendoeslife.tumblr.com/post/48135155548/at-work-forgot-my-lunch-and-not-able-to-leave-at
-[bkhd]:https://www.kaggle.com/kmader/biwi-kinect-head-pose-database
-[github_license_plate]:https://github.com/opencv/open_model_zoo/blob/master/models/intel/license-plate-recognition-barrier-0001/description
-[sphereface_sync]:recognition/sphereface_out_sync.csv
-[sphereface_async]:recognition/sphereface_out_async.csv
->>>>>>> ebedc18b
+[ms_coco]: http://cocodataset.org