# Проверка корректности вывода для моделей Intel с использованием разных режимов

## Результаты детектирования

### Тестовое изображение 1

Источник: набор данных [Cityscapes][cityscapes] 

Исходное разрешение: 2048 x 1024


Входное изображение и результат детектирования:

<div style='float: center'>
<img width="300" height="150" src="images\berlin_000000_000019_leftImg8bit.png">
<img width="300" height="150" src="detection\pedestrian-and-vehicle-detector.png">
</div>
Окаймляющий прямоугольник (координаты левого верхнего и правого нижнего углов):<br>
CAR (0, 431), (231, 914)<br>
CAR (279, 430), (442, 519)<br>
CAR (428, 444), (494, 498)<br>
CAR (719, 431), (827, 519)<br>
CAR (789, 405), (874, 493)<br>
CAR (828, 413), (970, 536)<br>
CAR (938, 417), (1021, 497)<br>
CAR (1037, 428), (1069, 457)<br>
CAR (1092, 413), (1196, 509)<br>
PERSON (1455, 419), (1482, 491)<br>
PERSON (1476, 416), (1503, 481)<br>

   Название модели   |  Python (latency mode, реализация)  |  Python (throughput mode, реализация)|
----------------------|-----------------------------------------|-----------------------------------------|
pedestrian-and-vehicle-detector-adas-0001 | Окаймляющий прямоугольник:<br>CAR (720, 439), (821, 505),<br>CAR (824, 424), (967, 525),<br>CAR (945, 420), (1023, 486),<br>CAR (1092, 422), (1188, 501),<br>PERSON (1474, 416), (1499, 481)<br>| Окаймляющий прямоугольник:<br>CAR (720, 439), (821, 505),<br>CAR (824, 424), (967, 525),<br>CAR (945, 420), (1023, 486),<br>CAR (1092, 422), (1188, 501),<br>PERSON (1474, 416), (1499, 481)<br>|

### Тестовое изображение 2

Источник: набор данных [Cityscapes][cityscapes] 

Исходное разрешение: 2048 x 1024


Входное изображение и результат детектирования:

<div style='float: center'>
<img width="300" height="150" src="images\vehicle-detection-adas-0002.png">
<img width="300" height="150" src="detection\vehicle-detection.png">
</div>

Окаймляющий прямоугольник (координаты левого верхнего и правого нижнего углов):<br>
CAR (360, 354), (917, 781)<br>
CAR (906, 402), (1059, 522)<br>
CAR (1175, 366), (1745, 497)<br>
CAR (1245, 372), (1449, 504)<br>
CAR (1300, 311), (1825, 605)<br>
CAR (1599, 314), (2048, 625)<br>
CAR (1697, 315), (2048, 681)<br>

   Название модели   |  Python (latency mode, реализация)  |  Python (throughput mode, реализация)|
----------------------|-----------------------------------------|-----------------------------------------|
vehicle-detection-adas-0002 | Окаймляющий прямоугольник:<br>CAR (384, 363), (921, 754),<br>CAR (909, 407), (1056, 509),<br>CAR (1272, 348), (1742, 592),<br>CAR (1618, 305), (2036, 669)<br>| Окаймляющий прямоугольник:<br>CAR (384, 363), (921, 754),<br>CAR (909, 407), (1056, 509),<br>CAR (1272, 348), (1742, 592),<br>CAR (1618, 305), (2036, 669)|
vehicle-detection-adas-binary-0001 | Окаймляющий прямоугольник:<br>CAR (370, 353), (905, 756),<br>CAR (902, 406), (1048, 509),<br>CAR (1246, 320), (2022, 650)<br>| Окаймляющий прямоугольник:<br>CAR (370, 353), (905, 756),<br>CAR (902, 406), (1048, 509),<br>CAR (1246, 320), (2022, 650)<br>|

### Тестовое изображение 3

Источник: набор данных [Cityscapes][cityscapes] 

Исходное разрешение: 2048 x 1024


Входное изображение и результат детектирования:

<div style='float: center'>
<img width="300" height="150" src="images\person-vehicle-bike-detection-crossroad.png">
<img width="300" height="150" src="detection\person-vehicle-bike-detection-crossroad.png">
</div>

Окаймляющий прямоугольник (координаты левого верхнего и правого нижнего углов):<br>
CAR (0, 380), (88, 524)<br>
CAR (107, 384), (327, 480)<br>
CAR (506, 375), (623, 458)<br>
CAR (626, 367), (734, 452)<br>
CAR (919, 362), (968, 401)<br>
CAR (1053, 360), (1091, 388)<br>
BIKE (300, 402), (558, 778)<br>
PERSON (310, 171), (536, 749)<br>
PERSON (1779, 268), (1882, 539)<br>
PERSON (1874, 288), (1976, 545)<br>

   Название модели   |  Python (latency mode, реализация)  |  Python (throughput mode, реализация)|
----------------------|-----------------------------------------|-----------------------------------------|
person-vehicle-bike-detection-crossroad-0078 | Окаймляющий прямоугольник:<br>CAR (-4, 400), (80, 515),<br>CAR (114, 392), (326, 480),<br>CAR (547, 382), (645, 457),<br>CAR (627, 379), (724, 444),<br>BIKE (319, 232), (546, 717),<br>PERSON (329, 228), (541, 697),<br>PERSON (1783, 278), (1887, 530),<br>PERSON (1882, 294), (1974, 524)<br>| Окаймляющий прямоугольник:<br>CAR (-4, 400), (80, 515),<br>CAR (114, 392), (326, 480),<br>CAR (547, 382), (645, 457),<br>CAR(627, 379), (724, 444),<br>BIKE(319, 232), (546, 717),<br>PERSON (329, 228), (541, 697),<br>PERSON (1783, 278), (1887, 530),<br>PERSON (1882, 294), (1974, 524)<br>|
person-vehicle-bike-detection-crossroad-1016 | Окаймляющий прямоугольник:<br>CAR (-1, 405), (85, 518),<br>CAR (533, 370), (637, 455),<br>PERSON (319, 213), (554, 722),<br>PERSON (1783, 270), (1884, 536),<br>PERSON (1883, 299), (1975, 513)<br>| Окаймляющий прямоугольник:<br>CAR (-1, 405), (85, 518),<br>CAR (533, 370), (637, 455),<br>PERSON (319, 213), (554, 722),<br>PERSON (1783, 270), (1884, 536),<br>PERSON (1883, 299), (1975, 513)<br>|

### Тестовое изображение 4

Источник: [GitHub][github_plate] 

Исходное разрешение: 799 x 637


Входное изображение и результат детектирования:

<div style='float: center'>
<img width="300" height="239" src="images\vehicle-license-plate-detection-barrier-01.png">
<img width="300" height="239" src="detection\vehicle-license-plate-detection-barrier-01.png">
</div>
Окаймляющий прямоугольник (координаты левого верхнего и правого нижнего углов):<br>
CAR (232, 119), (509, 466)<br>
PLATE (330, 410), (393, 436)<br>

   Название модели   |  Python (latency mode, реализация)  |  Python (throughput mode, реализация)|
----------------------|-----------------------------------------|-----------------------------------------|
vehicle-license-plate-detection-barrier-0106 | Окаймляющий прямоугольник:<br>CAR (232, 119), (509, 466),<br>PLATE (330, 410), (393, 436)<br>| Окаймляющий прямоугольник:<br>CAR (232, 119), (509, 466),<br>PLATE (330, 410), (393, 436)<br>|

### Тестовое изображение 5

Источник: [Интернет][internet_person_asl] 

Исходное разрешение: 320 x 320


Входное изображение и результат детектирования:

<div style='float: center'>
<img width="320" height="320" src="images\person-detection-asl-0001.bmp">
<img width="320" height="320" src="detection\out_person_detection_asl.bmp">
</div>
Окаймляющий прямоугольник (координаты левого верхнего и правого нижнего углов):<br>
PERSON (35, 17), (84, 192)<br>
PERSON (79, 13), (122, 194)<br>
PERSON (211, 78), (273, 279)<br>

   Название модели   |  Python (latency mode, реализация)  |  Python (throughput mode, реализация)|
----------------------|-----------------------------------------|-----------------------------------------|
person-detection-asl-0001 | Окаймляющий прямоугольник:<br>PERSON (35, 17), (84, 192),<br>PERSON (79, 13), (122, 194),<br>PERSON (211, 78), (273, 279)<br>| Окаймляющий прямоугольник:<br>PERSON (35, 17), (84, 192),<br>PERSON (79, 13), (122, 194),<br>PERSON (211, 78), (273, 279)<br>|

### Тестовое изображение 6

Источник: [Интернет][internet_product] 

Исходное разрешение: 512 x 512


Изображение и результат детектирования:

<div style='float: center'>
<img width="300" height="300" src="images\product-detection-0001.bmp">
<img width="300" height="300" src="detection\product-detection-0001.png">
</div>
Окаймляющий прямоугольник (координаты левого верхнего и правого нижнего углов):<br>
PRINGLES (133, 195), (257, 195)<br>
SPRITE (240, 487), (380, 10)<br>

   Название модели   |  Python (latency mode, реализация)  |  Python (throughput mode, реализация)|
----------------------|-----------------------------------------|-----------------------------------------|
product-detection-0001 | Окаймляющий прямоугольник:<br>PRINGLES (130, 178), (275, 493)<br>| Окаймляющий прямоугольник:<br>PRINGLES (130, 178), (275, 493)<br>|

### Тестовое изображение 7

Источник: набор данных [Wider Face][widerface]

Исходное разрешение: 1024 x 678


Входное изображение и результат детектирования:

<div style='float: center'>
<img width="300" src="images\1_Handshaking_Handshaking_1_209.jpg">
<img width="300" src="detection\1_Handshaking_Handshaking_1_209.bmp">
</div>
Окаймляющий прямоугольник (координаты левого верхнего и правого нижнего углов):<br>
(189, 140) (288, 284) <br>
(616, 45) (704, 213)<br>

   Название модели   |   Python (latency mode, реализация)  |  Python (throughput mode, реализация)|
---------------------|--------------------------------------|--------------------------------------|
face-detection-adas-0001 | Окаймляющий прямоугольник:<br>(189, 140) (288, 284),<br>(616, 45) (704, 213)<br>| Окаймляющий прямоугольник :<br>(189, 140) (288, 284),<br>(616, 45) (704, 213)<br>|
face-detection-adas-binary-0001 | Окаймляющий прямоугольник:<br>(186, 137) (289, 277),<br> (616, 53) (706, 211)<br>| Окаймляющий прямоугольник:<br>(186, 137) (289, 277),<br> (616, 53) (706, 211)<br>|
face-detection-retail-0004 | Окаймляющий прямоугольник:<br>(189, 143) (286, 275),<br>(613, 57) (694, 201)<br>| Окаймляющий прямоугольник:<br>(189, 143) (286, 275),<br>(613, 57) (694, 201)<br>|
face-detection-retail-0005 | Окаймляющий прямоугольник:<br>(189, 140) (296, 277),<br>(609, 44) (714, 206)<br>| Окаймляющий прямоугольник:<br>(189, 140) (296, 277),<br>(609, 44) (714, 206)<br>|
face-detection-0100 | Окаймляющий прямоугольник:<br>(190, 142) (290, 282),<br>(615, 46) (703, 210)<br>| Окаймляющий прямоугольник:<br>(190, 142) (290, 282),<br>(615, 46) (703, 210)<br>|
face-detection-0102 | Окаймляющий прямоугольник:<br>(187, 141) (292, 280),<br>(617, 50) (712, 210)<br>| Окаймляющий прямоугольник:<br>(187, 141) (292, 280),<br>(617, 50) (712, 210)<br>|
face-detection-0104 | Окаймляющий прямоугольник:<br>(190, 142) (290, 280),<br>(613, 43) (709, 211)<br>| Окаймляющий прямоугольник:<br>(190, 142) (290, 280),<br>(613, 43) (709, 211)<br>|
face-detection-0105 | Окаймляющий прямоугольник:<br>(188, 141) (286, 279),<br>(612, 45) (704, 204)<br>| Окаймляющий прямоугольник:<br>(188, 141) (286, 279),<br>(612, 45) (704, 204)<br>|

### Тестовое изображение 8

Источник: [из Интернет][internet_walksf]

Исходное разрешение: 1999 x 1333


Входное изображение и результат детектирования:

<div style='float: center'>
<img width="300" src="images\person-detection-retail-00013-1.jpg">
<img width="300" src="detection\person-detection-retail-00013-1.bmp">
</div>
Окаймляющий прямоугольник (координаты левого верхнего и правого нижнего углов):<br>(1537, 385) (1792, 1184),<br>(541, 299) (845, 1161)<br>(229, 337) (453, 1048),<br>(0, 293) (193, 1129)<br>(955, 387) (1169, 1009),<br>(435, 370) (599, 1019)<br>(887, 292) (951, 479),<br>(749, 252) (866, 657)<br>(515, 317) (599, 580),<br>(833, 264) (894, 464)<br>(954, 283) (1020, 476)<br>

Название модели   |   Python (синхронный режим, реализация)  |  Python (асинхронный режим, реализация)|
------------------|------------------------------------------|----------------------------------------|
person-detection-retail-0002 | Окаймляющий прямоугольник:<br>(252, 294) (465, 1048),<br>(966, 361) (1183, 1028),<br>(429, 262) (849, 1048),<br>(695, 283) (872, 839),<br>(421, 315) (612, 986),<br>(1560, 360) (1766, 1204),<br>(885, 283) (944, 503),<br>(771, 276) (868, 574),<br>(0, 314) (180, 941),<br>(1879, 459) (1936, 694),<br>(962, 279) (1023, 499),<br>(1890, 302) (1992, 638)<br>|  Окаймляющий прямоугольник:<br>(252, 294) (465, 1048),<br>(966, 361) (1183, 1028),<br>(429, 262) (849, 1048),<br>(695, 283) (872, 839),<br>(421, 315) (612, 986),<br>(1560, 360) (1766, 1204),<br>(885, 283) (944, 503),<br>(771, 276) (868, 574),<br>(0, 314) (180, 941),<br>(1879, 459) (1936, 694),<br>(962, 279) (1023, 499),<br>(1890, 302) (1992, 638)<br>|
person-detection-retail-0013 | Окаймляющий прямоугольник:<br>(1537, 385) (1792, 1184),<br>(541, 299) (845, 1161),<br>(229, 337) (453, 1048),<br>(0, 293) (193, 1129),<br>(956, 387) (1169, 1009),<br>(435, 370) (599, 1019),<br>(887, 292) (951, 479),<br>(749, 252) (866, 657),<br>(515, 317) (599, 580),<br>(833, 264) (894, 464),<br>(954, 283) (1020, 476)| Окаймляющий прямоугольник:<br>(1537, 385) (1792, 1184),<br>(541, 299) (845, 1161),<br>(229, 337) (453, 1048),<br>(0, 293) (193, 1129),<br>(956, 387) (1169, 1009),<br>(435, 370) (599, 1019),<br>(887, 292) (951, 479),<br>(749, 252) (866, 657),<br>(515, 317) (599, 580),<br>(833, 264) (894, 464),<br>(954, 283) (1020, 476)|

### Тестовое изображение 9
Источник: [Cityscapes][cityscapes]

Исходное разрешение: 1999 x 1333


Входное изображение и результат детектирования:

<div style='float: center'>
<img width="300" src="images\pedestrian-detection-adas-1.png">
<img width="300" src="detection\pedestrian-detection-adas-1.bmp">
</div>
Окаймляющий прямоугольник (координаты левого верхнего и правого нижнего углов):<br>(629, 310) (934, 811),<br>(392, 435) (440, 525)

Название модели   |   Python (синхронный режим, реализация)  |  Python (асинхронный режим, реализация)|
------------------|------------------------------------------|----------------------------------------|
pedestrian-detection-adas-0002 | Окаймляющий прямоугольник:<br>(614, 307) (945, 803) | Окаймляющий прямоугольник:<br>(614, 307) (945, 803)<br>|
pedestrian-detection-adas-binary-0001 | Окаймляющие прямоугольники:<br> (629, 310) (934, 811),<br>(392, 435) (440, 525)<br>|<br>(629, 310) (934, 811),<br>(392, 435) (440, 525)

<<<<<<< HEAD
### Тестовое изображение 10
Источник: [MS COCO][ms_coco]

Исходное разрешение: 640 x 480


Входное изображение:

<div style='float: center'>
<img width="300" src="images\9.jpg">
<div style='float: center'>
Входной тензор: 600; 1024; 1

Результат детектирования:
</div>
<img width="300" src="detection\faster_rcnn_out.bmp">
</div>
Окаймляющий прямоугольник (координаты левого верхнего и правого нижнего углов):<br>TV (110, 41), (397, 304)<br>MOUSE (508, 337), (559, 374)<br>KEYBOARD (241, 342), (496, 461)<br>

Название модели   |   Python (синхронный режим, реализация)  |  Python (асинхронный режим, реализация)|
------------------|------------------------------------------|----------------------------------------|
faster_rcnn_inception_resnet_v2_atrous_coco | Окаймляющий прямоугольник:<br>TV (110, 41), (397, 304)<br>MOUSE (508, 337), (559, 374)<br>KEYBOARD (241, 342), (496, 461) | Окаймляющий прямоугольник:<br>TV (110, 41), (397, 304)<br>MOUSE (508, 337), (559, 374)<br>KEYBOARD (241, 342), (496, 461)<br>|
faster_rcnn_inception_v2_coco | Окаймляющий прямоугольник:<br>DINING TABLE (8, 201), (640, 480)<br>TV (106, 31), (397, 284)<br>MOUSE (509, 336), (560, 377)<br>KEYBOARD (231, 339), (495, 462) | Окаймляющий прямоугольник:<br>DINING TABLE (8, 201), (640, 480)<br>TV (106, 31), (397, 284)<br>MOUSE (509, 336), (560, 377)<br>KEYBOARD (231, 339), (495, 462)<br>|
faster_rcnn_resnet50_coco | Окаймляющий прямоугольник:<br>TV (104, 34), (400, 282)<br>MOUSE (510, 336), (563, 373)<br>KEYBOARD (239, 339), (496, 463) | Окаймляющий прямоугольник:<br>TV (104, 34), (400, 282)<br>MOUSE (510, 336), (563, 373)<br>KEYBOARD (239, 339), (496, 463)<br>|
faster_rcnn_resnet101_coco | Окаймляющий прямоугольник:<br>TV (105, 37), (400, 305)<br>MOUSE (505, 337), (559, 375)<br>KEYBOARD (231, 341), (499, 466) | Окаймляющий прямоугольник:<br>TV (105, 37), (400, 305)<br>MOUSE (505, 337), (559, 375)<br>KEYBOARD (231, 341), (499, 466)<br>|

## Результаты детектирования и распознования действия
=======
## Результаты детектирования и распознавания действия
>>>>>>> 4e9102f5

### Тестовое изображение 1

Источник: набор данных [sample-videos][sample_videos]

Исходное разрешение: 1920 x 1080


Входное изображение и результат детектирования:

<div style='float: center'>
<img width="300" src="images\classroom.jpg">
<img width="300" src="person_detection_action_recognition\person-detection-action-recognition.bmp">
</div>

Окаймляющий прямоугольник (координаты левого верхнего и правого нижнего углов) и действие:<br>sitting (1157,517) (1407,1057)<br>sitting (452,495) (627,874)<br>sitting (201,555) (469,1084)<br>raising hand (874,444) (1052,849)<br>

   Название модели   |   Python (latency mode, реализация)  |  Python (throughput mode, реализация)        |
---------------------|-----------------------------|------------------------------------|
person-detection-action-recognition-0006 | Окаймляющий прямоугольник и действие:<br>sitting (1157,517) (1407,1057)<br>sitting (452,495) (627,874)<br>sitting (201,555) (469,1084)<br> raising hand (874,444) (1052,849)<br>| Окаймляющий прямоугольник и действие:<br> sitting (1157,517) (1407,1057)<br>sitting (452,495) (627,874)<br>sitting (201,555) (469,1084)<br>raising hand (874,444) (1052,849)<br>|
person-detection-action-recognition-0005 | Окаймляющий прямоугольник и действие:<br>sitting (1160,528) (1409,1082)<br>sitting (202,569) (455,1079)<br>standing (453,495) (624,869)<br>raising hand (836,404) (1048,862)<br>| Окаймляющий прямоугольник и действие:<br>sitting (1160,528) (1409,1082)<br>sitting (202,569) (455,1079)<br>standing (453,495) (624,869)<br>raising hand (836,404) (1048,862)<br>|
person-detection-raisinghand-recognition-0001 | Окаймляющий прямоугольник и действие:<br>sitting (1160,528) (1409,1082)<br>sitting (202,569) (455,1079)<br>sitting (453,495) (624,869)<br>other (836,404) (1048,862)<br>| Окаймляющий прямоугольник и действие:<br> sitting (1160,528) (1409,1082)<br>sitting (202,569) (455,1079)<br>sitting (453,495) (624,869)<br>other (836,404) (1048,862)<br>|

### Тестовое изображение 2

Источник: набор данных [из Интернет][internet_taringa]

Исходное разрешение: 1920 x 1080


Входное изображение и результат детектирования:

<div style='float: center'>
<img width="300" src="images\person-detection-action-recognition-teacher-0001.jpg">
<img width="300" src="person_detection_action_recognition\person-detection-action-recognition-teacher-0001.jpg">
</div>

Окаймляющие прямоугольники (координаты левого верхнего и правого нижнего углов) и действия:<br>standing (186,15) (276,224)

   Название модели   |   Python (синхронный режим, реализация)  |  Python (асинхронный режим, реализация)        |
---------------------|-----------------------------|------------------------------------|
person-detection-action-recognition-teacher-0002 | Окаймляющий прямоугольник и действие:<br>standing (286,84) (357,283)<br>standing (0,81) (101,281)<br>standing (186,15) (276,224)<br>| Окаймляющие прямоугольники и действия:<br>standing (286,84) (357,283)<br>standing (0,81) (101,281)<br>standing (186,15) (276,224)<br>|

## Результаты распознавания

### Тестовое изображение 1

Источник: [GitHub][github_age_gender] 

Исходное разрешение: 62 x 62


Изображение:

<div style='float: center'>
<img src="images\age-gender-recognition-retail-0001.jpg">
</div>

   Название модели   |  Python (latency mode, реализация)  |  Python (throughput mode, реализация)|
----------------------|-----------------------------------------|-----------------------------------------|
age-gender-recognition-retail-0013 | Female, 25.19 | Female, 25.19 |

### Тестовое изображение 2

Источник: [GitHub][github_age_gender] 

Исходное разрешение: 62 x 62


Изображение:

<div style='float: center'>
<img src="images\age-gender-recognition-retail-0002.png">
</div>

   Название модели   |  Python (latency mode, реализация)  |  Python (throughput mode, реализация)|
----------------------|-----------------------------------------|-----------------------------------------|
age-gender-recognition-retail-0013 | Male, 43.43 | Male, 43.43 |

### Тестовое изображение 3

Источник: [GitHub][github_age_gender] 

Исходное разрешение: 62 x 62


Изображение:

<div style='float: center'>
<img src="images\age-gender-recognition-retail-0003.png">
</div>

   Название модели   |  Python (latency mode, реализация)  |  Python (throughput mode, реализация)|
----------------------|-----------------------------------------|-----------------------------------------|
age-gender-recognition-retail-0013 | Male, 28.49 | Male, 28.49 |

### Тестовое изображение 4

Источник: набор данных [VGGFace2][vgg_face2] 

Исходное разрешение: 48 x 48


Изображение и результат распознавания:

<div style='float: center'>
<img src="images\landmarks.jpg">
<img src="recognition\out_recognition_face_1.bmp">
</div>

Лицевые метки:<br>
EYE (17, 18),<br>
EYE (35, 21),<br>
NOSE (24, 27),<br>
LIP CORNER (15, 34),<br>
LIP CORNER (28, 36)<br>

   Название модели   |  Python (latency mode, реализация)  |  Python (throughput mode, реализация)|
----------------------|-----------------------------------------|-----------------------------------------|
landmarks-regression-retail-0009 | Лицевые метки:<br>EYE (17, 18),<br>EYE (35, 21),<br>NOSE (24, 27),<br>LIP CORNER (15, 34),<br>LIP CORNER (28, 36)<br>| Лицевые метки:<br>EYE (17, 18),<br>EYE (35, 21),<br>NOSE (24, 27),<br>LIP CORNER (15, 34),<br>LIP CORNER (28, 36)<br>|

### Тестовое изображение 5

Источник: [Интернет][internet_kerzhakov]

Исходное разрешение: 60 x 60


Изображение и результат распознавания:

<div style='float: center'>
<img src="images\facial-landmarks-35-adas.png">
<img src="recognition\out_recognition_face_facial_landmarks_1.bmp">
</div>

Лицевые метки:<br>
LEFT EYE (17, 22), (9, 22),<br>
RIGHT EYE (30, 21), (39, 20),<br>
NOSE (21, 33), (23, 37), (17, 35), (30, 34),<br>
MOUTH (17, 44), (34, 42), (23, 41), (24, 48),<br>
LEFT EYEBROW (6, 17), (11, 15), (18, 17),<br>
RIGHT EYEBROW (27, 15), (35, 12), (43, 14),<br>
FACE CONTOUR (5, 22), (5, 28), (6, 33), (8, 38), (10, 43), (12, 48), (16, 52), (20, 56), (25, 57), (33, 56), (39, 53), (44, 48), (49, 43), (51, 38), (52, 31), (53, 25), (53, 18)<br>

   Название модели   |  Python (latency mode, реализация)  |  Python (throughput mode, реализация)|
----------------------|-----------------------------------------|-----------------------------------------|
facial-landmarks-35-adas-0002 | Лицевые метки:<br>LEFT EYE (17, 22), (9, 22),<br>RIGHT EYE (30, 21), (39, 20),<br>NOSE (21, 33), (23, 37), (17, 35), (30, 34),<br>MOUTH (17, 44), (34, 42), (23, 41), (24, 48),<br>LEFT EYEBROW (6, 17), (11, 15), (18, 17),<br>RIGHT EYEBROW (27, 15), (35, 12), (43, 14),<br>FACE CONTOUR (5, 22), (5, 28), (6, 33), (8, 38), (10, 43), (12, 48), (16, 52), (20, 56), (25, 57), (33, 56), (39, 53), (44, 48), (49, 43), (51, 38), (52, 31), (53, 25), (53, 18)<br>| Лицевые метки:<br>LEFT EYE (17, 22), (9, 22),<br>RIGHT EYE (30, 21), (39, 20),<br>NOSE (21, 33), (23, 37), (17, 35), (30, 34),<br>MOUTH (17, 44), (34, 42), (23, 41), (24, 48),<br>LEFT EYEBROW (6, 17), (11, 15), (18, 17),<br>RIGHT EYEBROW (27, 15), (35, 12), (43, 14),<br>FACE CONTOUR (5, 22), (5, 28), (6, 33), (8, 38), (10, 43), (12, 48), (16, 52), (20, 56), (25, 57), (33, 56), (39, 53), (44, 48), (49, 43), (51, 38), (52, 31), (53, 25), (53, 18)<br>|

### Тестовое изображение 6

Источник: набор данных [Cityscapes][cityscapes] 

Исходное разрешение: 80 x 160


Изображение:

<div style='float: center'>
<img width="80" height="160" src="images\person-attributes-recognition-crossroad-01.png">
</div>

   Название модели   |  Python (latency mode, реализация)  |  Python (throughput mode, реализация)|
----------------------|-----------------------------------------|-----------------------------------------|
person-attributes-recognition-crossroad-0230 | <img src="recognition\out_person_attributes_sync_1.bmp"> | <img src="recognition\out_person_attributes_async_1.bmp"> |

### Тестовое изображение 7

Источник: набор данных [Cityscapes][cityscapes] 

Исходное разрешение: 80 x 160


Изображение:

<div style='float: center'>
<img width="80" height="160" src="images\person-attributes-recognition-crossroad-02.png">
</div>

   Название модели   |  Python (latency mode, реализация)  |  Python (throughput mode, реализация)|
----------------------|-----------------------------------------|-----------------------------------------|
person-attributes-recognition-crossroad-0230 | <img src="recognition\out_person_attributes_sync_2.bmp"> | <img src="recognition\out_person_attributes_async_2.bmp"> |

### Тестовое изображение 8

Источник: набор данных [BKHD][bkhd] 

Исходное разрешение: 60 x 60


Изображение и результат распознавания:

<div style='float: center'>
<img src="images\out_head_pose.bmp">
<img src="recognition\out_head_pose_1_sync.bmp">
</div>

   Название модели   |  Python (latency mode, реализация)  |  Python (throughput mode, реализация)|
----------------------|-----------------------------------------|-----------------------------------------|
head-pose-estimation-adas-0001 | <img src="recognition\out_head_pose_1_sync.bmp"> | <img src="recognition\out_head_pose_1_async.bmp"> |

### Тестовое изображение 9

Источник: набор данных [BKHD][bkhd] 

Исходное разрешение: 60 x 60


Изображение и результат распознавания:

<div style='float: center'>
<img src="images\left_eye.jpg">
<img src="images\right_eye.jpg">
<img src="recognition\out_gaze_1_sync.bmp">
</div>

   Название модели   |  Python (latency mode, реализация)  |  Python (throughput mode, реализация)|
----------------------|-----------------------------------------|-----------------------------------------|
gaze-estimation-adas-0002 | <img src="recognition\out_gaze_1_sync.bmp"> | <img src="recognition\out_gaze_1_async.bmp"> |

### Тестовое изображение 10

Источник: [GitHub][github_license_plate] 

Исходное разрешение: 24 x 94


Изображение:

<div style='float: center'>
<img height = '24' width = '94' src="images\license-plate-recognition-barrier.JPG">
</div>

   Название модели   |  Python (latency mode, реализация)  |  Python (throughput mode, реализация)|
----------------------|-----------------------------------------|-----------------------------------------|
license-plate-recognition-barrier-0001 | &lt;Beijing&gt;FA9512 | &lt;Beijing&gt;FA9512 |

## Результаты распознавания лиц

### Тестовое изображение 1

Источник: набор данных [VGGFace2][vgg_face2]  

Исходное разрешение: 96 x 112


Изображение:

<div style='float: center'>
<img src="images\sphereface.jpg">
</div>

   Название модели   |  Python (latency mode, реализация)  |  Python (throughput mode, реализация)|
----------------------|-----------------------------------------|-----------------------------------------|
Sphereface | 0.77 0.70 0.77 -1.79 1.00<br> -0.02 0.82 -0.44 -0.96 0.37<br> ...<br> -0.74 0.25 -0.35 2.06 1.16<br> 0.56 -1.14 0.50 0.46 -0.91<br> [Полный тензор][sphereface_sync] | 0.77 0.70 0.77 -1.79 1.00<br> -0.02 0.82 -0.44 -0.96 0.37<br> ...<br> -0.74 0.25 -0.35 2.06 1.16<br> 0.56 -1.14 0.50 0.46 -0.91<br> [Полный тензор][sphereface_async] |


## Результаты обработки изображений

### Тестовое изображение 1

Источник: [GitHub][github_single_image_super_resolution]

Исходное разрешение: 720 x 480


Изображение и результат обработки:

<div style='float: center'>
<img width="300" src="images\street_480x270.png"></img>
<img width="300" src="images\x4c_street_480x270.png"></img>
</div>

Полученные изображения идентичны и совпадают по пикселям.

   Название модели   |   Python (latency mode, реализация)  |  Python (throughput mode, реализация)        |
---------------------|-----------------------------|------------------------------------|
single-image-super-resolution-1032             |<div style='float: center'><img width="300" src="image_processing\python_sync_street_480x270_1.png"></img></div>|<div style='float: center'><img width="300" src="image_processing\python_async_street_480x270_1.png"></img></div>|
single-image-super-resolution-1033             |<div style='float: center'><img width="300" src="image_processing\python_sync_street_480x270_2.png"></img></div>|<div style='float: center'><img width="300" src="image_processing\python_async_street_480x270_2.png"></img></div>|

## Результаты распознавания позы человека

### Тестовое изображение 1

Источник: набор данных [MS COCO][ms_coco]

Исходное разрешение: 640 x 425


Изображение:

<div style='float: center'>
<img width="300" src="images\COCO_val2014_000000453166.jpg"></img>
</div>

Полученные изображения идентичны и совпадают по пикселям.

   Название модели   |   Python (latency mode, реализация)  |  Python (throughput mode, реализация)        |
---------------------|-----------------------------|------------------------------------|
human-pose-estimation-0001             |<div style='float: center'><img width="300" src="human_pose_estimation\python_sync_COCO_val2014_000000453166.png"></img></div>|<div style='float: center'><img width="300" src="human_pose_estimation\python_async_COCO_val2014_000000453166.png"></img></div>|

## Результаты семантической сегментации

### Тестовое изображение 1

Источник: набор данных [Cityscapes][cityscapes]

Исходное разрешение: 2048 x 1024


Изображение:

<div style='float: center'>
<img width="300" src="images\bielefeld_000000_038924_leftImg8bit.png"></img>
</div>

Полученные изображения идентичны и совпадают по пикселям.

   Название модели   |   Python (latency mode, реализация)  |  Python (throughput mode, реализация)        |
---------------------|-----------------------------|------------------------------------|
semantic-segmentation-adas-0001             |<div style='float: center'><img width="300" src="semantic_segmentation\python_sync_bielefeld_000000_038924_leftImg8bit.bmp"></img></div>|<div style='float: center'><img width="300" src="semantic_segmentation\python_async_bielefeld_000000_038924_leftImg8bit.bmp"></img></div>|

Карта цветов:

<div style='float: center'>
<img width="200" src="semantic_segmentation\cityscapes_colormap.jpg">
</div>

### Тестовое изображение 2

Источник: [GitHub][github_road_segmentation]

Исходное разрешение: 640 x 365


Изображение:

<div style='float: center'>
<img width="300" src="images\road-segmentation-adas-1.png"></img>
</div>

Полученные изображения идентичны и совпадают по пикселям.

   Название модели   |   Python (latency mode, реализация)  |  Python (throughput mode, реализация)        |
---------------------|-----------------------------|------------------------------------|
road-segmentation-adas-0001             |<div style='float: center'><img width="300" src="semantic_segmentation\python_sync_road-segmentation-adas-1.bmp"></img></div>|<div style='float: center'><img width="300" src="semantic_segmentation\python_async_road-segmentation-adas-1.bmp"></img></div>|

Карта цветов:

<div style='float: center'>
<img width="200" src="semantic_segmentation\road_segmentation_colormap.jpg">
</div>

## Результаты векторного описания

### Тестовое изображение 1

Источник: набор данных [LFW][LFW]

Исходное разрешение: 250 x 250


Изображение:

<div style='float: center'>
<img width="300" src="images\Aaron_Peirsol_0002.jpg"></img>
</div>
<div style='float: center'>
</div>

   Название модели   |   Python (latency mode, реализация)  |  Python (throughput mode, реализация)        |
---------------------|-----------------------------|------------------------------------|
face-reidentification-retail-0095 | -0.1658423  -0.5230426<br> -1.4679441  0.0983598<br> ...<br> 0.8537527  0.8713884<br> -0.8769233  0.6840097<br> [Полный тензор][face_reidentification_sync] | -0.1658423  -0.5230426<br> -1.4679441  0.0983598<br> ...<br> 0.8537527  0.8713884<br> -0.8769233  0.6840097<br> [Полный тензор][face_reidentification_async] |

### Тестовое изображение 2

Источник: [GitHub][github_ARE]

Исходное разрешение: 960 x 720


Изображение:

<div style='float: center'>
<img width="300" src="images\demo.png"></img>
</div>

   Название модели   |   Python (latency mode, реализация)  |  Python (throughput mode, реализация)        |
---------------------|-----------------------------|------------------------------------|
action-recognition-0001-encoder | 0.0794002  0.0583136<br> 0.0020747  0.0903931<br> ...<br> 0.0785143  0.0922345<br> 0.0033597  0.3115494<br> [Полный тензор][ARE_sync] | 0.0794002  0.0583136<br> 0.0020747  0.0903931<br> ...<br> 0.0785143  0.0922345<br> 0.0033597  0.3115494<br> [Полный тензор][ARE_async] |

### Тестовое изображение 3

Источник: [GitHub][github_DARE]

Исходное разрешение: 1922 x 1080


Изображение:

<div style='float: center'>
<img width="300" src="images\action-recognition-kelly.png"></img>
</div>

   Название модели   |   Python (latency mode, реализация)  |  Python (throughput mode, реализация)        |
---------------------|-----------------------------|------------------------------------|
driver-action-recognition-adas-0002-encoder | -0.0142664  -0.0064784<br> -0.0334583  -0.0108943<br> ...<br> -0.2324419  0.2686763<br> 0.0168234  0.0029897<br> [Полный тензор][DARE_sync] | -0.0142664  -0.0064784<br> -0.0334583  -0.0108943<br> ...<br> -0.2324419  0.2686763<br> 0.0168234  0.0029897<br> [Полный тензор][DARE_async] |

## Результаты распознавания действий

### Тестовый тензор 1

Источник: [результат работы модели action-recognition-0001-encoder][ARD]


Тензор:

<div style='float: center'>
0.0794002  0.0583136  0.0020747  0.0903931<br>
0.0154800  0.3712009  0.4007360  0.0830761<br>
...<br>
0.1126685  0.1257046  0.1392988  0.5075323<br>
0.0785143  0.0922345  0.0033597  0.3115494
</div>

   Название модели   |   Python (latency mode, реализация)  |  Python (throughput mode, реализация)        |
---------------------|-----------------------------|------------------------------------|
action-recognition-0001-decoder | 9.0227661 tying bow tie<br> 7.5208311 tying tie<br> 4.8729849 sign language interpreting<br> 4.3601480 answering questions<br> 4.2990689 tying knot (not on a tie)<br> 4.0868192 whistling<br> 3.9643712 playing harmonica<br> 3.7044604 stretching arm<br> 3.5711651 strumming guitar<br> 3.5514102 playing clarinet | 9.0227661 tying bow tie<br> 7.5208311 tying tie<br> 4.8729849 sign language interpreting<br> 4.3601480 answering questions<br> 4.2990689 tying knot (not on a tie)<br> 4.0868192 whistling<br> 3.9643712 playing harmonica<br> 3.7044604 stretching arm<br> 3.5711651 strumming guitar<br> 3.5514102 playing clarinet |

### Тестовый тензор 2

Источник: [результат работы модели driver-action-recognition-adas-0002-encoder][DARD]


Тензор:

<div style='float: center'>
-0.0142664  -0.0064780  -0.0334583  -0.0108943<br>
-0.0555940  -0.0013968   0.0001638  -0.0007524<br>
...<br>
-0.0093990  -0.0028726   0.0074722   0.0303789<br>
-0.2324419   0.2686763   0.0168234   0.0029897
</div>

   Название модели   |   Python (latency mode, реализация)  |  Python (throughput mode, реализация)        |
---------------------|-----------------------------|------------------------------------|
driver-action-recognition-adas-0002-decoder | 4.3797836 texting by right hand<br> 4.1073933 talking on the phone by right hand<br> 1.6492549 drinking<br> 1.2682760 texting by left hand<br> 0.3225771 reaching behind<br> -1.6658649 safe driving<br> -3.3440599 doing hair or making up<br> -4.6270852 operating the radio<br> -5.3927083 talking on the phone by left hand | 4.3797836 texting by right hand<br> 4.1073933 talking on the phone by right hand<br> 1.6492549 drinking<br> 1.2682760 texting by left hand<br> 0.3225771 reaching behind<br> -1.6658649 safe driving<br> -3.3440599 doing hair or making up<br> -4.6270852 operating the radio<br> -5.3927083 talking on the phone by left hand |

## Результаты экземплярной сегментации

### Тестовое изображение 1

Источник: набор данных [MS COCO][ms_coco]

Исходное разрешение: 640 x 480


Изображение:

<div style='float: center'>
<img width="300" src="images\000000118209.jpg"></img>
</div>
<div style='float: center'>
Входной тензор: 480; 640; 1
</div>

   Название модели   |   Python (latency mode, реализация)  |  Python (throughput mode, реализация)        |
---------------------|-----------------------------|------------------------------------|
instance-segmentation-security-0083             |<div style='float: center'><img width="300" src="instance_segmentation\python_sync_000000118209.bmp"></img></div>|<div style='float: center'><img width="300" src="instance_segmentation\python_async_000000118209.bmp"></img></div>|

### Тестовое изображение 2

Источник: набор данных [MS COCO][ms_coco]

Исходное разрешение: 640 x 640


Изображение:

<div style='float: center'>
<img width="300" src="images\COCO_val2014_000000203438.jpg"></img>
</div>
<div style='float: center'>
Входной тензор: 480; 480; 1
</div>

   Название модели   |   Python (latency mode, реализация)  |  Python (throughput mode, реализация)        |
---------------------|-----------------------------|------------------------------------|
instance-segmentation-security-0050             |<div style='float: center'><img width="300" src="instance_segmentation\python_sync_COCO_val2014_000000203438.bmp"></img></div>|<div style='float: center'><img width="300" src="instance_segmentation\python_async_COCO_val2014_000000203438.bmp"></img></div>|

### Тестовое изображение 3

Источник: набор данных [MS COCO][ms_coco]

Исходное разрешение: 640 x 427


Изображение:

<div style='float: center'>
<img width="300" src="images\000000367818.jpg"></img>
</div>
<div style='float: center'>
Входной тензор: 800; 1344; 1
</div>

   Название модели   |   Python (latency mode, реализация)  |  Python (throughput mode, реализация)        |
---------------------|-----------------------------|------------------------------------|
instance-segmentation-security-0010             |<div style='float: center'><img width="300" src="instance_segmentation\python_sync_000000367818.bmp"></img></div>|<div style='float: center'><img width="300" src="instance_segmentation\python_async_000000367818.bmp"></img></div>|


Карта цветов:

<div style='float: center'>
<img width="300" src="instance_segmentation\mscoco_colormap.jpg">
</div>


<!-- LINKS -->
[cityscapes]: https://www.cityscapes-dataset.com
[github_plate]: https://github.com/opencv/open_model_zoo/blob/master/models/intel/vehicle-license-plate-detection-barrier-0106/description/vehicle-license-plate-detection-barrier-0106.jpeg
[github_age_gender]: https://github.com/opencv/open_model_zoo/blob/master/models/intel/age-gender-recognition-retail-0013/description
[vgg_face2]:http://www.robots.ox.ac.uk/~vgg/data/vgg_face2
[internet_kerzhakov]:http://positime.ru/the-russian-team-contender-for-the-world-cup-alexander-kerzhakov/40266
[internet_person_asl]:http://rasfokus.ru/photos/topweek/photo3138574.html
[internet_product]:https://bendoeslife.tumblr.com/post/48135155548/at-work-forgot-my-lunch-and-not-able-to-leave-at
[bkhd]:https://www.kaggle.com/kmader/biwi-kinect-head-pose-database
[github_license_plate]:https://github.com/opencv/open_model_zoo/blob/master/models/intel/license-plate-recognition-barrier-0001/description
[sphereface_sync]:recognition/sphereface_out_sync.csv
[sphereface_async]:recognition/sphereface_out_async.csv
[ARD]: action_recognition/action_recognition_encoder_out.csv
[DARD]: action_recognition/driver_action_recognition_encoder_out.csv
[ARE_sync]: encoding/python_sync_demo.csv
[ARE_async]: encoding/python_async_demo.csv
[DARE_sync]: encoding/python_sync_action-recognition-kelly.csv
[DARE_async]: encoding/python_async_action-recognition-kelly.csv
[face_reidentification_sync]: encoding/python_sync_Aaron_Peirsol_0002.csv
[face_reidentification_async]: encoding/python_async_Aaron_Peirsol_0002.csv
[github_ARE]: https://github.com/opencv/open_model_zoo/tree/master/models/intel/action-recognition-0001-encoder/description
[github_DARE]: https://github.com/opencv/open_model_zoo/tree/master/models/intel/driver-action-recognition-adas-0002-encoder/description
[github_road_segmentation]: https://github.com/opencv/open_model_zoo/tree/master/models/intel/road-segmentation-adas-0001/description
[github_single_image_super_resolution]: https://github.com/opencv/open_model_zoo/tree/master/models/intel/single-image-super-resolution-1032/description
[LFW]: http://vis-www.cs.umass.edu/lfw/index.html
[cityscapes]: https://www.cityscapes-dataset.com
[ms_coco]: http://cocodataset.org
[internet_taringa]: https://www.taringa.net/+ciencia_educacion/busca-tu-propia-respuesta-crisis-en-la-educacion_13n2mk
[internet_walksf]: https://walksf.org/our-work/campaigns/6th-street/
[sample_videos]: https://github.com/intel-iot-devkit/sample-videos
[widerface]: http://shuoyang1213.me/WIDERFACE<|MERGE_RESOLUTION|>--- conflicted
+++ resolved
@@ -222,7 +222,6 @@
 pedestrian-detection-adas-0002 | Окаймляющий прямоугольник:<br>(614, 307) (945, 803) | Окаймляющий прямоугольник:<br>(614, 307) (945, 803)<br>|
 pedestrian-detection-adas-binary-0001 | Окаймляющие прямоугольники:<br> (629, 310) (934, 811),<br>(392, 435) (440, 525)<br>|<br>(629, 310) (934, 811),<br>(392, 435) (440, 525)
 
-<<<<<<< HEAD
 ### Тестовое изображение 10
 Источник: [MS COCO][ms_coco]
 
@@ -250,9 +249,6 @@
 faster_rcnn_resnet101_coco | Окаймляющий прямоугольник:<br>TV (105, 37), (400, 305)<br>MOUSE (505, 337), (559, 375)<br>KEYBOARD (231, 341), (499, 466) | Окаймляющий прямоугольник:<br>TV (105, 37), (400, 305)<br>MOUSE (505, 337), (559, 375)<br>KEYBOARD (231, 341), (499, 466)<br>|
 
 ## Результаты детектирования и распознования действия
-=======
-## Результаты детектирования и распознавания действия
->>>>>>> 4e9102f5
 
 ### Тестовое изображение 1
 
