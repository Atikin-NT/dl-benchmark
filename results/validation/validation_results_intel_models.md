# Проверка корректности вывода для моделей Intel с использованием разных режимов

## Результаты детектирования

### Тестовое изображение 1

Источник: набор данных [Cityscapes][cityscapes] 

Исходное разрешение: 2048 x 1024


Входное изображение и результат детектирования:

<div style='float: center'>
<img width="300" height="150" src="images\berlin_000000_000019_leftImg8bit.png">
<img width="300" height="150" src="detection\pedestrian-and-vehicle-detector.png">
</div>
Окаймляющий прямоугольник (координаты левого верхнего и правого нижнего углов):<br>
CAR (0, 431), (231, 914)<br>
CAR (279, 430), (442, 519)<br>
CAR (428, 444), (494, 498)<br>
CAR (719, 431), (827, 519)<br>
CAR (789, 405), (874, 493)<br>
CAR (828, 413), (970, 536)<br>
CAR (938, 417), (1021, 497)<br>
CAR (1037, 428), (1069, 457)<br>
CAR (1092, 413), (1196, 509)<br>
PERSON (1455, 419), (1482, 491)<br>
PERSON (1476, 416), (1503, 481)<br>

   Название модели   |  Python (latency mode, реализация)  |  Python (throughput mode, реализация)|
----------------------|-----------------------------------------|-----------------------------------------|
pedestrian-and-vehicle-detector-adas-0001 | Окаймляющий прямоугольник:<br>CAR (720, 439), (821, 505),<br>CAR (824, 424), (967, 525),<br>CAR (945, 420), (1023, 486),<br>CAR (1092, 422), (1188, 501),<br>PERSON (1474, 416), (1499, 481)<br>| Окаймляющий прямоугольник:<br>CAR (720, 439), (821, 505),<br>CAR (824, 424), (967, 525),<br>CAR (945, 420), (1023, 486),<br>CAR (1092, 422), (1188, 501),<br>PERSON (1474, 416), (1499, 481)<br>|

### Тестовое изображение 2

Источник: набор данных [Cityscapes][cityscapes] 

Исходное разрешение: 2048 x 1024


Входное изображение и результат детектирования:

<div style='float: center'>
<img width="300" height="150" src="images\vehicle-detection-adas-0002.png">
<img width="300" height="150" src="detection\vehicle-detection.png">
</div>

Окаймляющий прямоугольник (координаты левого верхнего и правого нижнего углов):<br>
CAR (360, 354), (917, 781)<br>
CAR (906, 402), (1059, 522)<br>
CAR (1175, 366), (1745, 497)<br>
CAR (1245, 372), (1449, 504)<br>
CAR (1300, 311), (1825, 605)<br>
CAR (1599, 314), (2048, 625)<br>
CAR (1697, 315), (2048, 681)<br>

   Название модели   |  Python (latency mode, реализация)  |  Python (throughput mode, реализация)|
----------------------|-----------------------------------------|-----------------------------------------|
vehicle-detection-adas-0002 | Окаймляющий прямоугольник:<br>CAR (384, 363), (921, 754),<br>CAR (909, 407), (1056, 509),<br>CAR (1272, 348), (1742, 592),<br>CAR (1618, 305), (2036, 669)<br>| Окаймляющий прямоугольник:<br>CAR (384, 363), (921, 754),<br>CAR (909, 407), (1056, 509),<br>CAR (1272, 348), (1742, 592),<br>CAR (1618, 305), (2036, 669)|
vehicle-detection-adas-binary-0001 | Окаймляющий прямоугольник:<br>CAR (370, 353), (905, 756),<br>CAR (902, 406), (1048, 509),<br>CAR (1246, 320), (2022, 650)<br>| Окаймляющий прямоугольник:<br>CAR (370, 353), (905, 756),<br>CAR (902, 406), (1048, 509),<br>CAR (1246, 320), (2022, 650)<br>|

### Тестовое изображение 3

Источник: набор данных [Cityscapes][cityscapes] 

Исходное разрешение: 2048 x 1024


Входное изображение и результат детектирования:

<div style='float: center'>
<img width="300" height="150" src="images\person-vehicle-bike-detection-crossroad.png">
<img width="300" height="150" src="detection\person-vehicle-bike-detection-crossroad.png">
</div>

Окаймляющий прямоугольник (координаты левого верхнего и правого нижнего углов):<br>
CAR (0, 380), (88, 524)<br>
CAR (107, 384), (327, 480)<br>
CAR (506, 375), (623, 458)<br>
CAR (626, 367), (734, 452)<br>
CAR (919, 362), (968, 401)<br>
CAR (1053, 360), (1091, 388)<br>
BIKE (300, 402), (558, 778)<br>
PERSON (310, 171), (536, 749)<br>
PERSON (1779, 268), (1882, 539)<br>
PERSON (1874, 288), (1976, 545)<br>

   Название модели   |  Python (latency mode, реализация)  |  Python (throughput mode, реализация)|
----------------------|-----------------------------------------|-----------------------------------------|
person-vehicle-bike-detection-crossroad-0078 | Окаймляющий прямоугольник:<br>CAR (-4, 400), (80, 515),<br>CAR (114, 392), (326, 480),<br>CAR (547, 382), (645, 457),<br>CAR (627, 379), (724, 444),<br>BIKE (319, 232), (546, 717),<br>PERSON (329, 228), (541, 697),<br>PERSON (1783, 278), (1887, 530),<br>PERSON (1882, 294), (1974, 524)<br>| Окаймляющий прямоугольник:<br>CAR (-4, 400), (80, 515),<br>CAR (114, 392), (326, 480),<br>CAR (547, 382), (645, 457),<br>CAR(627, 379), (724, 444),<br>BIKE(319, 232), (546, 717),<br>PERSON (329, 228), (541, 697),<br>PERSON (1783, 278), (1887, 530),<br>PERSON (1882, 294), (1974, 524)<br>|
person-vehicle-bike-detection-crossroad-1016 | Окаймляющий прямоугольник:<br>CAR (-1, 405), (85, 518),<br>CAR (533, 370), (637, 455),<br>PERSON (319, 213), (554, 722),<br>PERSON (1783, 270), (1884, 536),<br>PERSON (1883, 299), (1975, 513)<br>| Окаймляющий прямоугольник:<br>CAR (-1, 405), (85, 518),<br>CAR (533, 370), (637, 455),<br>PERSON (319, 213), (554, 722),<br>PERSON (1783, 270), (1884, 536),<br>PERSON (1883, 299), (1975, 513)<br>|

### Тестовое изображение 4

Источник: [GitHub][github_plate] 

Исходное разрешение: 799 x 637


Входное изображение и результат детектирования:

<div style='float: center'>
<img width="300" height="239" src="images\vehicle-license-plate-detection-barrier-01.png">
<img width="300" height="239" src="detection\vehicle-license-plate-detection-barrier-01.png">
</div>
Окаймляющий прямоугольник (координаты левого верхнего и правого нижнего углов):<br>
CAR (232, 119), (509, 466)<br>
PLATE (330, 410), (393, 436)<br>

   Название модели   |  Python (latency mode, реализация)  |  Python (throughput mode, реализация)|
----------------------|-----------------------------------------|-----------------------------------------|
vehicle-license-plate-detection-barrier-0106 | Окаймляющий прямоугольник:<br>CAR (232, 119), (509, 466),<br>PLATE (330, 410), (393, 436)<br>| Окаймляющий прямоугольник:<br>CAR (232, 119), (509, 466),<br>PLATE (330, 410), (393, 436)<br>|

### Тестовое изображение 5

Источник: [Интернет][internet_person_asl] 

Исходное разрешение: 320 x 320


Входное изображение и результат детектирования:

<div style='float: center'>
<img width="320" height="320" src="images\person-detection-asl-0001.bmp">
<img width="320" height="320" src="detection\out_person_detection_asl.bmp">
</div>
Окаймляющий прямоугольник (координаты левого верхнего и правого нижнего углов):<br>
PERSON (35, 17), (84, 192)<br>
PERSON (79, 13), (122, 194)<br>
PERSON (211, 78), (273, 279)<br>

   Название модели   |  Python (latency mode, реализация)  |  Python (throughput mode, реализация)|
----------------------|-----------------------------------------|-----------------------------------------|
person-detection-asl-0001 | Окаймляющий прямоугольник:<br>PERSON (35, 17), (84, 192),<br>PERSON (79, 13), (122, 194),<br>PERSON (211, 78), (273, 279)<br>| Окаймляющий прямоугольник:<br>PERSON (35, 17), (84, 192),<br>PERSON (79, 13), (122, 194),<br>PERSON (211, 78), (273, 279)<br>|

### Тестовое изображение 6

Источник: [Интернет][internet_product] 

Исходное разрешение: 512 x 512


Изображение и результат детектирования:

<div style='float: center'>
<img width="300" height="300" src="images\product-detection-0001.bmp">
<img width="300" height="300" src="detection\product-detection-0001.png">
</div>
Окаймляющий прямоугольник (координаты левого верхнего и правого нижнего углов):<br>
PRINGLES (133, 195), (257, 195)<br>
SPRITE (240, 487), (380, 10)<br>

   Название модели   |  Python (latency mode, реализация)  |  Python (throughput mode, реализация)|
----------------------|-----------------------------------------|-----------------------------------------|
product-detection-0001 | Окаймляющий прямоугольник:<br>PRINGLES (130, 178), (275, 493)<br>| Окаймляющий прямоугольник:<br>PRINGLES (130, 178), (275, 493)<br>|

### Тестовое изображение 7

Источник: набор данных [Wider Face][widerface]

Исходное разрешение: 1024 x 678


Входное изображение и результат детектирования:

<div style='float: center'>
<img width="300" src="images\1_Handshaking_Handshaking_1_209.jpg">
<img width="300" src="detection\1_Handshaking_Handshaking_1_209.bmp">
</div>
Окаймляющий прямоугольник (координаты левого верхнего и правого нижнего углов):<br>
(189, 140) (288, 284) <br>
(616, 45) (704, 213)<br>

   Название модели   |   Python (latency mode, реализация)  |  Python (throughput mode, реализация)|
---------------------|--------------------------------------|--------------------------------------|
face-detection-adas-0001 | Окаймляющий прямоугольник:<br>(189, 140) (288, 284),<br>(616, 45) (704, 213)<br>| Окаймляющий прямоугольник :<br>(189, 140) (288, 284),<br>(616, 45) (704, 213)<br>|
face-detection-adas-binary-0001 | Окаймляющий прямоугольник:<br>(186, 137) (289, 277),<br> (616, 53) (706, 211)<br>| Окаймляющий прямоугольник:<br>(186, 137) (289, 277),<br> (616, 53) (706, 211)<br>|
face-detection-retail-0004 | Окаймляющий прямоугольник:<br>(189, 143) (286, 275),<br>(613, 57) (694, 201)<br>| Окаймляющий прямоугольник:<br>(189, 143) (286, 275),<br>(613, 57) (694, 201)<br>|
face-detection-retail-0005 | Окаймляющий прямоугольник:<br>(189, 140) (296, 277),<br>(609, 44) (714, 206)<br>| Окаймляющий прямоугольник:<br>(189, 140) (296, 277),<br>(609, 44) (714, 206)<br>|
face-detection-0100 | Окаймляющий прямоугольник:<br>(190, 142) (290, 282),<br>(615, 46) (703, 210)<br>| Окаймляющий прямоугольник:<br>(190, 142) (290, 282),<br>(615, 46) (703, 210)<br>|
face-detection-0102 | Окаймляющий прямоугольник:<br>(187, 141) (292, 280),<br>(617, 50) (712, 210)<br>| Окаймляющий прямоугольник:<br>(187, 141) (292, 280),<br>(617, 50) (712, 210)<br>|
face-detection-0104 | Окаймляющий прямоугольник:<br>(190, 142) (290, 280),<br>(613, 43) (709, 211)<br>| Окаймляющий прямоугольник:<br>(190, 142) (290, 280),<br>(613, 43) (709, 211)<br>|
face-detection-0105 | Окаймляющий прямоугольник:<br>(188, 141) (286, 279),<br>(612, 45) (704, 204)<br>| Окаймляющий прямоугольник:<br>(188, 141) (286, 279),<br>(612, 45) (704, 204)<br>|

### Тестовое изображение 8

Источник: [из Интернет][internet_walksf]

Исходное разрешение: 1999 x 1333


Входное изображение и результат детектирования:

<div style='float: center'>
<img width="300" src="images\person-detection-retail-00013-1.jpg">
<img width="300" src="detection\person-detection-retail-00013-1.bmp">
</div>
Окаймляющий прямоугольник (координаты левого верхнего и правого нижнего углов):<br>(1537, 385) (1792, 1184),<br>(541, 299) (845, 1161)<br>(229, 337) (453, 1048),<br>(0, 293) (193, 1129)<br>(955, 387) (1169, 1009),<br>(435, 370) (599, 1019)<br>(887, 292) (951, 479),<br>(749, 252) (866, 657)<br>(515, 317) (599, 580),<br>(833, 264) (894, 464)<br>(954, 283) (1020, 476)<br>

Название модели   |   Python (синхронный режим, реализация)  |  Python (асинхронный режим, реализация)|
------------------|------------------------------------------|----------------------------------------|
person-detection-retail-0002 | Окаймляющий прямоугольник:<br>(252, 294) (465, 1048),<br>(966, 361) (1183, 1028),<br>(429, 262) (849, 1048),<br>(695, 283) (872, 839),<br>(421, 315) (612, 986),<br>(1560, 360) (1766, 1204),<br>(885, 283) (944, 503),<br>(771, 276) (868, 574),<br>(0, 314) (180, 941),<br>(1879, 459) (1936, 694),<br>(962, 279) (1023, 499),<br>(1890, 302) (1992, 638)<br>|  Окаймляющий прямоугольник:<br>(252, 294) (465, 1048),<br>(966, 361) (1183, 1028),<br>(429, 262) (849, 1048),<br>(695, 283) (872, 839),<br>(421, 315) (612, 986),<br>(1560, 360) (1766, 1204),<br>(885, 283) (944, 503),<br>(771, 276) (868, 574),<br>(0, 314) (180, 941),<br>(1879, 459) (1936, 694),<br>(962, 279) (1023, 499),<br>(1890, 302) (1992, 638)<br>|
person-detection-retail-0013 | Окаймляющий прямоугольник:<br>(1537, 385) (1792, 1184),<br>(541, 299) (845, 1161),<br>(229, 337) (453, 1048),<br>(0, 293) (193, 1129),<br>(956, 387) (1169, 1009),<br>(435, 370) (599, 1019),<br>(887, 292) (951, 479),<br>(749, 252) (866, 657),<br>(515, 317) (599, 580),<br>(833, 264) (894, 464),<br>(954, 283) (1020, 476)| Окаймляющий прямоугольник:<br>(1537, 385) (1792, 1184),<br>(541, 299) (845, 1161),<br>(229, 337) (453, 1048),<br>(0, 293) (193, 1129),<br>(956, 387) (1169, 1009),<br>(435, 370) (599, 1019),<br>(887, 292) (951, 479),<br>(749, 252) (866, 657),<br>(515, 317) (599, 580),<br>(833, 264) (894, 464),<br>(954, 283) (1020, 476)|

### Тестовое изображение 9
Источник: [Cityscapes][cityscapes]

Исходное разрешение: 1999 x 1333


Входное изображение и результат детектирования:

<div style='float: center'>
<img width="300" src="images\pedestrian-detection-adas-1.png">
<img width="300" src="detection\pedestrian-detection-adas-1.bmp">
</div>
Окаймляющий прямоугольник (координаты левого верхнего и правого нижнего углов):<br>(629, 310) (934, 811),<br>(392, 435) (440, 525)

Название модели   |   Python (синхронный режим, реализация)  |  Python (асинхронный режим, реализация)|
------------------|------------------------------------------|----------------------------------------|
pedestrian-detection-adas-0002 | Окаймляющий прямоугольник:<br>(614, 307) (945, 803) | Окаймляющий прямоугольник:<br>(614, 307) (945, 803)<br>|
pedestrian-detection-adas-binary-0001 | Окаймляющие прямоугольники:<br> (629, 310) (934, 811),<br>(392, 435) (440, 525)<br>|<br>(629, 310) (934, 811),<br>(392, 435) (440, 525)

<<<<<<< HEAD
## Результаты классификации

### Тестовое изображение 1

Источник: набор данных [ImageNet][imagenet]

Исходное разрешение: 709 x 510


Изображение:

<div style='float: center'>
<img width="300" src="images\ILSVRC2012_val_00000023.JPEG"></img>
</div>

   Название модели   |   Python (latency mode, реализация)  |  Python (throughput mode, реализация)        |
---------------------|-----------------------------|------------------------------------|
efficientnet-b0 | 9.8424797 Granny Smith<br>4.8622112 fig<br>4.3583665 lemon<br>3.8766663 bell pepper<br>3.4526284 orange | 9.8424797 Granny Smith<br>4.8622112 fig<br>4.3583665 lemon<br>3.8766663 bell pepper<br>3.4526284 orange |
efficientnet-b0_auto_aug | 10.1708317 Granny Smith<br>4.3690400 tennis ball<br>4.2338214 lemon<br>3.8555355 pomegranate<br>3.8175268 fig | 10.1708317 Granny Smith<br>4.3690400 tennis ball<br>4.2338214 lemon<br>3.8555355 pomegranate<br>3.8175268 fig |
efficientnet-b5 | 8.8117380 Granny Smith<br>2.0016692 bee eater<br>1.8805140 green mamba<br>1.6248529 lemon<br>1.5391053 banana | 8.8117380 Granny Smith<br>2.0016692 bee eater<br>1.8805140 green mamba<br>1.6248529 lemon<br>1.5391053 banana |
efficientnet-b7_auto_aug | 8.3249302 Granny Smith<br>1.5543855 lemon<br>1.5019683 green mamba<br>1.4437169 syringe<br>1.4299890 home theater, home theatre | 8.3249302 Granny Smith<br>1.5543855 lemon<br>1.5019683 green mamba<br>1.4437169 syringe<br>1.4299890 home theater, home theatre |
efficientnet-b7-pytorch | 8.3249321 Granny Smith<br>1.5543858 lemon<br>1.5019686 green mamba<br>1.4437177 syringe<br>1.4299904 home theater, home theatre | 8.3249321 Granny Smith<br>1.5543858 lemon<br>1.5019686 green mamba<br>1.4437177 syringe<br>1.4299904 home theater, home theatre |
=======
### Тестовое изображение 10
Источник: [MS COCO][ms_coco]

Исходное разрешение: 640 x 480


Входное изображение:

<div style='float: center'>
<img width="300" src="images\9.jpg">
<div style='float: center'>
Входной тензор: 600; 1024; 1

Результат детектирования:
</div>
<img width="300" src="detection\faster_rcnn_out.bmp">
</div>
Окаймляющий прямоугольник (координаты левого верхнего и правого нижнего углов):<br>TV (110, 41), (397, 304)<br>MOUSE (508, 337), (559, 374)<br>KEYBOARD (241, 342), (496, 461)<br>

Название модели   |   Python (синхронный режим, реализация)  |  Python (асинхронный режим, реализация)|
------------------|------------------------------------------|----------------------------------------|
faster_rcnn_inception_resnet_v2_atrous_coco | Окаймляющий прямоугольник:<br>TV (110, 41), (397, 304)<br>MOUSE (508, 337), (559, 374)<br>KEYBOARD (241, 342), (496, 461) | Окаймляющий прямоугольник:<br>TV (110, 41), (397, 304)<br>MOUSE (508, 337), (559, 374)<br>KEYBOARD (241, 342), (496, 461)<br>|
faster_rcnn_inception_v2_coco | Окаймляющий прямоугольник:<br>DINING TABLE (8, 201), (640, 480)<br>TV (106, 31), (397, 284)<br>MOUSE (509, 336), (560, 377)<br>KEYBOARD (231, 339), (495, 462) | Окаймляющий прямоугольник:<br>DINING TABLE (8, 201), (640, 480)<br>TV (106, 31), (397, 284)<br>MOUSE (509, 336), (560, 377)<br>KEYBOARD (231, 339), (495, 462)<br>|
faster_rcnn_resnet50_coco | Окаймляющий прямоугольник:<br>TV (104, 34), (400, 282)<br>MOUSE (510, 336), (563, 373)<br>KEYBOARD (239, 339), (496, 463) | Окаймляющий прямоугольник:<br>TV (104, 34), (400, 282)<br>MOUSE (510, 336), (563, 373)<br>KEYBOARD (239, 339), (496, 463)<br>|
faster_rcnn_resnet101_coco | Окаймляющий прямоугольник:<br>TV (105, 37), (400, 305)<br>MOUSE (505, 337), (559, 375)<br>KEYBOARD (231, 341), (499, 466) | Окаймляющий прямоугольник:<br>TV (105, 37), (400, 305)<br>MOUSE (505, 337), (559, 375)<br>KEYBOARD (231, 341), (499, 466)<br>|
>>>>>>> 9f460a6d

## Результаты детектирования и распознования действия

### Тестовое изображение 1

Источник: набор данных [sample-videos][sample_videos]

Исходное разрешение: 1920 x 1080


Входное изображение и результат детектирования:

<div style='float: center'>
<img width="300" src="images\classroom.jpg">
<img width="300" src="person_detection_action_recognition\person-detection-action-recognition.bmp">
</div>

Окаймляющий прямоугольник (координаты левого верхнего и правого нижнего углов) и действие:<br>sitting (1157,517) (1407,1057)<br>sitting (452,495) (627,874)<br>sitting (201,555) (469,1084)<br>raising hand (874,444) (1052,849)<br>

   Название модели   |   Python (latency mode, реализация)  |  Python (throughput mode, реализация)        |
---------------------|-----------------------------|------------------------------------|
person-detection-action-recognition-0006 | Окаймляющий прямоугольник и действие:<br>sitting (1157,517) (1407,1057)<br>sitting (452,495) (627,874)<br>sitting (201,555) (469,1084)<br> raising hand (874,444) (1052,849)<br>| Окаймляющий прямоугольник и действие:<br> sitting (1157,517) (1407,1057)<br>sitting (452,495) (627,874)<br>sitting (201,555) (469,1084)<br>raising hand (874,444) (1052,849)<br>|
person-detection-action-recognition-0005 | Окаймляющий прямоугольник и действие:<br>sitting (1160,528) (1409,1082)<br>sitting (202,569) (455,1079)<br>standing (453,495) (624,869)<br>raising hand (836,404) (1048,862)<br>| Окаймляющий прямоугольник и действие:<br>sitting (1160,528) (1409,1082)<br>sitting (202,569) (455,1079)<br>standing (453,495) (624,869)<br>raising hand (836,404) (1048,862)<br>|
person-detection-raisinghand-recognition-0001 | Окаймляющий прямоугольник и действие:<br>sitting (1160,528) (1409,1082)<br>sitting (202,569) (455,1079)<br>sitting (453,495) (624,869)<br>other (836,404) (1048,862)<br>| Окаймляющий прямоугольник и действие:<br> sitting (1160,528) (1409,1082)<br>sitting (202,569) (455,1079)<br>sitting (453,495) (624,869)<br>other (836,404) (1048,862)<br>|

### Тестовое изображение 2

Источник: набор данных [из Интернет][internet_taringa]

Исходное разрешение: 1920 x 1080


Входное изображение и результат детектирования:

<div style='float: center'>
<img width="300" src="images\person-detection-action-recognition-teacher-0001.jpg">
<img width="300" src="person_detection_action_recognition\person-detection-action-recognition-teacher-0001.jpg">
</div>

Окаймляющие прямоугольники (координаты левого верхнего и правого нижнего углов) и действия:<br>standing (186,15) (276,224)

   Название модели   |   Python (синхронный режим, реализация)  |  Python (асинхронный режим, реализация)        |
---------------------|-----------------------------|------------------------------------|
person-detection-action-recognition-teacher-0002 | Окаймляющий прямоугольник и действие:<br>standing (286,84) (357,283)<br>standing (0,81) (101,281)<br>standing (186,15) (276,224)<br>| Окаймляющие прямоугольники и действия:<br>standing (286,84) (357,283)<br>standing (0,81) (101,281)<br>standing (186,15) (276,224)<br>|

## Результаты распознавания

### Тестовое изображение 1

Источник: [GitHub][github_age_gender] 

Исходное разрешение: 62 x 62


Изображение:

<div style='float: center'>
<img src="images\age-gender-recognition-retail-0001.jpg">
</div>

   Название модели   |  Python (latency mode, реализация)  |  Python (throughput mode, реализация)|
----------------------|-----------------------------------------|-----------------------------------------|
age-gender-recognition-retail-0013 | Female, 25.19 | Female, 25.19 |

### Тестовое изображение 2

Источник: [GitHub][github_age_gender] 

Исходное разрешение: 62 x 62


Изображение:

<div style='float: center'>
<img src="images\age-gender-recognition-retail-0002.png">
</div>

   Название модели   |  Python (latency mode, реализация)  |  Python (throughput mode, реализация)|
----------------------|-----------------------------------------|-----------------------------------------|
age-gender-recognition-retail-0013 | Male, 43.43 | Male, 43.43 |

### Тестовое изображение 3

Источник: [GitHub][github_age_gender] 

Исходное разрешение: 62 x 62


Изображение:

<div style='float: center'>
<img src="images\age-gender-recognition-retail-0003.png">
</div>

   Название модели   |  Python (latency mode, реализация)  |  Python (throughput mode, реализация)|
----------------------|-----------------------------------------|-----------------------------------------|
age-gender-recognition-retail-0013 | Male, 28.49 | Male, 28.49 |

### Тестовое изображение 4

Источник: набор данных [VGGFace2][vgg_face2] 

Исходное разрешение: 48 x 48


Изображение и результат распознавания:

<div style='float: center'>
<img src="images\landmarks.jpg">
<img src="recognition\out_recognition_face_1.bmp">
</div>

Лицевые метки:<br>
EYE (17, 18),<br>
EYE (35, 21),<br>
NOSE (24, 27),<br>
LIP CORNER (15, 34),<br>
LIP CORNER (28, 36)<br>

   Название модели   |  Python (latency mode, реализация)  |  Python (throughput mode, реализация)|
----------------------|-----------------------------------------|-----------------------------------------|
landmarks-regression-retail-0009 | Лицевые метки:<br>EYE (17, 18),<br>EYE (35, 21),<br>NOSE (24, 27),<br>LIP CORNER (15, 34),<br>LIP CORNER (28, 36)<br>| Лицевые метки:<br>EYE (17, 18),<br>EYE (35, 21),<br>NOSE (24, 27),<br>LIP CORNER (15, 34),<br>LIP CORNER (28, 36)<br>|

### Тестовое изображение 5

Источник: [Интернет][internet_kerzhakov]

Исходное разрешение: 60 x 60


Изображение и результат распознавания:

<div style='float: center'>
<img src="images\facial-landmarks-35-adas.png">
<img src="recognition\out_recognition_face_facial_landmarks_1.bmp">
</div>

Лицевые метки:<br>
LEFT EYE (17, 22), (9, 22),<br>
RIGHT EYE (30, 21), (39, 20),<br>
NOSE (21, 33), (23, 37), (17, 35), (30, 34),<br>
MOUTH (17, 44), (34, 42), (23, 41), (24, 48),<br>
LEFT EYEBROW (6, 17), (11, 15), (18, 17),<br>
RIGHT EYEBROW (27, 15), (35, 12), (43, 14),<br>
FACE CONTOUR (5, 22), (5, 28), (6, 33), (8, 38), (10, 43), (12, 48), (16, 52), (20, 56), (25, 57), (33, 56), (39, 53), (44, 48), (49, 43), (51, 38), (52, 31), (53, 25), (53, 18)<br>

   Название модели   |  Python (latency mode, реализация)  |  Python (throughput mode, реализация)|
----------------------|-----------------------------------------|-----------------------------------------|
facial-landmarks-35-adas-0002 | Лицевые метки:<br>LEFT EYE (17, 22), (9, 22),<br>RIGHT EYE (30, 21), (39, 20),<br>NOSE (21, 33), (23, 37), (17, 35), (30, 34),<br>MOUTH (17, 44), (34, 42), (23, 41), (24, 48),<br>LEFT EYEBROW (6, 17), (11, 15), (18, 17),<br>RIGHT EYEBROW (27, 15), (35, 12), (43, 14),<br>FACE CONTOUR (5, 22), (5, 28), (6, 33), (8, 38), (10, 43), (12, 48), (16, 52), (20, 56), (25, 57), (33, 56), (39, 53), (44, 48), (49, 43), (51, 38), (52, 31), (53, 25), (53, 18)<br>| Лицевые метки:<br>LEFT EYE (17, 22), (9, 22),<br>RIGHT EYE (30, 21), (39, 20),<br>NOSE (21, 33), (23, 37), (17, 35), (30, 34),<br>MOUTH (17, 44), (34, 42), (23, 41), (24, 48),<br>LEFT EYEBROW (6, 17), (11, 15), (18, 17),<br>RIGHT EYEBROW (27, 15), (35, 12), (43, 14),<br>FACE CONTOUR (5, 22), (5, 28), (6, 33), (8, 38), (10, 43), (12, 48), (16, 52), (20, 56), (25, 57), (33, 56), (39, 53), (44, 48), (49, 43), (51, 38), (52, 31), (53, 25), (53, 18)<br>|

### Тестовое изображение 6

Источник: набор данных [Cityscapes][cityscapes] 

Исходное разрешение: 80 x 160


Изображение:

<div style='float: center'>
<img width="80" height="160" src="images\person-attributes-recognition-crossroad-01.png">
</div>

   Название модели   |  Python (latency mode, реализация)  |  Python (throughput mode, реализация)|
----------------------|-----------------------------------------|-----------------------------------------|
person-attributes-recognition-crossroad-0230 | <img src="recognition\out_person_attributes_sync_1.bmp"> | <img src="recognition\out_person_attributes_async_1.bmp"> |

### Тестовое изображение 7

Источник: набор данных [Cityscapes][cityscapes] 

Исходное разрешение: 80 x 160


Изображение:

<div style='float: center'>
<img width="80" height="160" src="images\person-attributes-recognition-crossroad-02.png">
</div>

   Название модели   |  Python (latency mode, реализация)  |  Python (throughput mode, реализация)|
----------------------|-----------------------------------------|-----------------------------------------|
person-attributes-recognition-crossroad-0230 | <img src="recognition\out_person_attributes_sync_2.bmp"> | <img src="recognition\out_person_attributes_async_2.bmp"> |

### Тестовое изображение 8

Источник: набор данных [BKHD][bkhd] 

Исходное разрешение: 60 x 60


Изображение и результат распознавания:

<div style='float: center'>
<img src="images\out_head_pose.bmp">
<img src="recognition\out_head_pose_1_sync.bmp">
</div>

   Название модели   |  Python (latency mode, реализация)  |  Python (throughput mode, реализация)|
----------------------|-----------------------------------------|-----------------------------------------|
head-pose-estimation-adas-0001 | <img src="recognition\out_head_pose_1_sync.bmp"> | <img src="recognition\out_head_pose_1_async.bmp"> |

### Тестовое изображение 9

Источник: набор данных [BKHD][bkhd] 

Исходное разрешение: 60 x 60


Изображение и результат распознавания:

<div style='float: center'>
<img src="images\left_eye.jpg">
<img src="images\right_eye.jpg">
<img src="recognition\out_gaze_1_sync.bmp">
</div>

   Название модели   |  Python (latency mode, реализация)  |  Python (throughput mode, реализация)|
----------------------|-----------------------------------------|-----------------------------------------|
gaze-estimation-adas-0002 | <img src="recognition\out_gaze_1_sync.bmp"> | <img src="recognition\out_gaze_1_async.bmp"> |

### Тестовое изображение 10

Источник: [GitHub][github_license_plate] 

Исходное разрешение: 24 x 94


Изображение:

<div style='float: center'>
<img height = '24' width = '94' src="images\license-plate-recognition-barrier.JPG">
</div>

   Название модели   |  Python (latency mode, реализация)  |  Python (throughput mode, реализация)|
----------------------|-----------------------------------------|-----------------------------------------|
license-plate-recognition-barrier-0001 | &lt;Beijing&gt;FA9512 | &lt;Beijing&gt;FA9512 |

## Результаты распознавания лиц

### Тестовое изображение 1

Источник: набор данных [VGGFace2][vgg_face2]  

Исходное разрешение: 96 x 112


Изображение:

<div style='float: center'>
<img src="images\sphereface.jpg">
</div>

   Название модели   |  Python (latency mode, реализация)  |  Python (throughput mode, реализация)|
----------------------|-----------------------------------------|-----------------------------------------|
Sphereface | 0.77 0.70 0.77 -1.79 1.00<br> -0.02 0.82 -0.44 -0.96 0.37<br> ...<br> -0.74 0.25 -0.35 2.06 1.16<br> 0.56 -1.14 0.50 0.46 -0.91<br> [Полный тензор][sphereface_sync] | 0.77 0.70 0.77 -1.79 1.00<br> -0.02 0.82 -0.44 -0.96 0.37<br> ...<br> -0.74 0.25 -0.35 2.06 1.16<br> 0.56 -1.14 0.50 0.46 -0.91<br> [Полный тензор][sphereface_async] |


## Результаты обработки изображений

### Тестовое изображение 1

Источник: [GitHub][github_single_image_super_resolution]

Исходное разрешение: 720 x 480


Изображение и результат обработки:

<div style='float: center'>
<img width="300" src="images\street_480x270.png"></img>
<img width="300" src="images\x4c_street_480x270.png"></img>
</div>

Полученные изображения идентичны и совпадают по пикселям.

   Название модели   |   Python (latency mode, реализация)  |  Python (throughput mode, реализация)        |
---------------------|-----------------------------|------------------------------------|
single-image-super-resolution-1032             |<div style='float: center'><img width="300" src="image_processing\python_sync_street_480x270_1.png"></img></div>|<div style='float: center'><img width="300" src="image_processing\python_async_street_480x270_1.png"></img></div>|
single-image-super-resolution-1033             |<div style='float: center'><img width="300" src="image_processing\python_sync_street_480x270_2.png"></img></div>|<div style='float: center'><img width="300" src="image_processing\python_async_street_480x270_2.png"></img></div>|

## Результаты распознавания позы человека

### Тестовое изображение 1

Источник: набор данных [MS COCO][ms_coco]

Исходное разрешение: 640 x 425


Изображение:

<div style='float: center'>
<img width="300" src="images\COCO_val2014_000000453166.jpg"></img>
</div>

Полученные изображения идентичны и совпадают по пикселям.

   Название модели   |   Python (latency mode, реализация)  |  Python (throughput mode, реализация)        |
---------------------|-----------------------------|------------------------------------|
human-pose-estimation-0001             |<div style='float: center'><img width="300" src="human_pose_estimation\python_sync_COCO_val2014_000000453166.png"></img></div>|<div style='float: center'><img width="300" src="human_pose_estimation\python_async_COCO_val2014_000000453166.png"></img></div>|

## Результаты семантической сегментации

### Тестовое изображение 1

Источник: набор данных [Cityscapes][cityscapes]

Исходное разрешение: 2048 x 1024


Изображение:

<div style='float: center'>
<img width="300" src="images\bielefeld_000000_038924_leftImg8bit.png"></img>
</div>

Полученные изображения идентичны и совпадают по пикселям.

   Название модели   |   Python (latency mode, реализация)  |  Python (throughput mode, реализация)        |
---------------------|-----------------------------|------------------------------------|
semantic-segmentation-adas-0001             |<div style='float: center'><img width="300" src="semantic_segmentation\python_sync_bielefeld_000000_038924_leftImg8bit.bmp"></img></div>|<div style='float: center'><img width="300" src="semantic_segmentation\python_async_bielefeld_000000_038924_leftImg8bit.bmp"></img></div>|

Карта цветов:

<div style='float: center'>
<img width="200" src="semantic_segmentation\cityscapes_colormap.jpg">
</div>

### Тестовое изображение 2

Источник: [GitHub][github_road_segmentation]

Исходное разрешение: 640 x 365


Изображение:

<div style='float: center'>
<img width="300" src="images\road-segmentation-adas-1.png"></img>
</div>

Полученные изображения идентичны и совпадают по пикселям.

   Название модели   |   Python (latency mode, реализация)  |  Python (throughput mode, реализация)        |
---------------------|-----------------------------|------------------------------------|
road-segmentation-adas-0001             |<div style='float: center'><img width="300" src="semantic_segmentation\python_sync_road-segmentation-adas-1.bmp"></img></div>|<div style='float: center'><img width="300" src="semantic_segmentation\python_async_road-segmentation-adas-1.bmp"></img></div>|

Карта цветов:

<div style='float: center'>
<img width="200" src="semantic_segmentation\road_segmentation_colormap.jpg">
</div>

## Результаты векторного описания

### Тестовое изображение 1

Источник: набор данных [LFW][LFW]

Исходное разрешение: 250 x 250


Изображение:

<div style='float: center'>
<img width="300" src="images\Aaron_Peirsol_0002.jpg"></img>
</div>
<div style='float: center'>
</div>

   Название модели   |   Python (latency mode, реализация)  |  Python (throughput mode, реализация)        |
---------------------|-----------------------------|------------------------------------|
face-reidentification-retail-0095 | -0.1658423  -0.5230426<br> -1.4679441  0.0983598<br> ...<br> 0.8537527  0.8713884<br> -0.8769233  0.6840097<br> [Полный тензор][face_reidentification_sync] | -0.1658423  -0.5230426<br> -1.4679441  0.0983598<br> ...<br> 0.8537527  0.8713884<br> -0.8769233  0.6840097<br> [Полный тензор][face_reidentification_async] |

### Тестовое изображение 2

Источник: [GitHub][github_ARE]

Исходное разрешение: 960 x 720


Изображение:

<div style='float: center'>
<img width="300" src="images\demo.png"></img>
</div>

   Название модели   |   Python (latency mode, реализация)  |  Python (throughput mode, реализация)        |
---------------------|-----------------------------|------------------------------------|
action-recognition-0001-encoder | 0.0794002  0.0583136<br> 0.0020747  0.0903931<br> ...<br> 0.0785143  0.0922345<br> 0.0033597  0.3115494<br> [Полный тензор][ARE_sync] | 0.0794002  0.0583136<br> 0.0020747  0.0903931<br> ...<br> 0.0785143  0.0922345<br> 0.0033597  0.3115494<br> [Полный тензор][ARE_async] |

### Тестовое изображение 3

Источник: [GitHub][github_DARE]

Исходное разрешение: 1922 x 1080


Изображение:

<div style='float: center'>
<img width="300" src="images\action-recognition-kelly.png"></img>
</div>

   Название модели   |   Python (latency mode, реализация)  |  Python (throughput mode, реализация)        |
---------------------|-----------------------------|------------------------------------|
driver-action-recognition-adas-0002-encoder | -0.0142664  -0.0064784<br> -0.0334583  -0.0108943<br> ...<br> -0.2324419  0.2686763<br> 0.0168234  0.0029897<br> [Полный тензор][DARE_sync] | -0.0142664  -0.0064784<br> -0.0334583  -0.0108943<br> ...<br> -0.2324419  0.2686763<br> 0.0168234  0.0029897<br> [Полный тензор][DARE_async] |

## Результаты распознавания действий

### Тестовый тензор 1

Источник: [результат работы модели action-recognition-0001-encoder][ARD]


Тензор:

<div style='float: center'>
0.0794002  0.0583136  0.0020747  0.0903931<br>
0.0154800  0.3712009  0.4007360  0.0830761<br>
...<br>
0.1126685  0.1257046  0.1392988  0.5075323<br>
0.0785143  0.0922345  0.0033597  0.3115494
</div>

   Название модели   |   Python (latency mode, реализация)  |  Python (throughput mode, реализация)        |
---------------------|-----------------------------|------------------------------------|
action-recognition-0001-decoder | 9.0227661 tying bow tie<br> 7.5208311 tying tie<br> 4.8729849 sign language interpreting<br> 4.3601480 answering questions<br> 4.2990689 tying knot (not on a tie)<br> 4.0868192 whistling<br> 3.9643712 playing harmonica<br> 3.7044604 stretching arm<br> 3.5711651 strumming guitar<br> 3.5514102 playing clarinet | 9.0227661 tying bow tie<br> 7.5208311 tying tie<br> 4.8729849 sign language interpreting<br> 4.3601480 answering questions<br> 4.2990689 tying knot (not on a tie)<br> 4.0868192 whistling<br> 3.9643712 playing harmonica<br> 3.7044604 stretching arm<br> 3.5711651 strumming guitar<br> 3.5514102 playing clarinet |

### Тестовый тензор 2

Источник: [результат работы модели driver-action-recognition-adas-0002-encoder][DARD]


Тензор:

<div style='float: center'>
-0.0142664  -0.0064780  -0.0334583  -0.0108943<br>
-0.0555940  -0.0013968   0.0001638  -0.0007524<br>
...<br>
-0.0093990  -0.0028726   0.0074722   0.0303789<br>
-0.2324419   0.2686763   0.0168234   0.0029897
</div>

   Название модели   |   Python (latency mode, реализация)  |  Python (throughput mode, реализация)        |
---------------------|-----------------------------|------------------------------------|
driver-action-recognition-adas-0002-decoder | 4.3797836 texting by right hand<br> 4.1073933 talking on the phone by right hand<br> 1.6492549 drinking<br> 1.2682760 texting by left hand<br> 0.3225771 reaching behind<br> -1.6658649 safe driving<br> -3.3440599 doing hair or making up<br> -4.6270852 operating the radio<br> -5.3927083 talking on the phone by left hand | 4.3797836 texting by right hand<br> 4.1073933 talking on the phone by right hand<br> 1.6492549 drinking<br> 1.2682760 texting by left hand<br> 0.3225771 reaching behind<br> -1.6658649 safe driving<br> -3.3440599 doing hair or making up<br> -4.6270852 operating the radio<br> -5.3927083 talking on the phone by left hand |

## Результаты экземплярной сегментации

### Тестовое изображение 1

Источник: набор данных [MS COCO][ms_coco]

Исходное разрешение: 640 x 480


Изображение:

<div style='float: center'>
<img width="300" src="images\000000118209.jpg"></img>
</div>
<div style='float: center'>
Входной тензор: 480; 640; 1
</div>

   Название модели   |   Python (latency mode, реализация)  |  Python (throughput mode, реализация)        |
---------------------|-----------------------------|------------------------------------|
instance-segmentation-security-0083             |<div style='float: center'><img width="300" src="instance_segmentation\python_sync_000000118209.bmp"></img></div>|<div style='float: center'><img width="300" src="instance_segmentation\python_async_000000118209.bmp"></img></div>|

### Тестовое изображение 2

Источник: набор данных [MS COCO][ms_coco]

Исходное разрешение: 640 x 640


Изображение:

<div style='float: center'>
<img width="300" src="images\COCO_val2014_000000203438.jpg"></img>
</div>
<div style='float: center'>
Входной тензор: 480; 480; 1
</div>

   Название модели   |   Python (latency mode, реализация)  |  Python (throughput mode, реализация)        |
---------------------|-----------------------------|------------------------------------|
instance-segmentation-security-0050             |<div style='float: center'><img width="300" src="instance_segmentation\python_sync_COCO_val2014_000000203438.bmp"></img></div>|<div style='float: center'><img width="300" src="instance_segmentation\python_async_COCO_val2014_000000203438.bmp"></img></div>|

### Тестовое изображение 3

Источник: набор данных [MS COCO][ms_coco]

Исходное разрешение: 640 x 427


Изображение:

<div style='float: center'>
<img width="300" src="images\000000367818.jpg"></img>
</div>
<div style='float: center'>
Входной тензор: 800; 1344; 1
</div>

   Название модели   |   Python (latency mode, реализация)  |  Python (throughput mode, реализация)        |
---------------------|-----------------------------|------------------------------------|
instance-segmentation-security-0010             |<div style='float: center'><img width="300" src="instance_segmentation\python_sync_000000367818.bmp"></img></div>|<div style='float: center'><img width="300" src="instance_segmentation\python_async_000000367818.bmp"></img></div>|


Карта цветов:

<div style='float: center'>
<img width="300" src="instance_segmentation\mscoco_colormap.jpg">
</div>


<!-- LINKS -->
[cityscapes]: https://www.cityscapes-dataset.com
[github_plate]: https://github.com/opencv/open_model_zoo/blob/master/models/intel/vehicle-license-plate-detection-barrier-0106/description/vehicle-license-plate-detection-barrier-0106.jpeg
[github_age_gender]: https://github.com/opencv/open_model_zoo/blob/master/models/intel/age-gender-recognition-retail-0013/description
[vgg_face2]:http://www.robots.ox.ac.uk/~vgg/data/vgg_face2
[internet_kerzhakov]:http://positime.ru/the-russian-team-contender-for-the-world-cup-alexander-kerzhakov/40266
[internet_person_asl]:http://rasfokus.ru/photos/topweek/photo3138574.html
[internet_product]:https://bendoeslife.tumblr.com/post/48135155548/at-work-forgot-my-lunch-and-not-able-to-leave-at
[bkhd]:https://www.kaggle.com/kmader/biwi-kinect-head-pose-database
[github_license_plate]:https://github.com/opencv/open_model_zoo/blob/master/models/intel/license-plate-recognition-barrier-0001/description
[sphereface_sync]:recognition/sphereface_out_sync.csv
[sphereface_async]:recognition/sphereface_out_async.csv
[ARD]: action_recognition/action_recognition_encoder_out.csv
[DARD]: action_recognition/driver_action_recognition_encoder_out.csv
[ARE_sync]: encoding/python_sync_demo.csv
[ARE_async]: encoding/python_async_demo.csv
[DARE_sync]: encoding/python_sync_action-recognition-kelly.csv
[DARE_async]: encoding/python_async_action-recognition-kelly.csv
[face_reidentification_sync]: encoding/python_sync_Aaron_Peirsol_0002.csv
[face_reidentification_async]: encoding/python_async_Aaron_Peirsol_0002.csv
[github_ARE]: https://github.com/opencv/open_model_zoo/tree/master/models/intel/action-recognition-0001-encoder/description
[github_DARE]: https://github.com/opencv/open_model_zoo/tree/master/models/intel/driver-action-recognition-adas-0002-encoder/description
[github_road_segmentation]: https://github.com/opencv/open_model_zoo/tree/master/models/intel/road-segmentation-adas-0001/description
[github_single_image_super_resolution]: https://github.com/opencv/open_model_zoo/tree/master/models/intel/single-image-super-resolution-1032/description
[LFW]: http://vis-www.cs.umass.edu/lfw/index.html
[cityscapes]: https://www.cityscapes-dataset.com
[ms_coco]: http://cocodataset.org
[internet_taringa]: https://www.taringa.net/+ciencia_educacion/busca-tu-propia-respuesta-crisis-en-la-educacion_13n2mk
[internet_walksf]: https://walksf.org/our-work/campaigns/6th-street/
[sample_videos]: https://github.com/intel-iot-devkit/sample-videos
[widerface]: http://shuoyang1213.me/WIDERFACE
[imagenet]: http://www.image-net.org/<|MERGE_RESOLUTION|>--- conflicted
+++ resolved
@@ -1,4 +1,27 @@
 # Проверка корректности вывода для моделей Intel с использованием разных режимов
+
+## Результаты классификации
+
+### Тестовое изображение 1
+
+Источник: набор данных [ImageNet][imagenet]
+
+Исходное разрешение: 709 x 510
+
+
+Изображение:
+
+<div style='float: center'>
+<img width="300" src="images\ILSVRC2012_val_00000023.JPEG"></img>
+</div>
+
+   Название модели   |   Python (latency mode, реализация)  |  Python (throughput mode, реализация)        |
+---------------------|-----------------------------|------------------------------------|
+efficientnet-b0 | 9.8424797 Granny Smith<br>4.8622112 fig<br>4.3583665 lemon<br>3.8766663 bell pepper<br>3.4526284 orange | 9.8424797 Granny Smith<br>4.8622112 fig<br>4.3583665 lemon<br>3.8766663 bell pepper<br>3.4526284 orange |
+efficientnet-b0_auto_aug | 10.1708317 Granny Smith<br>4.3690400 tennis ball<br>4.2338214 lemon<br>3.8555355 pomegranate<br>3.8175268 fig | 10.1708317 Granny Smith<br>4.3690400 tennis ball<br>4.2338214 lemon<br>3.8555355 pomegranate<br>3.8175268 fig |
+efficientnet-b5 | 8.8117380 Granny Smith<br>2.0016692 bee eater<br>1.8805140 green mamba<br>1.6248529 lemon<br>1.5391053 banana | 8.8117380 Granny Smith<br>2.0016692 bee eater<br>1.8805140 green mamba<br>1.6248529 lemon<br>1.5391053 banana |
+efficientnet-b7_auto_aug | 8.3249302 Granny Smith<br>1.5543855 lemon<br>1.5019683 green mamba<br>1.4437169 syringe<br>1.4299890 home theater, home theatre | 8.3249302 Granny Smith<br>1.5543855 lemon<br>1.5019683 green mamba<br>1.4437169 syringe<br>1.4299890 home theater, home theatre |
+efficientnet-b7-pytorch | 8.3249321 Granny Smith<br>1.5543858 lemon<br>1.5019686 green mamba<br>1.4437177 syringe<br>1.4299904 home theater, home theatre | 8.3249321 Granny Smith<br>1.5543858 lemon<br>1.5019686 green mamba<br>1.4437177 syringe<br>1.4299904 home theater, home theatre |
 
 ## Результаты детектирования
 
@@ -222,30 +245,6 @@
 pedestrian-detection-adas-0002 | Окаймляющий прямоугольник:<br>(614, 307) (945, 803) | Окаймляющий прямоугольник:<br>(614, 307) (945, 803)<br>|
 pedestrian-detection-adas-binary-0001 | Окаймляющие прямоугольники:<br> (629, 310) (934, 811),<br>(392, 435) (440, 525)<br>|<br>(629, 310) (934, 811),<br>(392, 435) (440, 525)
 
-<<<<<<< HEAD
-## Результаты классификации
-
-### Тестовое изображение 1
-
-Источник: набор данных [ImageNet][imagenet]
-
-Исходное разрешение: 709 x 510
-
-
-Изображение:
-
-<div style='float: center'>
-<img width="300" src="images\ILSVRC2012_val_00000023.JPEG"></img>
-</div>
-
-   Название модели   |   Python (latency mode, реализация)  |  Python (throughput mode, реализация)        |
----------------------|-----------------------------|------------------------------------|
-efficientnet-b0 | 9.8424797 Granny Smith<br>4.8622112 fig<br>4.3583665 lemon<br>3.8766663 bell pepper<br>3.4526284 orange | 9.8424797 Granny Smith<br>4.8622112 fig<br>4.3583665 lemon<br>3.8766663 bell pepper<br>3.4526284 orange |
-efficientnet-b0_auto_aug | 10.1708317 Granny Smith<br>4.3690400 tennis ball<br>4.2338214 lemon<br>3.8555355 pomegranate<br>3.8175268 fig | 10.1708317 Granny Smith<br>4.3690400 tennis ball<br>4.2338214 lemon<br>3.8555355 pomegranate<br>3.8175268 fig |
-efficientnet-b5 | 8.8117380 Granny Smith<br>2.0016692 bee eater<br>1.8805140 green mamba<br>1.6248529 lemon<br>1.5391053 banana | 8.8117380 Granny Smith<br>2.0016692 bee eater<br>1.8805140 green mamba<br>1.6248529 lemon<br>1.5391053 banana |
-efficientnet-b7_auto_aug | 8.3249302 Granny Smith<br>1.5543855 lemon<br>1.5019683 green mamba<br>1.4437169 syringe<br>1.4299890 home theater, home theatre | 8.3249302 Granny Smith<br>1.5543855 lemon<br>1.5019683 green mamba<br>1.4437169 syringe<br>1.4299890 home theater, home theatre |
-efficientnet-b7-pytorch | 8.3249321 Granny Smith<br>1.5543858 lemon<br>1.5019686 green mamba<br>1.4437177 syringe<br>1.4299904 home theater, home theatre | 8.3249321 Granny Smith<br>1.5543858 lemon<br>1.5019686 green mamba<br>1.4437177 syringe<br>1.4299904 home theater, home theatre |
-=======
 ### Тестовое изображение 10
 Источник: [MS COCO][ms_coco]
 
@@ -271,7 +270,6 @@
 faster_rcnn_inception_v2_coco | Окаймляющий прямоугольник:<br>DINING TABLE (8, 201), (640, 480)<br>TV (106, 31), (397, 284)<br>MOUSE (509, 336), (560, 377)<br>KEYBOARD (231, 339), (495, 462) | Окаймляющий прямоугольник:<br>DINING TABLE (8, 201), (640, 480)<br>TV (106, 31), (397, 284)<br>MOUSE (509, 336), (560, 377)<br>KEYBOARD (231, 339), (495, 462)<br>|
 faster_rcnn_resnet50_coco | Окаймляющий прямоугольник:<br>TV (104, 34), (400, 282)<br>MOUSE (510, 336), (563, 373)<br>KEYBOARD (239, 339), (496, 463) | Окаймляющий прямоугольник:<br>TV (104, 34), (400, 282)<br>MOUSE (510, 336), (563, 373)<br>KEYBOARD (239, 339), (496, 463)<br>|
 faster_rcnn_resnet101_coco | Окаймляющий прямоугольник:<br>TV (105, 37), (400, 305)<br>MOUSE (505, 337), (559, 375)<br>KEYBOARD (231, 341), (499, 466) | Окаймляющий прямоугольник:<br>TV (105, 37), (400, 305)<br>MOUSE (505, 337), (559, 375)<br>KEYBOARD (231, 341), (499, 466)<br>|
->>>>>>> 9f460a6d
 
 ## Результаты детектирования и распознования действия
 
