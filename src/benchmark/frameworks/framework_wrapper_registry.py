import logging as log

from .intel_caffe.intel_caffe_wrapper import IntelCaffeWrapper
from .openvino.openvino_wrapper import OpenVINOWrapper
from .singleton import Singleton
from .tensorflow.tensorflow_wrapper import TensorFlowWrapper
from .onnx_runtime.onnx_runtime_wrapper import OnnxRuntimeWrapper
from .onnx_runtime_python.onnx_runtime_python_wrapper import ONNXRuntimePythonWrapper
from .tensorflow_lite.tensorflow_lite_wrapper import TensorFlowLiteWrapper
from .tensorflow_lite_cpp.tensorflow_lite_cpp_wrapper import TensorFlowLiteCppWrapper
from .opencv_dnn_python.opencv_dnn_python_wrapper import OpenCVDNNPythonWrapper
from .mxnet.mxnet_wrapper import MXNetWrapper
from .tvm.tvm_wrapper import TVMWrapper
from .opencv_dnn_cpp.opencv_dnn_cpp_wrapper import OpenCVDNNCppWrapper
from .pytorch.pytorch_wrapper import PyTorchWrapper
from .pytorch_cpp.pytorch_cpp_wrapper import PyTorchCppWrapper
from .dgl_pytorch.dgl_pytorch_wrapper import DGLPyTorchWrapper


class FrameworkWrapperRegistry(metaclass=Singleton):
    """Storage for all found framework wrappers.
    Framework wrapper is represented by a FrameworkWrapper subclass located in
    a separate package (openvino, tensorflow etc) inside frameworks package.
    """

    def __init__(self):
        self._framework_wrappers = {}
        self._get_wrappers()
        log.info(f'Available framework wrappers: {", ".join(self._framework_wrappers.keys())}')

    def __getitem__(self, framework_name):
        """Get framework wrapper by framework name"""
        if framework_name in self._framework_wrappers:
            return self._framework_wrappers[framework_name]
        raise ValueError(f'Unsupported framework name: {framework_name}. '
                         f'Available framework wrappers: {", ".join(self._framework_wrappers.keys())}')

    def _get_wrappers(self):
        self._framework_wrappers[IntelCaffeWrapper.framework_name] = IntelCaffeWrapper()
        self._framework_wrappers[TensorFlowWrapper.framework_name] = TensorFlowWrapper()
        self._framework_wrappers[OpenVINOWrapper.framework_name] = OpenVINOWrapper()
        self._framework_wrappers[OnnxRuntimeWrapper.framework_name] = OnnxRuntimeWrapper()
        self._framework_wrappers[ONNXRuntimePythonWrapper.framework_name] = ONNXRuntimePythonWrapper()
        self._framework_wrappers[TensorFlowLiteWrapper.framework_name] = TensorFlowLiteWrapper()
        self._framework_wrappers[TensorFlowLiteCppWrapper.framework_name] = TensorFlowLiteCppWrapper()
        self._framework_wrappers[OpenCVDNNPythonWrapper.framework_name] = OpenCVDNNPythonWrapper()
        self._framework_wrappers[MXNetWrapper.framework_name] = MXNetWrapper()
        self._framework_wrappers[OpenCVDNNCppWrapper.framework_name] = OpenCVDNNCppWrapper()
        self._framework_wrappers[PyTorchWrapper.framework_name] = PyTorchWrapper()
        self._framework_wrappers[PyTorchCppWrapper.framework_name] = PyTorchCppWrapper()
<<<<<<< HEAD
        self._framework_wrappers[DGLPyTorchWrapper.framework_name] = DGLPyTorchWrapper()
=======
        self._framework_wrappers[TVMWrapper.framework_name] = TVMWrapper()
>>>>>>> 8bbd4407
<|MERGE_RESOLUTION|>--- conflicted
+++ resolved
@@ -48,8 +48,5 @@
         self._framework_wrappers[OpenCVDNNCppWrapper.framework_name] = OpenCVDNNCppWrapper()
         self._framework_wrappers[PyTorchWrapper.framework_name] = PyTorchWrapper()
         self._framework_wrappers[PyTorchCppWrapper.framework_name] = PyTorchCppWrapper()
-<<<<<<< HEAD
         self._framework_wrappers[DGLPyTorchWrapper.framework_name] = DGLPyTorchWrapper()
-=======
-        self._framework_wrappers[TVMWrapper.framework_name] = TVMWrapper()
->>>>>>> 8bbd4407
+        self._framework_wrappers[TVMWrapper.framework_name] = TVMWrapper()