class KnownFrameworks:
    openvino_dldt = 'OpenVINO DLDT'
    tensorflow = 'TensorFlow'
    caffe = 'Caffe'
    onnx_runtime = 'ONNX Runtime'
    tensorflow_lite = 'TensorFlowLite'
    mxnet = 'MXNet'
<<<<<<< HEAD
    opencv = 'OpenCV'
=======
    opencv_dnn_cpp = 'OpenCV DNN Cpp'
>>>>>>> da322fb0
<|MERGE_RESOLUTION|>--- conflicted
+++ resolved
@@ -5,8 +5,5 @@
     onnx_runtime = 'ONNX Runtime'
     tensorflow_lite = 'TensorFlowLite'
     mxnet = 'MXNet'
-<<<<<<< HEAD
     opencv = 'OpenCV'
-=======
-    opencv_dnn_cpp = 'OpenCV DNN Cpp'
->>>>>>> da322fb0
+    opencv_dnn_cpp = 'OpenCV DNN Cpp'