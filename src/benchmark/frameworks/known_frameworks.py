--- conflicted
+++ resolved
@@ -4,8 +4,5 @@
     caffe = 'Caffe'
     onnx_runtime = 'ONNX Runtime'
     tensorflow_lite = 'TensorFlowLite'
-<<<<<<< HEAD
-    opencv_dnn_cpp = 'OpenCV DNN Cpp'
-=======
     mxnet = 'MXNet'
->>>>>>> 1fc5c106
+    opencv_dnn_cpp = 'OpenCV DNN Cpp'