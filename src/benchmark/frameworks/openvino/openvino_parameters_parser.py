from pathlib import Path

from ..config_parser.dependent_parameters_parser import DependentParametersParser
from ..config_parser.framework_parameters_parser import FrameworkParameters


class OpenVINOParametersParser(DependentParametersParser):
    def parse_parameters(self, curr_test):
        CONFIG_FRAMEWORK_DEPENDENT_TAG = 'FrameworkDependent'
        CONFIG_FRAMEWORK_DEPENDENT_MODE_TAG = 'Mode'
        CONFIG_FRAMEWORK_DEPENDENT_FRONTEND_TAG = 'Frontend'
        CONFIG_FRAMEWORK_DEPENDENT_EXTENSION_TAG = 'Extension'
        CONFIG_FRAMEWORK_DEPENDENT_INFER_REQUEST_COUNT_TAG = 'InferenceRequestsCount'
        CONFIG_FRAMEWORK_DEPENDENT_ASYNC_REQUEST_COUNT_TAG = 'AsyncRequestCount'
        CONFIG_FRAMEWORK_DEPENDENT_THREAD_COUNT_TAG = 'ThreadCount'
        CONFIG_FRAMEWORK_DEPENDENT_STREAM_COUNT_TAG = 'StreamCount'
        CONFIG_FRAMEWORK_DEPENDENT_SHAPE_TAG = 'InputShape'
        CONFIG_FRAMEWORK_DEPENDENT_LAYOUT_TAG = 'Layout'
        CONFIG_FRAMEWORK_DEPENDENT_MEAN_TAG = 'Mean'
        CONFIG_FRAMEWORK_DEPENDENT_SCALE_TAG = 'InputScale'

        dep_parameters_tag = curr_test.getElementsByTagName(CONFIG_FRAMEWORK_DEPENDENT_TAG)[0]

        _mode = dep_parameters_tag.getElementsByTagName(
            CONFIG_FRAMEWORK_DEPENDENT_MODE_TAG)[0].firstChild
        _extension = dep_parameters_tag.getElementsByTagName(
            CONFIG_FRAMEWORK_DEPENDENT_EXTENSION_TAG)[0].firstChild
        _async_request_count = dep_parameters_tag.getElementsByTagName(
            CONFIG_FRAMEWORK_DEPENDENT_ASYNC_REQUEST_COUNT_TAG)[0].firstChild
        _thread_count = dep_parameters_tag.getElementsByTagName(
            CONFIG_FRAMEWORK_DEPENDENT_THREAD_COUNT_TAG)[0].firstChild
        _stream_count = dep_parameters_tag.getElementsByTagName(
            CONFIG_FRAMEWORK_DEPENDENT_STREAM_COUNT_TAG)[0].firstChild

        _infer_request_count = None
        if dep_parameters_tag.getElementsByTagName(CONFIG_FRAMEWORK_DEPENDENT_INFER_REQUEST_COUNT_TAG):
            _infer_request_count = dep_parameters_tag.getElementsByTagName(
                CONFIG_FRAMEWORK_DEPENDENT_INFER_REQUEST_COUNT_TAG)[0].firstChild

        _frontend = None
        if dep_parameters_tag.getElementsByTagName(CONFIG_FRAMEWORK_DEPENDENT_FRONTEND_TAG):
            _frontend = dep_parameters_tag.getElementsByTagName(CONFIG_FRAMEWORK_DEPENDENT_FRONTEND_TAG)[0].firstChild

        _shape, _layout, _mean, _input_scale = None, None, None, None
        if dep_parameters_tag.getElementsByTagName(CONFIG_FRAMEWORK_DEPENDENT_SHAPE_TAG):
            _shape = dep_parameters_tag.getElementsByTagName(CONFIG_FRAMEWORK_DEPENDENT_SHAPE_TAG)[0].firstChild
        if dep_parameters_tag.getElementsByTagName(CONFIG_FRAMEWORK_DEPENDENT_LAYOUT_TAG):
            _layout = dep_parameters_tag.getElementsByTagName(CONFIG_FRAMEWORK_DEPENDENT_LAYOUT_TAG)[0].firstChild
        if dep_parameters_tag.getElementsByTagName(CONFIG_FRAMEWORK_DEPENDENT_MEAN_TAG):
            _mean = dep_parameters_tag.getElementsByTagName(CONFIG_FRAMEWORK_DEPENDENT_MEAN_TAG)[0].firstChild
        if dep_parameters_tag.getElementsByTagName(CONFIG_FRAMEWORK_DEPENDENT_SCALE_TAG):
            _input_scale = dep_parameters_tag.getElementsByTagName(CONFIG_FRAMEWORK_DEPENDENT_SCALE_TAG)[0].firstChild

        return OpenVINOParameters(
            mode=_mode.data if _mode else None,
            frontend=_frontend.data if _frontend else 'IR',
            extension=_extension.data if _extension else None,
            infer_request_count=_infer_request_count.data if _infer_request_count else None,
            async_request_count=_async_request_count.data if _async_request_count else None,
            thread_count=_thread_count.data if _thread_count else None,
            stream_count=_stream_count.data if _stream_count else None,
            shape=_shape.data if _shape else None,
            layout=_layout.data if _layout else None,
            mean=_mean.data if _mean else None,
            input_scale=_input_scale.data if _input_scale else None,
        )


class OpenVINOParameters(FrameworkParameters):
    def __init__(self, mode, frontend, extension, infer_request_count, async_request_count, thread_count, stream_count,
                 shape, layout, mean, input_scale):
        self.mode = None
        self.frontend = None
        self.extension = None
        self.infer_request = None
        self.async_request = None
        self.nthreads = None
        self.nstreams = None
        self.shape = None
        self.layout = None
        self.mean = None
        self.input_scale = None

        if self._mode_is_correct(mode):
            self.mode = mode.title()
        if self._extension_path_is_correct(extension):
            self.extension = extension
        else:
            raise ValueError('Wrong extension path for device. File not found.')
        if self._parameter_not_is_none(infer_request_count):
            if self._int_value_is_correct(infer_request_count):
                self.infer_request = infer_request_count
        if self.mode == 'Sync' or 'ovbenchmark' in self.mode.lower():
            if self._parameter_not_is_none(thread_count):
                if self._int_value_is_correct(thread_count):
                    self.nthreads = int(thread_count)
                else:
                    raise ValueError('Thread count can only take values: integer greater than zero.')
        if self.mode == 'Async':
            if self._parameter_not_is_none(async_request_count):
                if self._int_value_is_correct(async_request_count):
                    self.async_request = async_request_count
                else:
                    raise ValueError('Async requiest count can only take values: integer greater than zero.')
        if self.mode == 'Async' or 'ovbenchmark' in self.mode.lower():
            if self._parameter_not_is_none(stream_count):
                if self._int_value_is_correct(stream_count):
                    self.nstreams = stream_count
                else:
                    raise ValueError('Stream count can only take values: integer greater than zero.')

        if 'ovbenchmark' in self.mode.lower():
            if self._parameter_not_is_none(shape):
                self.shape = shape.strip()
            if self._parameter_not_is_none(layout):
                self.layout = layout.strip()

        if self._frontend_is_correct(frontend):
            self.frontend = frontend if frontend else 'IR'
        if self.frontend != 'IR':
            if self._parameter_not_is_none(mean):
                if self._mean_is_correct(mean):
                    self.mean = mean.strip()
                else:
                    raise ValueError('Mean can only take values: list of 3 float elements.')
            if self._parameter_not_is_none(input_scale):
                self.input_scale = input_scale.strip()

    @staticmethod
    def _mode_is_correct(mode):
        const_correct_mode = ['sync', 'async',
<<<<<<< HEAD
                              'ovbenchmark_python_sync', 'ovbenchmark_python_async',
                              'ovbenchmark_python_latency', 'ovbenchmark_python_throughput',
                              'ovbenchmark_python_onnx',
                              'ovbenchmark_cpp_latency', 'ovbenchmark_cpp_throughput',
                              'ovbenchmark_cpp_onnx']
=======
                              'ovbenchmark_python_latency', 'ovbenchmark_python_throughput',
                              'ovbenchmark_cpp_latency', 'ovbenchmark_cpp_throughput']
>>>>>>> 0d170c6e
        if mode.lower() in const_correct_mode:
            return True
        raise ValueError(f'Mode is a required parameter. Mode can only take values: {", ".join(const_correct_mode)}')

    @staticmethod
    def _frontend_is_correct(frontend):
        const_correct_frontend = ['ir', 'tensorflow', 'onnx']
        if not frontend:
            return True
        if frontend.lower() in const_correct_frontend:
            return True
        raise ValueError('Frontend is a optional parameter (by default it is ir),'
                         f'but frontend can only take values: {", ".join(const_correct_frontend)}')

    def _extension_path_is_correct(self, extension):
        return not self._parameter_not_is_none(extension) or Path(extension).exists()<|MERGE_RESOLUTION|>--- conflicted
+++ resolved
@@ -129,16 +129,9 @@
     @staticmethod
     def _mode_is_correct(mode):
         const_correct_mode = ['sync', 'async',
-<<<<<<< HEAD
                               'ovbenchmark_python_sync', 'ovbenchmark_python_async',
                               'ovbenchmark_python_latency', 'ovbenchmark_python_throughput',
-                              'ovbenchmark_python_onnx',
-                              'ovbenchmark_cpp_latency', 'ovbenchmark_cpp_throughput',
-                              'ovbenchmark_cpp_onnx']
-=======
-                              'ovbenchmark_python_latency', 'ovbenchmark_python_throughput',
                               'ovbenchmark_cpp_latency', 'ovbenchmark_cpp_throughput']
->>>>>>> 0d170c6e
         if mode.lower() in const_correct_mode:
             return True
         raise ValueError(f'Mode is a required parameter. Mode can only take values: {", ".join(const_correct_mode)}')
