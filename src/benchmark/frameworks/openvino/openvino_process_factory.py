--- conflicted
+++ resolved
@@ -16,18 +16,8 @@
         return OpenVINOBenchmarkPythonProcess(test, executor, log, 'latency')
     if mode == 'ovbenchmark_python_throughput':
         return OpenVINOBenchmarkPythonProcess(test, executor, log, 'throughput')
-<<<<<<< HEAD
-    if mode == 'ovbenchmark_python_onnx':
-        return OpenVINOBenchmarkPythonOnnxProcess(test, executor, log, 'none', 'sync')
-=======
->>>>>>> 0d170c6e
     if mode == 'ovbenchmark_cpp_latency':
         return OpenVINOBenchmarkCppProcess(test, executor, log, cpp_benchmarks_dir, 'latency')
     if mode == 'ovbenchmark_cpp_throughput':
         return OpenVINOBenchmarkCppProcess(test, executor, log, cpp_benchmarks_dir, 'throughput')
-<<<<<<< HEAD
-    if mode == 'ovbenchmark_cpp_onnx':
-        return OpenVINOBenchmarkCppOnnxProcess(test, executor, log, cpp_benchmarks_dir, 'none', 'sync')
-=======
->>>>>>> 0d170c6e
     raise AssertionError(f'Unknown openvino running mode {mode}')