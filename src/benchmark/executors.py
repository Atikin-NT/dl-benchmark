--- conflicted
+++ resolved
@@ -104,12 +104,8 @@
         docker_handler.run()
         if docker_handler.return_code != 0:
             return 'None'
-<<<<<<< HEAD
-        hardware = [line.strip().split(': ') for line in docker_handler.output[1:-1]]
-=======
         hardware = [line.strip().split(': ') for line in docker_handler.output[:]]
         hardware = [pair for pair in hardware if len(pair) == 2]
->>>>>>> 79414f01
         hardware_info = ''
         for line in hardware:
             hardware_info += f'{line[0]}: {line[1]}, '
