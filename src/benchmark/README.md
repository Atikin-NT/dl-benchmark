--- conflicted
+++ resolved
@@ -8,144 +8,6 @@
 of deep models using different frameworks. Currently we support
 the following frameworks:
 
-<<<<<<< HEAD
-- Inference Engine в составе
-  [Intel® Distribution of OpenVINO™ Toolkit][openvino-toolkit].
-- [Intel® Optimization for Caffe][intel-caffe].
-- [Intel® Optimization for TensorFlow][intel-tensorflow].
-- [TensorFlow Lite][tensorflow-lite].
-- [ONNX Runtime][onnx-runtime].
-- [OpenCV][opencv].
-- [MXNet][mxnet].
-- [PyTorch][pytorch].
-- [Deep Graph Library (DGL, PyTorch-based)][dgl-pytorch].
-- [TVM][tvm].
-
-### Алгоритм работы скрипта
-
-Скрипт принимает на вход конфигурации тестов. Описание конфигурации
-тестов можно посмотреть [здесь](../configs/README.md).
-
-Тест представляет собой запуск вывода одной модели с параметрами,
-переданными в конфигурации.
-
-Тесты проводятся последовательно. Каждый тест запускается в отдельном процессе.
-
-### Результаты работы скрипта тестирования
-
-Результатом теста являются метрики производительности вывода для параметров,
-переданных в конфигурации. Результаты записываются в результирующий файл,
-представленный csv-таблицей.
-
-## Показатели производительности
-
-### Показатели производительности вывода для Intel® Distribution of OpenVINO™ Toolkit
-
-Разработанная система для вывода нейронных сетей использует компонент
-Inference Engine в составе пакета Intel® Distribution of OpenVINO™ Toolkit.
-Intel® Distribution of OpenVINO™ Toolkit поддерживает два режима вывода.
-
-1. **Режим минимизации времени выполнения одного запроса (latency mode)**.
-   Предполагает создание и выполнение одного запроса для вывода модели
-   на выбранном устройстве. Следующий запрос на вывод создается
-   по завершении предыдущего. Во время анализа производительности количество
-   сгенерированных запросов определяется числом итераций цикла тестирования модели.
-1. **Режим минимизации времени выполнения набора запросов (throughtput mode)**.
-   Предполагает создание набора запросов для вывода нейронной сети на выбранном
-   устройстве. Порядок выполнения запросов может быть произвольным. Количество
-   наборов запросов определяется количеством итераций цикла тестирования модели.
-
-Inference Engine предоставляет 2 программных интерфейса для вывода глубоких моделей.
-
-1. **Синхронный интерфейс (Sync API)**. Используется для реализации вывода
-   в режиме минимизации времени выполнения одного запроса (latency mode).
-1. **Асинхронный интерфейс (Async API)**. Используется для реализации вывода
-   в режиме минимизации времени выполнения одного запроса (latency mode),
-   если создан один запрос, и вывода в режиме минимизации времени выполнения
-   набора запросов (throughput mode), если создано более одного запроса.
-
-Один запрос на вывод соответствует прямому проходу нейронной сети для пачки изображений.
-Обязательные параметры выполнения:
-
-- размер пачки (batch size);
-- количество итераций;
-- количество запросов, созданных в асинхронном режиме.
-
-Вывод может быть выполнен в многопоточном режиме. Количество потоков (threads)
-может быть установлено в качестве параметра выполнения модели.
-
-Для асинхронного интерфейса есть возможность выполнять запросы параллельно,
-используя логические потоки - стримы (streams). Стрим — это группа
-физических потоков. Число стримов является параметром асинхронного режима.
-По умолчанию количество стримов совпадает с количеством запросов.
-
-Поскольку OpenVINO обеспечивает два режима вывода, то выделяется
-два набора показателей производительности. При оценке производительности
-вывода для **режима минимизации времени выполнения одного запроса (latency mode)**
-запросы выполняются последовательно. Следующий запрос выполняется после
-завершения предыдущего. Для каждого запроса измеряется продолжительность
-его выполнения. Стандартное отклонение рассчитывается на основе набора
-полученных длительностей, а те, которые выходят за пределы трех стандартных
-отклонений относительно среднего времени вывода, отбрасываются. Результирующий
-набор времен используется для вычисления метрик производительности
-для синхронного режима.
-
-- **Латентность (latency)** - медиана множества времен выполнения вывода.
-- **Среднее время одного прохода (average time of single pass)** - отношение
-  общего времени выполнения всех запросов к числу запросов.
-- **Количество кадров, обрабатываемых за секунду для пачки (batch frames per second, BATCH FPS)** -
-  отношение размера обрабатываемой "пачки" изображений к среднему времени
-  одного прохода.
-- **Среднее количество кадров, обрабатываемое за секунду (frames per second, FPS)** -
-  отношение полного количества обработанных изображений к полному времени вывода.
-
-Для **режима минимизации времени выполнения набора запросов (throughput mode)**
-вычисляется следующий набор показателей.
-
-- **Среднее время одного прохода (average time of single pass)** -
-  отношение времени выполнения всех наборов запросов к числу
-  итераций цикла тестирования. Характеризует время выполнения набора
-  одновременно созданных запросов на устройстве.
-- **Среднее количество кадров, обрабатываемое за секунду (frames per second, FPS)** -
-  отношение полного количества обработанных изображений к полному времени вывода.
-
-**Примечание:** в публикуемой html-таблице содержатся только показатели FPS (до 06.2023 в таблице содержались
-показатели Batch FPS).
-
-### Показатели производительности вывода для Intel® Optimization for Caffe, Intel® Optimization for TensorFlow, TensorFlow Lite, OpenCV, MXNet, PyTorch, ONNX Runtime и Deep Graph Library (DGL, PyTorch-based)
-
-При оценке производительности вывода для Intel® Optimization for Caffe,
-Intel® Optimization for TensorFlow, TensorFlow Lite, OpenCV, MXNet, PyTorch,
- ONNX Runtime и Deep Graph Library (DGL, PyTorch-based)
-осуществляется последовательный и независимый запуск запросов.
-Запуск очередного запроса выполняется после завершения предыдущего.
-Для каждого запроса осуществляется замер времени его выполнения.
-Для множества полученных времен определяется стандартное среднеквадратичное
-отклонение, и отбрасываются времена, выходящие за пределы трех стандартных
-отклонений от среднего времени вывода. Результирующий набор времен
-используется для вычисления показателя латентности.
-Остальные показатели вычисляются для всего множества времен.
-
-- **Латентность (latency)** - медиана множества времен выполнения вывода.
-- **Среднее время одного прохода (average time of single pass)** - отношение
-  общего времени выполнения всех запросов к числу запросов.
-- **Количество кадров, обрабатываемых за секунду для пачки (batch frames per second, BATCH FPS)** -
-  отношение размера обрабатываемой “пачки” изображений к среднему времени
-  одного прохода.
-- **Среднее количество кадров, обрабатываемое за секунду (frames per second, FPS)** -
-  отношение полного количества обработанных изображений к полному времени вывода.
-
-### Показатели производительности вывода при использовании benchmark_app
-
-На данный момент для измерения производительности вывода библиотек
-можно использовать инструмент `benchmark_app`, входящий в состав
-[Intel® Distribution of OpenVINO™ Toolkit][openvino-toolkit].
-Алгоритм вычисления показателей производительности доступен в документации.
-
-## Использование скрипта
-
-Общий вид командной строки:
-=======
 - [Intel® Distribution of OpenVINO™ Toolkit][openvino-toolkit]
   (C++ and Python APIs).
 - [Intel® Optimization for Caffe][intel-caffe] (Python API).
@@ -279,9 +141,6 @@
 
 ## Using the inference_benchmark.py script
 
-Command line:
->>>>>>> b2751ae7
-
 ```bash
 python3 inference_benchmark.py <arguments>
 ```
