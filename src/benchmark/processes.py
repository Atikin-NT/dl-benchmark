import abc
import os
import platform
from abc import ABC


class ProcessHandler(metaclass=abc.ABCMeta):
    def __init__(self, test, executor, log):
        self.__my_log = log
        self._my_test = test
        self._my_executor = executor
        self._my_output = None
        self._my_row_output = None

    @staticmethod
    def _get_cmd_python_version():
        cmd_python_version = ''
        os_type = platform.system()
        if os_type == 'Linux':
            cmd_python_version = 'python3'
        else:
            cmd_python_version = 'python'

        return cmd_python_version

    @staticmethod
    def get_process(test, executor, log):
        if test.indep_parameters.inference_framework == 'OpenVINO DLDT':
            return OpenVINOProcess.create_process(test, executor, log)
        elif test.indep_parameters.inference_framework == 'Caffe':
            return IntelCaffeProcess.create_process(test, executor, log)
        elif test.indep_parameters.inference_framework == 'TensorFlow':
            return TensorFlowProcess.create_process(test, executor, log)
        else:
            raise ValueError('Invalid framework name. Supported values: "OpenVINO DLDT", "Caffe", "TensorFlow"')

    def get_model_shape(self):
        input_shape = []
        for line in self._my_output:
            if 'Shape for input layer' in line:
                input_shape.append(line.split(':')[-1].strip())

        return ', '.join(input_shape) if len(input_shape) > 0 else 'Undefined'

    def execute(self):
        command_line = self._fill_command_line()
        if command_line == '':
            self.__my_log.error('Command line is empty')
        self.__my_log.info(f'Start inference test on model : {self._my_test.model.name}')
        self._my_executor.set_target_framework(self._my_test.indep_parameters.inference_framework)
        self._my_row_output = self._my_executor.execute_process(command_line)
        self._my_output = self._my_row_output[1]

        if type(self._my_output) is not list:
            self._my_output = self._my_output.decode('utf-8').split('\n')[:-1]

        if self._my_row_output[0] == 0:
            self.__my_log.info(f'End inference test on model : {self._my_test.model.name}')
        else:
            self.__my_log.warning(f'Inference test on model: {self._my_test.model.name} was ended with error. '
                                  'Process logs:')
            self.__print_error()

    def get_status(self):
        return self._my_row_output[0]

    @abc.abstractmethod
    def get_performance_metrics(self):
        pass

    @abc.abstractmethod
    def _fill_command_line(self):
        pass
<<<<<<< HEAD

    def __print_error(self):
        out = self._my_output
        is_error = False
        for line in out:
            if line.rfind('ERROR! :') != -1:
                is_error = True
                self.__my_log.error('    {0}'.format(line[8:]))
                continue
            if is_error:
                self.__my_log.error('    {0}'.format(line))


=======

    def __print_error(self):
        out = self._my_output
        is_error = False
        for line in out:
            if line.rfind('ERROR! :') != -1:
                is_error = True
                self.__my_log.error('    {0}'.format(line[8:]))
                continue
            if is_error:
                self.__my_log.error('    {0}'.format(line))


>>>>>>> 8808473f
class OpenVINOProcess(ProcessHandler, ABC):
    def __init__(self, test, executor, log):
        super().__init__(test, executor, log)

    @staticmethod
    def __add_extension_for_cmd_line(command_line, extension):
        return '{0} -l {1}'.format(command_line, extension)

    @staticmethod
    def __add_nthreads_for_cmd_line(command_line, nthreads):
        return '{0} -nthreads {1}'.format(command_line, nthreads)

    @staticmethod
    def __add_raw_output_time_for_cmd_line(command_line, raw_output):
        return '{0} {1}'.format(command_line, raw_output)

    @staticmethod
    def create_process(test, executor, log):
        mode = test.dep_parameters.mode.lower()
        if mode == 'sync':
            return SyncOpenVINOProcess(test, executor, log)
        elif mode == 'async':
            return AsyncOpenVINOProcess(test, executor, log)

    def _fill_command_line(self):
        model_xml = self._my_test.model.model
        model_bin = self._my_test.model.weight
        dataset = self._my_test.dataset.path
        batch = self._my_test.indep_parameters.batch_size
        device = self._my_test.indep_parameters.device
        iteration = self._my_test.indep_parameters.iteration

        command_line = '-m {0} -w {1} -i {2} -b {3} -d {4} -ni {5}'.format(
            model_xml, model_bin, dataset, batch, device, iteration)

        extension = self._my_test.dep_parameters.extension
        if extension:
            command_line = OpenVINOProcess.__add_extension_for_cmd_line(command_line, extension)
        nthreads = self._my_test.dep_parameters.nthreads
        if nthreads:
            command_line = OpenVINOProcess.__add_nthreads_for_cmd_line(command_line, nthreads)
        command_line = OpenVINOProcess.__add_raw_output_time_for_cmd_line(command_line, '--raw_output true')

        return command_line


class SyncOpenVINOProcess(OpenVINOProcess):
    def __init__(self, test, executor, log):
        super().__init__(test, executor, log)

    def get_performance_metrics(self):
        if self._my_row_output[0] != 0 or len(self._my_output) == 0:
            return None, None, None

        result = self._my_output[-1].strip().split(',')
        average_time = float(result[0])
        fps = float(result[1])
        latency = float(result[2])

        return average_time, fps, latency

    def _fill_command_line(self):
<<<<<<< HEAD
        path_to_sync_scrypt = os.path.normpath(os.path.join(self._my_executor.get_path_to_inference_folder(),
                                                            'inference_sync_mode.py'))
        python = ProcessHandler._get_cmd_python_version()
=======
        path_to_sync_scrypt = os.path.join(os.path.dirname(os.path.dirname(__file__)), 'inference',
                                           'inference_sync_mode.py')
        python = ProcessHandler._get_cmd_python_version()

>>>>>>> 8808473f
        common_params = super()._fill_command_line()
        command_line = '{0} {1} {2}'.format(python, path_to_sync_scrypt, common_params)

        return command_line


class AsyncOpenVINOProcess(OpenVINOProcess):
    def __init__(self, test, executor, log):
        super().__init__(test, executor, log)

    @staticmethod
    def __add_nstreams_for_cmd_line(command_line, nstreams):
        return '{0} -nstreams {1}'.format(command_line, nstreams)

    @staticmethod
    def __add_requests_for_cmd_line(command_line, requests):
        return '{0} --requests {1}'.format(command_line, requests)

    def get_performance_metrics(self):
        if self._my_row_output[0] != 0 or len(self._my_output) == 0:
            return None, None, None

        result = self._my_output[-1].strip().split(',')
        average_time = float(result[0])
        fps = float(result[1])

        return average_time, fps, 0

    def _fill_command_line(self):
<<<<<<< HEAD
        path_to_async_scrypt = os.path.normpath(os.path.join(self._my_executor.get_path_to_inference_folder(),
                                                             'inference_async_mode.py'))
        python = ProcessHandler._get_cmd_python_version()
=======
        path_to_async_scrypt = os.path.join(os.path.dirname(os.path.dirname(__file__)), 'inference',
                                            'inference_async_mode.py')
        python = ProcessHandler._get_cmd_python_version()

>>>>>>> 8808473f
        common_params = super()._fill_command_line()
        command_line = '{0} {1} {2}'.format(python, path_to_async_scrypt, common_params)
        nstreams = self._my_test.dep_parameters.nstreams
        if nstreams:
            command_line = AsyncOpenVINOProcess.__add_nstreams_for_cmd_line(command_line, nstreams)
        requests = self._my_test.dep_parameters.async_request
        if requests:
            command_line = AsyncOpenVINOProcess.__add_requests_for_cmd_line(command_line, requests)

        return command_line
<<<<<<< HEAD


=======


>>>>>>> 8808473f
class IntelCaffeProcess(ProcessHandler):
    def __init__(self, test, executor, log):
        super().__init__(test, executor, log)

    @staticmethod
    def __add_channel_swap_for_cmd_line(command_line, channel_swap):
        return '{0} --channel_swap {1}'.format(command_line, channel_swap)

    @staticmethod
    def __add_mean_for_cmd_line(command_line, mean):
        return '{0} --mean {1}'.format(command_line, mean)

    @staticmethod
    def __add_input_scale_for_cmd_line(command_line, input_scale):
        return '{0} --input_scale {1}'.format(command_line, input_scale)

    @staticmethod
    def __add_nthreads_for_cmd_line(command_line, nthreads):
        return 'OMP_NUM_THREADS={1} {0}'.format(command_line, nthreads)

    @staticmethod
    def __add_kmp_affinity_for_cmd_line(command_line, kmp_affinity):
        return 'KMP_AFFINITY={1} {0}'.format(command_line, kmp_affinity)

    @staticmethod
    def __add_raw_output_time_for_cmd_line(command_line, raw_output):
        return '{0} {1}'.format(command_line, raw_output)

    @staticmethod
    def create_process(test, executor, log):
        return IntelCaffeProcess(test, executor, log)

    def get_performance_metrics(self):
        if self._my_row_output[0] != 0 or len(self._my_output) == 0:
            return None, None, None

        result = self._my_output[-1].strip().split(',')
        average_time = float(result[0])
        fps = float(result[1])
        latency = float(result[2])

        return average_time, fps, latency

    def _fill_command_line(self):
<<<<<<< HEAD
        path_to_intelcaffe_scrypt = os.path.normpath(os.path.join(self._my_executor.get_path_to_inference_folder(),
                                                                  'inference_caffe.py'))
=======
        path_to_intelcaffe_scrypt = os.path.join(os.path.dirname(os.path.dirname(__file__)), 'inference',
                                                 'inference_caffe.py')
>>>>>>> 8808473f
        python = ProcessHandler._get_cmd_python_version()

        model_prototxt = self._my_test.model.model
        model_caffemodel = self._my_test.model.weight
        dataset = self._my_test.dataset.path
        batch = self._my_test.indep_parameters.batch_size
        device = self._my_test.indep_parameters.device
        iteration = self._my_test.indep_parameters.iteration

        common_params = '-m {0} -w {1} -i {2} -b {3} -d {4} -ni {5}'.format(
            model_prototxt, model_caffemodel, dataset, batch, device, iteration)
        channel_swap = self._my_test.dep_parameters.channel_swap
        if channel_swap:
            common_params = IntelCaffeProcess.__add_channel_swap_for_cmd_line(common_params, channel_swap)
        mean = self._my_test.dep_parameters.mean
        if mean:
            common_params = IntelCaffeProcess.__add_mean_for_cmd_line(common_params, mean)
        input_scale = self._my_test.dep_parameters.input_scale
        if input_scale:
            common_params = IntelCaffeProcess.__add_input_scale_for_cmd_line(common_params, input_scale)

        common_params = IntelCaffeProcess.__add_raw_output_time_for_cmd_line(common_params, '--raw_output true')
        command_line = '{0} {1} {2}'.format(python, path_to_intelcaffe_scrypt, common_params)

        nthreads = self._my_test.dep_parameters.nthreads
        if nthreads:
            command_line = IntelCaffeProcess.__add_nthreads_for_cmd_line(command_line, nthreads)
        kmp_affinity = self._my_test.dep_parameters.kmp_affinity
        if kmp_affinity:
            command_line = IntelCaffeProcess.__add_kmp_affinity_for_cmd_line(command_line, kmp_affinity)

        return command_line


class TensorFlowProcess(ProcessHandler):
    def __init__(self, test, executor, log):
        super().__init__(test, executor, log)

    @staticmethod
    def __add_channel_swap_for_cmd_line(command_line, channel_swap):
        return '{0} --channel_swap {1}'.format(command_line, channel_swap)

    @staticmethod
    def __add_mean_for_cmd_line(command_line, mean):
        return '{0} --mean {1}'.format(command_line, mean)

    @staticmethod
    def __add_input_scale_for_cmd_line(command_line, input_scale):
        return '{0} --input_scale {1}'.format(command_line, input_scale)

    @staticmethod
    def __add_input_shape_for_cmd_line(command_line, input_shape):
        return '{0} --input_shape {1}'.format(command_line, input_shape)

    @staticmethod
    def __add_input_name_for_cmd_line(command_line, input_name):
        return '{0} --input_name {1}'.format(command_line, input_name)

    @staticmethod
    def __add_output_names_for_cmd_line(command_line, output_names):
        return '{0} --output_names {1}'.format(command_line, output_names)

    @staticmethod
    def __add_nthreads_for_cmd_line(command_line, nthreads):
        return 'OMP_NUM_THREADS={1} {0}'.format(command_line, nthreads)

    @staticmethod
    def __add_num_inter_threads_for_cmd_line(command_line, num_inter_threads):
        return '{0} --num_inter_threads {1}'.format(command_line, num_inter_threads)

    @staticmethod
    def __add_num_intra_threads_for_cmd_line(command_line, num_intra_threads):
        return '{0} --num_intra_threads {1}'.format(command_line, num_intra_threads)

    @staticmethod
    def __add_kmp_affinity_for_cmd_line(command_line, kmp_affinity):
        return 'KMP_AFFINITY={1} {0}'.format(command_line, kmp_affinity)

    @staticmethod
    def __add_raw_output_time_for_cmd_line(command_line, raw_output):
        return '{0} {1}'.format(command_line, raw_output)

    @staticmethod
    def create_process(test, executor, log):
        return TensorFlowProcess(test, executor, log)

    def get_performance_metrics(self):
        if self._my_row_output[0] != 0 or len(self._my_output) == 0:
            return None, None, None

        result = self._my_output[-1].strip().split(',')
        average_time = float(result[0])
        fps = float(result[1])
        latency = float(result[2])

        return average_time, fps, latency

    def _fill_command_line(self):
<<<<<<< HEAD
        path_to_tensorflow_scrypt = os.path.normpath(os.path.join(self._my_executor.get_path_to_inference_folder(),
                                                                  'inference_tensorflow.py'))
=======
        path_to_tensorflow_scrypt = os.path.join(os.path.dirname(os.path.dirname(__file__)), 'inference',
                                                 'inference_tensorflow.py')
>>>>>>> 8808473f
        python = ProcessHandler._get_cmd_python_version()

        model = self._my_test.model.model
        dataset = self._my_test.dataset.path
        batch = self._my_test.indep_parameters.batch_size
        device = self._my_test.indep_parameters.device
        iteration = self._my_test.indep_parameters.iteration

        common_params = '-m {0} -i {1} -b {2} -d {3} -ni {4}'.format(model, dataset, batch, device, iteration)

        channel_swap = self._my_test.dep_parameters.channel_swap
        if channel_swap:
            common_params = TensorFlowProcess.__add_channel_swap_for_cmd_line(common_params, channel_swap)
        mean = self._my_test.dep_parameters.mean
        if mean:
            common_params = TensorFlowProcess.__add_mean_for_cmd_line(common_params, mean)
        input_scale = self._my_test.dep_parameters.input_scale
        if input_scale:
            common_params = TensorFlowProcess.__add_input_scale_for_cmd_line(common_params, input_scale)
        input_shape = self._my_test.dep_parameters.input_shape
        if input_shape:
            common_params = TensorFlowProcess.__add_input_shape_for_cmd_line(common_params, input_shape)
        input_name = self._my_test.dep_parameters.input_name
        if input_name:
            common_params = TensorFlowProcess.__add_input_name_for_cmd_line(common_params, input_name)
        output_names = self._my_test.dep_parameters.output_names
        if output_names:
            common_params = TensorFlowProcess.__add_output_names_for_cmd_line(common_params, output_names)
        num_inter_threads = self._my_test.dep_parameters.num_inter_threads
        if num_inter_threads:
            common_params = TensorFlowProcess.__add_num_inter_threads_for_cmd_line(common_params, num_inter_threads)
        num_intra_threads = self._my_test.dep_parameters.num_intra_threads
        if num_intra_threads:
            common_params = TensorFlowProcess.__add_num_intra_threads_for_cmd_line(common_params, num_intra_threads)

        common_params = TensorFlowProcess.__add_raw_output_time_for_cmd_line(common_params, '--raw_output true')

        command_line = '{0} {1} {2}'.format(python, path_to_tensorflow_scrypt, common_params)

        nthreads = self._my_test.dep_parameters.nthreads
        if nthreads:
            command_line = TensorFlowProcess.__add_nthreads_for_cmd_line(command_line, nthreads)
        kmp_affinity = self._my_test.dep_parameters.kmp_affinity
        if kmp_affinity:
            command_line = TensorFlowProcess.__add_kmp_affinity_for_cmd_line(command_line, kmp_affinity)

        return command_line<|MERGE_RESOLUTION|>--- conflicted
+++ resolved
@@ -71,7 +71,6 @@
     @abc.abstractmethod
     def _fill_command_line(self):
         pass
-<<<<<<< HEAD
 
     def __print_error(self):
         out = self._my_output
@@ -85,21 +84,6 @@
                 self.__my_log.error('    {0}'.format(line))
 
 
-=======
-
-    def __print_error(self):
-        out = self._my_output
-        is_error = False
-        for line in out:
-            if line.rfind('ERROR! :') != -1:
-                is_error = True
-                self.__my_log.error('    {0}'.format(line[8:]))
-                continue
-            if is_error:
-                self.__my_log.error('    {0}'.format(line))
-
-
->>>>>>> 8808473f
 class OpenVINOProcess(ProcessHandler, ABC):
     def __init__(self, test, executor, log):
         super().__init__(test, executor, log)
@@ -162,16 +146,10 @@
         return average_time, fps, latency
 
     def _fill_command_line(self):
-<<<<<<< HEAD
-        path_to_sync_scrypt = os.path.normpath(os.path.join(self._my_executor.get_path_to_inference_folder(),
-                                                            'inference_sync_mode.py'))
-        python = ProcessHandler._get_cmd_python_version()
-=======
         path_to_sync_scrypt = os.path.join(os.path.dirname(os.path.dirname(__file__)), 'inference',
                                            'inference_sync_mode.py')
         python = ProcessHandler._get_cmd_python_version()
 
->>>>>>> 8808473f
         common_params = super()._fill_command_line()
         command_line = '{0} {1} {2}'.format(python, path_to_sync_scrypt, common_params)
 
@@ -201,16 +179,10 @@
         return average_time, fps, 0
 
     def _fill_command_line(self):
-<<<<<<< HEAD
-        path_to_async_scrypt = os.path.normpath(os.path.join(self._my_executor.get_path_to_inference_folder(),
-                                                             'inference_async_mode.py'))
-        python = ProcessHandler._get_cmd_python_version()
-=======
         path_to_async_scrypt = os.path.join(os.path.dirname(os.path.dirname(__file__)), 'inference',
                                             'inference_async_mode.py')
         python = ProcessHandler._get_cmd_python_version()
 
->>>>>>> 8808473f
         common_params = super()._fill_command_line()
         command_line = '{0} {1} {2}'.format(python, path_to_async_scrypt, common_params)
         nstreams = self._my_test.dep_parameters.nstreams
@@ -221,13 +193,8 @@
             command_line = AsyncOpenVINOProcess.__add_requests_for_cmd_line(command_line, requests)
 
         return command_line
-<<<<<<< HEAD
-
-
-=======
-
-
->>>>>>> 8808473f
+
+
 class IntelCaffeProcess(ProcessHandler):
     def __init__(self, test, executor, log):
         super().__init__(test, executor, log)
@@ -272,13 +239,8 @@
         return average_time, fps, latency
 
     def _fill_command_line(self):
-<<<<<<< HEAD
-        path_to_intelcaffe_scrypt = os.path.normpath(os.path.join(self._my_executor.get_path_to_inference_folder(),
-                                                                  'inference_caffe.py'))
-=======
         path_to_intelcaffe_scrypt = os.path.join(os.path.dirname(os.path.dirname(__file__)), 'inference',
                                                  'inference_caffe.py')
->>>>>>> 8808473f
         python = ProcessHandler._get_cmd_python_version()
 
         model_prototxt = self._my_test.model.model
@@ -377,13 +339,8 @@
         return average_time, fps, latency
 
     def _fill_command_line(self):
-<<<<<<< HEAD
-        path_to_tensorflow_scrypt = os.path.normpath(os.path.join(self._my_executor.get_path_to_inference_folder(),
-                                                                  'inference_tensorflow.py'))
-=======
         path_to_tensorflow_scrypt = os.path.join(os.path.dirname(os.path.dirname(__file__)), 'inference',
                                                  'inference_tensorflow.py')
->>>>>>> 8808473f
         python = ProcessHandler._get_cmd_python_version()
 
         model = self._my_test.model.model
