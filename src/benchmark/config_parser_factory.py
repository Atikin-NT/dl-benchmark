from frameworks.intel_caffe.intel_caffe_parameters_parser import IntelCaffeParametersParser
from frameworks.known_frameworks import KnownFrameworks
from frameworks.openvino.openvino_parameters_parser import OpenVINOParametersParser
from frameworks.tensorflow.tensorflow_parameters_parser import TensorFlowParametersParser
from frameworks.tensorflow_lite.tensorflow_lite_parameters_parser import TensorFlowLiteParametersParser
from frameworks.mxnet.mxnet_parameters_parser import MXNetParametersParser
from frameworks.opencv_dnn_python.opencv_dnn_python_parameters_parser import OpenCVDNNPythonParametersParser
from frameworks.pytorch.pytorch_parameters_parser import PyTorchParametersParser
from frameworks.onnx_runtime_python.onnx_runtime_python_parameters_parser import ONNXRuntimePythonParametersParser
from frameworks.config_parser.dependent_parameters_parser_cpp import CppParametersParser
<<<<<<< HEAD
from frameworks.dgl_pytorch.dgl_pytorch_parametrs_parser import DGLPyTorchParametersParser
=======
from frameworks.tvm.tvm_parameters_parser import TVMParametersParser
>>>>>>> 8bbd4407


def get_parameters_parser(framework):
    if framework == KnownFrameworks.caffe:
        return IntelCaffeParametersParser()
    if framework == KnownFrameworks.tensorflow:
        return TensorFlowParametersParser()
    if framework == KnownFrameworks.openvino_dldt:
        return OpenVINOParametersParser()
    if framework == KnownFrameworks.onnx_runtime:
        return CppParametersParser()
    if framework == KnownFrameworks.tensorflow_lite:
        return TensorFlowLiteParametersParser()
    if framework == KnownFrameworks.tensorflow_lite_cpp:
        return CppParametersParser()
    if framework == KnownFrameworks.mxnet:
        return MXNetParametersParser()
    if framework == KnownFrameworks.opencv_dnn_python:
        return OpenCVDNNPythonParametersParser()
    if framework == KnownFrameworks.onnx_runtime_python:
        return ONNXRuntimePythonParametersParser()
    if framework == KnownFrameworks.opencv_dnn_cpp:
        return CppParametersParser()
    if framework == KnownFrameworks.pytorch:
        return PyTorchParametersParser()
    if framework == KnownFrameworks.pytorch_cpp:
        return CppParametersParser()
<<<<<<< HEAD
    if framework == KnownFrameworks.dgl_pytorch:
        return DGLPyTorchParametersParser()
=======
    if framework == KnownFrameworks.tvm:
        return TVMParametersParser()
>>>>>>> 8bbd4407
    raise NotImplementedError(f'Unknown framework {framework}')<|MERGE_RESOLUTION|>--- conflicted
+++ resolved
@@ -7,12 +7,9 @@
 from frameworks.opencv_dnn_python.opencv_dnn_python_parameters_parser import OpenCVDNNPythonParametersParser
 from frameworks.pytorch.pytorch_parameters_parser import PyTorchParametersParser
 from frameworks.onnx_runtime_python.onnx_runtime_python_parameters_parser import ONNXRuntimePythonParametersParser
-from frameworks.config_parser.dependent_parameters_parser_cpp import CppParametersParser
-<<<<<<< HEAD
+from frameworks.config_parser.dependent_parameters_parser_cpp import CppParametersParserHEAD
 from frameworks.dgl_pytorch.dgl_pytorch_parametrs_parser import DGLPyTorchParametersParser
-=======
 from frameworks.tvm.tvm_parameters_parser import TVMParametersParser
->>>>>>> 8bbd4407
 
 
 def get_parameters_parser(framework):
@@ -40,11 +37,8 @@
         return PyTorchParametersParser()
     if framework == KnownFrameworks.pytorch_cpp:
         return CppParametersParser()
-<<<<<<< HEAD
     if framework == KnownFrameworks.dgl_pytorch:
         return DGLPyTorchParametersParser()
-=======
     if framework == KnownFrameworks.tvm:
         return TVMParametersParser()
->>>>>>> 8bbd4407
     raise NotImplementedError(f'Unknown framework {framework}')