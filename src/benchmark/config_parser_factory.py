from frameworks.intel_caffe.intel_caffe_parameters_parser import IntelCaffeParametersParser
from frameworks.known_frameworks import KnownFrameworks
from frameworks.openvino.openvino_parameters_parser import OpenVINOParametersParser
from frameworks.tensorflow.tensorflow_parameters_parser import TensorFlowParametersParser
from frameworks.tensorflow_lite.tensorflow_lite_parameters_parser import TensorFlowLiteParametersParser
from frameworks.mxnet.mxnet_parameters_parser import MXNetParametersParser
<<<<<<< HEAD
from frameworks.opencv.opencv_parameters_parser import OpenCVParametersParser
=======
from frameworks.config_parser.dependent_parameters_parser_cpp import CppParametersParser
>>>>>>> da322fb0


def get_parameters_parser(framework):
    if framework == KnownFrameworks.caffe:
        return IntelCaffeParametersParser()
    if framework == KnownFrameworks.tensorflow:
        return TensorFlowParametersParser()
    if framework == KnownFrameworks.openvino_dldt:
        return OpenVINOParametersParser()
    if framework == KnownFrameworks.onnx_runtime:
        return CppParametersParser()
    if framework == KnownFrameworks.tensorflow_lite:
        return TensorFlowLiteParametersParser()
    if framework == KnownFrameworks.mxnet:
        return MXNetParametersParser()
<<<<<<< HEAD
    if framework == KnownFrameworks.opencv:
        return OpenCVParametersParser()
=======
    if framework == KnownFrameworks.opencv_dnn_cpp:
        return CppParametersParser()
>>>>>>> da322fb0
    raise NotImplementedError(f'Unknown framework {framework}')<|MERGE_RESOLUTION|>--- conflicted
+++ resolved
@@ -4,11 +4,8 @@
 from frameworks.tensorflow.tensorflow_parameters_parser import TensorFlowParametersParser
 from frameworks.tensorflow_lite.tensorflow_lite_parameters_parser import TensorFlowLiteParametersParser
 from frameworks.mxnet.mxnet_parameters_parser import MXNetParametersParser
-<<<<<<< HEAD
 from frameworks.opencv.opencv_parameters_parser import OpenCVParametersParser
-=======
 from frameworks.config_parser.dependent_parameters_parser_cpp import CppParametersParser
->>>>>>> da322fb0
 
 
 def get_parameters_parser(framework):
@@ -24,11 +21,8 @@
         return TensorFlowLiteParametersParser()
     if framework == KnownFrameworks.mxnet:
         return MXNetParametersParser()
-<<<<<<< HEAD
     if framework == KnownFrameworks.opencv:
         return OpenCVParametersParser()
-=======
     if framework == KnownFrameworks.opencv_dnn_cpp:
         return CppParametersParser()
->>>>>>> da322fb0
     raise NotImplementedError(f'Unknown framework {framework}')