import os
import sys
sys.path.append('../auxiliary')
import node_info as info


def create_table(tablename):
    file = open(tablename, 'w')
    head = 'Model;Dataset;Batch size;Mode;Parameters;Infrastucture;Average time of single pass (s);Latency;FPS;'
    file.write(head + '\n')
    file.close()


def add_row_to_table(tablename, row):
    file = open(tablename, 'a')
    file.write(row + '\n')
    file.close()


def create_table_row(model, dataset, param, average_time, latency, fps):
    hardware = info.get_system_characteristics()
    hardware_info = ''
    for key in hardware:
        hardware_info += '{}: {}, '.format(key, hardware[key])
    hardware_info = hardware_info[:-2]
<<<<<<< HEAD
    other_param = 'Plugin: {}, Async request count: {}, Iteration count: {}, Thread count: {}, Min inference time: {}'.format(param.plugin,
        param.async_request, param.iteration, param.nthreads, param.min_inference_time)
=======
    other_param = 'Plugin: {}, Async request count: {}, Iteration count: {}, Min inference time: {} s'.format(param.plugin,
        param.async_request, param.iteration, param.min_inference_time)
>>>>>>> 27c01a4a
    table_row = '{};{};{};{};{};{};{};{};{};'.format(model.name, dataset.name,
        param.batch_size, param.mode, other_param, hardware_info, average_time,
        latency, fps)
    return table_row<|MERGE_RESOLUTION|>--- conflicted
+++ resolved
@@ -23,13 +23,8 @@
     for key in hardware:
         hardware_info += '{}: {}, '.format(key, hardware[key])
     hardware_info = hardware_info[:-2]
-<<<<<<< HEAD
-    other_param = 'Plugin: {}, Async request count: {}, Iteration count: {}, Thread count: {}, Min inference time: {}'.format(param.plugin,
+    other_param = 'Plugin: {}, Async request count: {}, Iteration count: {}, Thread count: {}, Min inference time: {} s'.format(param.plugin,
         param.async_request, param.iteration, param.nthreads, param.min_inference_time)
-=======
-    other_param = 'Plugin: {}, Async request count: {}, Iteration count: {}, Min inference time: {} s'.format(param.plugin,
-        param.async_request, param.iteration, param.min_inference_time)
->>>>>>> 27c01a4a
     table_row = '{};{};{};{};{};{};{};{};{};'.format(model.name, dataset.name,
         param.batch_size, param.mode, other_param, hardware_info, average_time,
         latency, fps)
