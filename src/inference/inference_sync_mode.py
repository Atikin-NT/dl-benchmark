import cv2
import sys
import utils
import argparse
import numpy as np
import logging as log
import postprocessing_data as pp
from time import time
from io_adapter import io_adapter
from transformer import transformer
from io_model_wrapper import openvino_io_model_wrapper


def build_argparser():
    parser = argparse.ArgumentParser()
    parser.add_argument('-m', '--model', help = 'Path to an .xml \
        file with a trained model.', required = True, type = str, dest = 'model_xml')
    parser.add_argument('-w', '--weights', help = 'Path to an .bin file \
        with a trained weights.', required = True, type = str, dest = 'model_bin')
    parser.add_argument('-i', '--input', help = 'Data for input layers in format: \
        input_layer_name:path_to_image1,path_to_image2.. \
        or input_layer_name:path_to_folder_with_images', required = True, type = str,
        nargs = '+', dest = 'input')
    parser.add_argument('-b', '--batch_size', help = 'Size of the  \
        processed pack', default = 1, type = int, dest = 'batch_size')
    parser.add_argument('-l', '--extension', 
        help = 'Path to MKLDNN (CPU, MYRIAD) custom layers OR Path to CLDNN config.',
        type = str, default = None, dest = 'extension')
    parser.add_argument('-d', '--device', help = 'Specify the target \
        device to infer on; CPU, GPU, FPGA or MYRIAD is acceptable. \
        Sample will look for a suitable plugin for device specified \
        (CPU by default)', default = 'CPU', type = str, dest = 'device')
    parser.add_argument('--labels', help = 'Labels mapping file',
        default = None, type = str, dest = 'labels')
    parser.add_argument('-nt', '--number_top', help = 'Number of top results',
        default = 10, type = int, dest = 'number_top')
    parser.add_argument('-ni', '--number_iter', help = 'Number of inference \
        iterations', default = 1, type = int, dest = 'number_iter')
    parser.add_argument('-nthreads', '--number_threads', help = 'Number of threads. \
        (Max by default)', type = int, default = None, dest = 'nthreads')
    parser.add_argument('-t', '--task', help = 'Output processing method. \
        Default: without postprocess',
        choices = ['classification', 'detection', 'segmentation', 'recognition-face',
        'person-attributes', 'age-gender', 'gaze', 'head-pose', 'person-detection-asl',
        'adas-segmentation', 'road-segmentation', 'license-plate', 'instance-segmentation',
<<<<<<< HEAD
        'single-image-super-resolution', 'pose-estimation'],
=======
        'single-image-super-resolution', 'sphereface'],
>>>>>>> b00da9fa
        default = 'feedforward', type = str, dest = 'task')
    parser.add_argument('--color_map', help = 'Classes color map',
        type = str, default = None, dest = 'color_map')
    parser.add_argument('--prob_threshold', help = 'Probability threshold \
        for detections filtering', default = 0.5, type = float, dest = 'threshold')
    parser.add_argument('-mi', '--mininfer', help = 'Min inference time of single pass',
        type = float, default = 0.0, dest = 'mininfer')
    parser.add_argument('--raw_output', help = 'Raw output without logs',
        default = False, type = bool, dest = 'raw_output')
    return parser


def infer_sync(exec_net, number_iter, get_slice):
    result = None
    time_infer = []
    slice_input = None
    if number_iter == 1:
        slice_input = get_slice(0)
        t0 = time()
        result = exec_net.infer(inputs = slice_input)
        time_infer.append((time() - t0))
    else:
        for i in range(number_iter):
            slice_input = get_slice(i)
            t0 = time()
            exec_net.infer(inputs = slice_input)
            time_infer.append((time() - t0))
    return result, time_infer


def process_result(inference_time, batch_size, min_infer_time):
    correct_time = pp.delete_incorrect_time(inference_time, min_infer_time)
    correct_time = pp.three_sigma_rule(correct_time)
    average_time = pp.calculate_average_time(correct_time)
    latency = pp.calculate_latency(correct_time)
    fps = pp.calculate_fps(batch_size, latency)
    return average_time, latency, fps


def result_output(average_time, fps, latency, log):
    log.info('Average time of single pass : {0:.3f}'.format(average_time))
    log.info('FPS : {0:.3f}'.format(fps))
    log.info('Latency : {0:.3f}'.format(latency))


def raw_result_output(average_time, fps, latency):
    print('{0:.3f},{1:.3f},{2:.3f}'.format(average_time, fps, latency))


def main():
    log.basicConfig(format = '[ %(levelname)s ] %(message)s',
        level = log.INFO, stream = sys.stdout)
    args = build_argparser().parse_args()
    try:
        model_wrapper = openvino_io_model_wrapper()
        data_transformer = transformer()
        io = io_adapter.get_io_adapter(args, model_wrapper, data_transformer)
        iecore = utils.create_ie_core(args.extension, args.device,
            args.nthreads, None, 'sync', log)
        net = utils.create_network(args.model_xml, args.model_bin, log)
        input_shapes = utils.get_input_shape(model_wrapper, net)
        for layer in input_shapes:
            log.info('Shape for input layer {0}: {1}'.format(layer, input_shapes[layer]))
        net.batch_size = args.batch_size
        log.info('Prepare input data')
        io.prepare_input(net, args.input)
        log.info('Create executable network')
        exec_net = iecore.load_network(network = net, device_name = args.device)
        log.info('Starting inference ({} iterations) on {}'.
            format(args.number_iter, args.device))
        result, time = infer_sync(exec_net, args.number_iter, io.get_slice_input)
        average_time, latency, fps = process_result(time, args.batch_size, args.mininfer)
        if not args.raw_output:
            io.process_output(result, log)
            result_output(average_time, fps, latency, log)
        else:
            raw_result_output(average_time, fps, latency)
        del net
        del exec_net
        del iecore
    except Exception as ex:
        print('ERROR! : {0}'.format(str(ex)))
        sys.exit(1)


if __name__ == '__main__':
    sys.exit(main() or 0)<|MERGE_RESOLUTION|>--- conflicted
+++ resolved
@@ -43,11 +43,7 @@
         choices = ['classification', 'detection', 'segmentation', 'recognition-face',
         'person-attributes', 'age-gender', 'gaze', 'head-pose', 'person-detection-asl',
         'adas-segmentation', 'road-segmentation', 'license-plate', 'instance-segmentation',
-<<<<<<< HEAD
-        'single-image-super-resolution', 'pose-estimation'],
-=======
-        'single-image-super-resolution', 'sphereface'],
->>>>>>> b00da9fa
+        'single-image-super-resolution', 'sphereface', 'pose-estimation'],
         default = 'feedforward', type = str, dest = 'task')
     parser.add_argument('--color_map', help = 'Classes color map',
         type = str, default = None, dest = 'color_map')
