--- conflicted
+++ resolved
@@ -40,12 +40,9 @@
     parser.add_argument('-t', '--task', help = 'Output processing method. \
         Default: without postprocess',
         choices = ['classification', 'detection', 'segmentation', 'recognition-face',
-        'person-attributes', 'age-gender', 'gaze', 'head-pose', 'person-detection-asl',
-<<<<<<< HEAD
-        'instance-segmentation', 'single-image-super-resolution'], 
-=======
-        'adas-segmentation', 'road-segmentation'], 
->>>>>>> ffeba4ea
+        'person-attributes', 'age-gender', 'gaze', 'head-pose', 'person-detection-asl', 
+        'adas-segmentation', 'road-segmentation', 'single-image-super-resolution', 
+        'instance-segmentation'], 
         default = 'feedforward', type = str, dest = 'task')
     parser.add_argument('--color_map', help = 'Classes color map',
         type = str, default = None, dest = 'color_map')
