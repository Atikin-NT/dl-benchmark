--- conflicted
+++ resolved
@@ -10,7 +10,6 @@
 
 def build_argparser():
     parser = argparse.ArgumentParser()
-<<<<<<< HEAD
     parser.add_argument('-m', '--model', help='Path to an .xml file with a trained model.', required=True, type=str, dest='model_xml')
     parser.add_argument('-w', '--weights', help='Path to an .bin file with a trained weights.', required=True, type=str, dest='model_bin')
     parser.add_argument(
@@ -60,7 +59,8 @@
             'person-detection-action-recognition-new', 'person-detection-raisinghand-recognition',
             'person-detection-action-recognition-teacher', 'human-pose-estimation',
             'action-recognition-encoder', 'driver-action-recognition-encoder', 'reidentification',
-            'driver-action-recognition-decoder', 'action-recognition-decoder', 'face-detection'
+            'driver-action-recognition-decoder', 'action-recognition-decoder', 'face-detection',
+            'mask-rcnn', 'yolo_v2', 'yolo_v2_tiny'
         ],
         default='feedforward', type=str, dest='task'
     )
@@ -68,73 +68,6 @@
     parser.add_argument('--prob_threshold', help='Probability threshold for detections filtering', default=0.5, type=float, dest='threshold')
     parser.add_argument('-mi', '--mininfer', help='Min inference time of single pass', type=float, default=0.0, dest='mininfer')
     parser.add_argument('--raw_output', help='Raw output without logs', default=False, type=bool, dest='raw_output')
-=======
-    parser.add_argument('-m', '--model', help = 'Path to an .xml \
-        file with a trained model.', required = True, type = str, dest = 'model_xml')
-    parser.add_argument('-w', '--weights', help = 'Path to an .bin file \
-        with a trained weights.', required = True, type = str, dest = 'model_bin')
-    parser.add_argument('-i', '--input', help = 'Data for input layers in format: \
-        input_layer_name:path_to_image1,path_to_image2.. \
-        or input_layer_name:path_to_folder_with_images', required = True, type = str,
-        nargs = '+', dest = 'input')
-    parser.add_argument('-b', '--batch_size', help = 'Size of the  \
-        processed pack', default = 1, type = int, dest = 'batch_size')
-    parser.add_argument('-l', '--extension', 
-        help = 'Path to MKLDNN (CPU, MYRIAD) custom layers',
-        type = str, default = None, dest = 'extension')
-    parser.add_argument('-c', '--cldnn_config', 
-        help = 'Path to CLDNN config.',
-        type = str, default = None, dest = 'cldnn_config')
-    parser.add_argument('-d', '--device', help = 'Specify the target \
-        device to infer on; CPU, GPU, FPGA or MYRIAD is acceptable. \
-        Support HETERO and MULTI plugins. \
-        Use HETERO:<Device1>,<Device2>,... for HETERO plugin. \
-        Use MULTI:<Device1>,<Device2>,... for MULTI plugin. \
-        Sample will look for a suitable plugin for device specified \
-        (CPU by default)', default = 'CPU', type = str, dest = 'device')
-    parser.add_argument('--default_device', help = 'Default device for heterogeneous inference',
-        choices = ['CPU', 'GPU', 'MYRIAD', 'FGPA'], 
-        default = None, type = str, dest = 'default_device')
-    parser.add_argument('--dump', help = 'Dump information about the model exectution',
-        type = bool, default = False, dest = 'dump')
-    parser.add_argument('-p', '--priority', help = 'Priority for \
-        multi-device inference in descending order. \
-        Use format <Device1>,<Device2> First device has top priority',
-        default = None, type = str, dest = 'priority')
-    parser.add_argument('-a', '--affinity', help = 'Path to file \
-        with affinity per layer in format <layer> <device> \
-        for heterogeneous inference', default = None,
-        type = str, dest = 'affinity')
-    parser.add_argument('--labels', help = 'Labels mapping file',
-        default = None, type = str, dest = 'labels')
-    parser.add_argument('-nt', '--number_top', help = 'Number of top results',
-        default = 10, type = int, dest = 'number_top')
-    parser.add_argument('-ni', '--number_iter', help = 'Number of inference \
-        iterations', default = 1, type = int, dest = 'number_iter')
-    parser.add_argument('-nthreads', '--number_threads', help = 'Number of threads \
-        to use for inference on the CPU. (Max by default)',
-        type = int, default = None, dest = 'nthreads')
-    parser.add_argument('-t', '--task', help = 'Output processing method. \
-        Default: without postprocess',
-        choices = ['classification', 'detection', 'segmentation', 'recognition-face',
-        'person-attributes', 'age-gender', 'gaze', 'head-pose', 'person-detection-asl',
-        'adas-segmentation', 'road-segmentation', 'license-plate', 'instance-segmentation',
-        'single-image-super-resolution', 'sphereface', 'person-detection-action-recognition-old',
-        'person-detection-action-recognition-new', 'person-detection-raisinghand-recognition',
-        'person-detection-action-recognition-teacher', 'human-pose-estimation',
-        'action-recognition-encoder', 'driver-action-recognition-encoder', 'reidentification',
-        'driver-action-recognition-decoder', 'action-recognition-decoder', 'face-detection',
-        'mask-rcnn', 'yolo_v2', 'yolo_v2_tiny'],
-        default = 'feedforward', type = str, dest = 'task')
-    parser.add_argument('--color_map', help = 'Classes color map',
-        type = str, default = None, dest = 'color_map')
-    parser.add_argument('--prob_threshold', help = 'Probability threshold \
-        for detections filtering', default = 0.5, type = float, dest = 'threshold')
-    parser.add_argument('-mi', '--mininfer', help = 'Min inference time of single pass',
-        type = float, default = 0.0, dest = 'mininfer')
-    parser.add_argument('--raw_output', help = 'Raw output without logs',
-        default = False, type = bool, dest = 'raw_output')
->>>>>>> dde7da70
     return parser
 
 
@@ -147,20 +80,7 @@
         request.infer()
         time_infer.append(request.latency/1000)
     if number_iter == 1:
-<<<<<<< HEAD
-        slice_input = get_slice(0)
-        t0 = time()
-        result = exec_net.infer(inputs=slice_input)
-        time_infer.append((time() - t0))
-    else:
-        for i in range(number_iter):
-            slice_input = get_slice(i)
-            t0 = time()
-            exec_net.infer(inputs=slice_input)
-            time_infer.append((time() - t0))
-=======
         result = request.outputs
->>>>>>> dde7da70
     return result, time_infer
 
 
