--- conflicted
+++ resolved
@@ -64,15 +64,10 @@
         'adas-segmentation', 'road-segmentation', 'license-plate', 'instance-segmentation',
         'single-image-super-resolution', 'sphereface', 'person-detection-action-recognition-old',
         'person-detection-action-recognition-new', 'person-detection-raisinghand-recognition',
-        'person-detection-action-recognition-teacher', 'human-pose-estimation', 
-        'action-recognition-encoder', 'driver-action-recognition-encoder', 'reidentification', 
-<<<<<<< HEAD
-        'driver-action-recognition-decoder', 'action-recognition-decoder', 'face-detection', 
-	'yolo_v2', 'yolo_v2_tiny'],
-=======
-        'driver-action-recognition-decoder', 'action-recognition-decoder', 'face-detection'
-        'mask-rcnn'],
->>>>>>> c2db66ce
+        'person-detection-action-recognition-teacher', 'human-pose-estimation',
+        'action-recognition-encoder', 'driver-action-recognition-encoder', 'reidentification',
+        'driver-action-recognition-decoder', 'action-recognition-decoder', 'face-detection',
+        'mask-rcnn', 'yolo_v2', 'yolo_v2_tiny'],
         default = 'feedforward', type = str, dest = 'task')
     parser.add_argument('--color_map', help = 'Classes color map',
         type = str, default = None, dest = 'color_map')
