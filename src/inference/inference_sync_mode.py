import cv2
import sys
import utils
import argparse
import numpy as np
import logging as log
import postprocessing_data as pp
from time import time
from io_adapter import io_adapter
from transformer import transformer
from io_model_wrapper import openvino_io_model_wrapper


def build_argparser():
    parser = argparse.ArgumentParser()
    parser.add_argument('-m', '--model', help = 'Path to an .xml \
        file with a trained model.', required = True, type = str, dest = 'model_xml')
    parser.add_argument('-w', '--weights', help = 'Path to an .bin file \
        with a trained weights.', required = True, type = str, dest = 'model_bin')
    parser.add_argument('-i', '--input', help = 'Data for input layers in format: \
        input_layer_name:path_to_image1,path_to_image2.. \
        or input_layer_name:path_to_folder_with_images', required = True, type = str,
        nargs = '+', dest = 'input')
    parser.add_argument('-b', '--batch_size', help = 'Size of the  \
        processed pack', default = 1, type = int, dest = 'batch_size')
    parser.add_argument('-l', '--extension', 
        help = 'Path to MKLDNN (CPU, MYRIAD) custom layers OR Path to CLDNN config.',
        type = str, default = None, dest = 'extension')
    parser.add_argument('-d', '--device', help = 'Specify the target \
        device to infer on; CPU, GPU, FPGA or MYRIAD is acceptable. \
        Sample will look for a suitable plugin for device specified \
        (CPU by default)', default = 'CPU', type = str, dest = 'device')
    parser.add_argument('--labels', help = 'Labels mapping file',
        default = None, type = str, dest = 'labels')
    parser.add_argument('-nt', '--number_top', help = 'Number of top results',
        default = 10, type = int, dest = 'number_top')
    parser.add_argument('-ni', '--number_iter', help = 'Number of inference \
        iterations', default = 1, type = int, dest = 'number_iter')
    parser.add_argument('-nthreads', '--number_threads', help = 'Number of threads. \
        (Max by default)', type = int, default = None, dest = 'nthreads')
    parser.add_argument('-t', '--task', help = 'Output processing method. \
        Default: without postprocess',
        choices = ['classification', 'detection', 'segmentation', 'recognition-face',
        'person-attributes', 'age-gender', 'gaze', 'head-pose', 'person-detection-asl',
        'adas-segmentation', 'road-segmentation', 'license-plate', 'instance-segmentation',
<<<<<<< HEAD
        'single-image-super-resolution', 'sphereface', 'human-pose-estimation'],
=======
        'single-image-super-resolution', 'sphereface', 'person-detection-action-recognition-old',
        'person-detection-action-recognition-new', 'person-detection-raisinghand-recognition',
        'person-detection-action-recognition-teacher'],
>>>>>>> 84e49bac
        default = 'feedforward', type = str, dest = 'task')
    parser.add_argument('--color_map', help = 'Classes color map',
        type = str, default = None, dest = 'color_map')
    parser.add_argument('--prob_threshold', help = 'Probability threshold \
        for detections filtering', default = 0.5, type = float, dest = 'threshold')
    parser.add_argument('-mi', '--mininfer', help = 'Min inference time of single pass',
        type = float, default = 0.0, dest = 'mininfer')
    parser.add_argument('--raw_output', help = 'Raw output without logs',
        default = False, type = bool, dest = 'raw_output')
    return parser


def infer_sync(exec_net, number_iter, get_slice):
    result = None
    time_infer = []
    slice_input = None
    if number_iter == 1:
        slice_input = get_slice(0)
        t0 = time()
        result = exec_net.infer(inputs = slice_input)
        time_infer.append((time() - t0))
    else:
        for i in range(number_iter):
            slice_input = get_slice(i)
            t0 = time()
            exec_net.infer(inputs = slice_input)
            time_infer.append((time() - t0))
    return result, time_infer


def process_result(inference_time, batch_size, min_infer_time):
    correct_time = pp.delete_incorrect_time(inference_time, min_infer_time)
    correct_time = pp.three_sigma_rule(correct_time)
    average_time = pp.calculate_average_time(correct_time)
    latency = pp.calculate_latency(correct_time)
    fps = pp.calculate_fps(batch_size, latency)
    return average_time, latency, fps


def result_output(average_time, fps, latency, log):
    log.info('Average time of single pass : {0:.3f}'.format(average_time))
    log.info('FPS : {0:.3f}'.format(fps))
    log.info('Latency : {0:.3f}'.format(latency))


def raw_result_output(average_time, fps, latency):
    print('{0:.3f},{1:.3f},{2:.3f}'.format(average_time, fps, latency))


def main():
    log.basicConfig(format = '[ %(levelname)s ] %(message)s',
        level = log.INFO, stream = sys.stdout)
    args = build_argparser().parse_args()
    try:
        model_wrapper = openvino_io_model_wrapper()
        data_transformer = transformer()
        io = io_adapter.get_io_adapter(args, model_wrapper, data_transformer)
        iecore = utils.create_ie_core(args.extension, args.device,
            args.nthreads, None, 'sync', log)
        net = utils.create_network(args.model_xml, args.model_bin, log)
        input_shapes = utils.get_input_shape(model_wrapper, net)
        for layer in input_shapes:
            log.info('Shape for input layer {0}: {1}'.format(layer, input_shapes[layer]))
        net.batch_size = args.batch_size
        log.info('Prepare input data')
        io.prepare_input(net, args.input)
        log.info('Create executable network')
        exec_net = iecore.load_network(network = net, device_name = args.device)
        log.info('Starting inference ({} iterations) on {}'.
            format(args.number_iter, args.device))
        result, time = infer_sync(exec_net, args.number_iter, io.get_slice_input)
        average_time, latency, fps = process_result(time, args.batch_size, args.mininfer)
        if not args.raw_output:
            io.process_output(result, log)
            result_output(average_time, fps, latency, log)
        else:
            raw_result_output(average_time, fps, latency)
        del net
        del exec_net
        del iecore
    except Exception as ex:
        print('ERROR! : {0}'.format(str(ex)))
        sys.exit(1)


if __name__ == '__main__':
    sys.exit(main() or 0)<|MERGE_RESOLUTION|>--- conflicted
+++ resolved
@@ -43,13 +43,9 @@
         choices = ['classification', 'detection', 'segmentation', 'recognition-face',
         'person-attributes', 'age-gender', 'gaze', 'head-pose', 'person-detection-asl',
         'adas-segmentation', 'road-segmentation', 'license-plate', 'instance-segmentation',
-<<<<<<< HEAD
-        'single-image-super-resolution', 'sphereface', 'human-pose-estimation'],
-=======
         'single-image-super-resolution', 'sphereface', 'person-detection-action-recognition-old',
         'person-detection-action-recognition-new', 'person-detection-raisinghand-recognition',
-        'person-detection-action-recognition-teacher'],
->>>>>>> 84e49bac
+        'person-detection-action-recognition-teacher', 'human-pose-estimation'],
         default = 'feedforward', type = str, dest = 'task')
     parser.add_argument('--color_map', help = 'Classes color map',
         type = str, default = None, dest = 'color_map')
