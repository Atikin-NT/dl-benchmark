--- conflicted
+++ resolved
@@ -214,12 +214,8 @@
         result, exec_time = infer_slice(model, slice_input)
         time_infer.append(exec_time)
     else:
-<<<<<<< HEAD
         loop_results = loop_inference(number_iter, test_duration)(inference_iteration)(get_slice, model)
         time_infer = loop_results['time_infer']
-=======
-        time_infer, _ = loop_inference(number_iter, test_duration)(inference_iteration)(get_slice, model)
->>>>>>> 79414f01
     log.info('Inference completed')
     return result, time_infer
 
@@ -318,12 +314,8 @@
             try:
                 log.info('Converting output tensor to process results')
                 result = prepare_output(result, outputs_names, args.task)
-<<<<<<< HEAD
-=======
-
->>>>>>> 79414f01
                 log.info('Inference results')
-                io.process_output(result, log)
+    log.info('Inference results')            io.process_output(result, log)
             except Exception as ex:
                 log.warning('Error when printing inference results. {0}'.format(str(ex)))
 
