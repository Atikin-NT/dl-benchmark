import argparse
import json
import logging as log
import sys
import traceback
from pathlib import Path
from time import time

import mxnet

import postprocessing_data as pp
from inference_tools.loop_tools import loop_inference, get_exec_time
from io_adapter import IOAdapter
from io_model_wrapper import MXNetIOModelWrapper
<<<<<<< HEAD
from mxnet_auxiliary import (load_network_gluon, load_network_gluon_model_zoo,
                             get_device_to_infer, create_dict_for_modelwrapper,
                             create_dict_for_transformer, prepare_output)
from reporter.report_writer import ReportWriter
from transformer import MXNetTransformer
=======
from reporter.report_writer import ReportWriter
from transformer import MXNetTransformer
from quantization_mxnet import QuantWrapper
from mxnet_auxiliary import (load_network_gluon, load_network_gluon_model_zoo,
                             get_device, create_dict_for_modelwrapper,
                             create_dict_for_transformer, prepare_output,
                             create_dict_for_quantwrapper)
>>>>>>> eec2f2f0


def cli_argument_parser():
    parser = argparse.ArgumentParser()

    parser.add_argument('-m', '--model',
                        help='Path to an .json file with a trained model.',
                        type=str,
                        dest='model_json')
    parser.add_argument('-w', '--weights',
                        help='Path to an .params file with a trained weights.',
                        type=str,
                        dest='model_params')
    parser.add_argument('-mn', '--model_name',
                        help='Model name to download using GluonCV package.',
                        type=str,
                        dest='model_name')
    parser.add_argument('--hybrid',
                        help='Flag to enable symbolic computations.'
                             'Default value is false.',
                        action='store_true',
                        dest='hybrid')
    parser.add_argument('-i', '--input',
                        help='Path to data.',
                        required=False,
                        type=str,
                        nargs='+',
                        dest='input')
    parser.add_argument('-in', '--input_name',
                        help='Input name.',
                        default='data',
                        type=str,
                        dest='input_name')
    parser.add_argument('-is', '--input_shape',
                        help='Input shape BxWxHxC, B is a batch size,'
                             'W is an input tensor width,'
                             'H is an input tensor height,'
                             'C is an input tensor number of channels.',
                        required=True,
                        type=int,
                        nargs=4,
                        dest='input_shape')
    parser.add_argument('--norm',
                        help='Flag to normalize input images'
                             '(use --mean and --std arguments to set'
                             'required normalization parameters).',
                        action='store_true',
                        dest='norm')
    parser.add_argument('--mean',
                        help='Mean values.',
                        default=[0, 0, 0],
                        type=float,
                        nargs=3,
                        dest='mean')
    parser.add_argument('--std',
                        help='Standard deviation values.',
                        default=[1., 1., 1.],
                        type=float,
                        nargs=3,
                        dest='std')
    parser.add_argument('--channel_swap',
                        help='Parameter of channel swap (WxHxC to CxWxH by default).',
                        default=[2, 0, 1],
                        type=int,
                        nargs=3,
                        dest='channel_swap')
    parser.add_argument('--output_names',
                        help='Name of the output tensors.',
                        default=None,
                        type=str,
                        nargs='+',
                        dest='output_names')
    parser.add_argument('-b', '--batch_size',
                        help='Batch size.',
                        default=1,
                        type=int,
                        dest='batch_size')
    parser.add_argument('-l', '--labels',
                        help='Labels mapping file.',
                        default='image_net_labels.json',
                        type=str,
                        dest='labels')
    parser.add_argument('-nt', '--number_top',
                        help='Number of top results.',
                        default=5,
                        type=int,
                        dest='number_top')
    parser.add_argument('-t', '--task',
                        help='Task type determines the type of output processing '
                             'method. Available values: feedforward - without'
                             'postprocessing (by default), classification - output'
                             'is a vector of probabilities.',
                        choices=['feedforward', 'classification', 'detection',
                                 'segmentation'],
                        default='feedforward',
                        type=str,
                        dest='task')
    parser.add_argument('-ni', '--number_iter',
                        help='Number of inference iterations.',
                        default=1,
                        type=int,
                        dest='number_iter')
    parser.add_argument('--raw_output',
                        help='Raw output without logs.',
                        default=False,
                        type=bool,
                        dest='raw_output')
    parser.add_argument('-d', '--device',
                        help='Specify the target device to infer on CPU or '
                             'NVIDIA_GPU (CPU by default)',
                        default='CPU',
                        type=str,
                        dest='device')
    parser.add_argument('-s', '--save_model',
                        help='Flag to indicate whether the model should be saved'
                             '(it may be required for GluonCV-models)',
                        action='store_true',
                        dest='save_model')
    parser.add_argument('-p', '--path_save_model',
                        help='Path to save model',
                        default=None,
                        type=str,
                        dest='path_save_model')
    parser.add_argument('--report_path',
                        type=Path,
                        default=Path(__file__).parent / 'mxnet_sync_inference_report.json',
                        dest='report_path')
    parser.add_argument('--time', required=False, default=0, type=int,
                        dest='time',
                        help='Optional. Time in seconds to execute topology.')
    parser.add_argument('--threshold',
                        help='Probability threshold for detections filtering',
                        default=0.5,
                        type=float,
                        dest='threshold')
    parser.add_argument('--color_map',
                        help='Classes color map',
                        type=str,
                        default=None,
                        dest='color_map')
    parser.add_argument('-q', '--quantization',
                        help='Quantization model for further inference.',
                        action='store_true',
                        dest='quantization')
    parser.add_argument('-cm', '--calib_mode',
                        help='If calib_mode=`none`, no calibration'
                             'will be used and the thresholds for requantization'
                             'after the corresponding layers will be calculated at'
                             'runtime by calling min and max operators'
                             'If calib_mode=`naive`, the min and max values of the layer'
                             'outputs from a calibration dataset will be directly taken'
                             'as the thresholds for quantization'
                             'If calib_mode=`entropy`, the thresholds for quantization'
                             'will be derived such that the KL divergence between the'
                             'distributions of FP32 layer outputs and quantized layer'
                             'outputs is minimized based upon the calibration dataset.',
                        default='none',
                        type=str,
                        choices=['none', 'naive', 'entropy'],
                        dest='calib_mode')
    parser.add_argument('-qdt', '--quant_dtype',
                        help='The quantized type of weights.'
                             'Currently support `int8`, `uint8`',
                        default='auto',
                        type=str,
                        choices=['int8', 'uint8', 'auto'],
                        dest='quant_dtype')
    parser.add_argument('-qm', '--quantize_mode',
                        help='The mode that quantization pass to apply.'
                             'Support `full` and `smart`.'
                             '`full` means quantize all operators if possible.'
                             '`smart` means quantization pass will smartly'
                             'choice which operator should be quantized.',
                        default='full',
                        type=str,
                        choices=['full', 'smart'],
                        dest='quant_mode')
    parser.add_argument('-sqm', '--save_quantized_model',
                        help='Save quantized model.',
                        action='store_true',
                        dest='save_quantized_model')
    args = parser.parse_args()

    return args


def inference_mxnet(net, num_iterations, get_slice, input_name, test_duration):
    predictions = None
    time_infer = []
    if num_iterations == 1:
        mxnet.nd.waitall()
        t0 = time()
        slice_input = get_slice()
        predictions = net(slice_input[input_name])
        mxnet.nd.waitall()
        t1 = time()
        time_infer.append(t1 - t0)
    else:
        time_infer = loop_inference(num_iterations, test_duration)(inference_iteration)(get_slice, input_name, net)
    return predictions, time_infer


def inference_iteration(get_slice, input_name, net):
    mxnet.nd.waitall()
    slice_input = get_slice()
    _, exec_time = infer_slice(input_name, net, slice_input)
    return exec_time


@get_exec_time()
def infer_slice(input_name, net, slice_input):
    res = net(slice_input[input_name])
    mxnet.nd.waitall()
    return res


def main():
    log.basicConfig(
        format='[ %(levelname)s ] %(message)s',
        level=log.INFO,
        stream=sys.stdout,
    )
    args = cli_argument_parser()
    report_writer = ReportWriter()
    report_writer.update_framework_info(name='MxNet', version=mxnet.__version__)
    report_writer.update_configuration_setup(batch_size=args.batch_size,
                                             iterations_num=args.number_iter,
                                             target_device=args.device)

    try:
        model_wrapper = MXNetIOModelWrapper(create_dict_for_modelwrapper(args))
        data_transformer = MXNetTransformer(create_dict_for_transformer(args))
        io = IOAdapter.get_io_adapter(args, model_wrapper, data_transformer)

        context = get_device(args.device, 'inference')

        quant_wrapper = QuantWrapper(create_dict_for_quantwrapper(args))

        if ((args.model_name is not None)
                and (args.model_json is None)
                and (args.model_params is None)):
            net = load_network_gluon_model_zoo(args.model_name, args.hybrid, context,
                                               args.save_model, args.path_save_model)
        elif (args.model_json is not None) and (args.model_params is not None):
            net = load_network_gluon(args.model_json, args.model_params, context,
                                     args.input_name)
        else:
            raise ValueError('Incorrect arguments.')

        if (args.quantization):
            quant_wrapper.quant_gluon_model(net, context)
            net = quant_wrapper.quantized_net

        if (args.save_quantized_model):
            quant_wrapper.save_model_as_symbol_block()

        log.info(f'Shape for input layer {args.input_name}: {args.input_shape}')

        if args.input:
            log.info(f'Preparing input data: {args.input}')
            io.prepare_input(net, args.input)
        else:
            current_shape = model_wrapper.get_input_layer_shape(net, args.input_name)
            transformed_shape = [
                args.batch_size,
                *io._transformer.get_shape_in_chw_order(current_shape, args.input_name[0]),
            ]
            custom_shapes = {args.input_name[0]: transformed_shape}
            model_wrapper._input_shape = [transformed_shape]
            io.fill_unset_inputs(net, log, custom_shapes)

        log.info(f'Starting inference ({args.number_iter} iterations) on {args.device}')
        result, inference_time = inference_mxnet(net, args.number_iter,
                                                 io.get_slice_input_mxnet, args.input_name, args.time)

        log.info('Computing performance metrics')
        inference_result = pp.calculate_performance_metrics_sync_mode(args.batch_size, inference_time)
        report_writer.update_execution_results(**inference_result)
        log.info(f'Write report to {args.report_path}')
        report_writer.write_report(args.report_path)

        if not args.raw_output:
            if args.number_iter == 1:
                try:
                    log.info('Converting output tensor to print results')
                    result = prepare_output(result, args.output_names, args.task,
                                            model_wrapper)

                    log.info('Inference results')
                    io.process_output(result, log)
                except Exception as ex:
                    log.warning('Error when printing inference results. {0}'.format(str(ex)))

            log.info('Performance results')
            log.info(f'Performance results:\n{json.dumps(inference_result, indent=4)}')

    except Exception:
        log.error(traceback.format_exc())
        sys.exit(1)


if __name__ == '__main__':
    sys.exit(main() or 0)<|MERGE_RESOLUTION|>--- conflicted
+++ resolved
@@ -12,13 +12,6 @@
 from inference_tools.loop_tools import loop_inference, get_exec_time
 from io_adapter import IOAdapter
 from io_model_wrapper import MXNetIOModelWrapper
-<<<<<<< HEAD
-from mxnet_auxiliary import (load_network_gluon, load_network_gluon_model_zoo,
-                             get_device_to_infer, create_dict_for_modelwrapper,
-                             create_dict_for_transformer, prepare_output)
-from reporter.report_writer import ReportWriter
-from transformer import MXNetTransformer
-=======
 from reporter.report_writer import ReportWriter
 from transformer import MXNetTransformer
 from quantization_mxnet import QuantWrapper
@@ -26,7 +19,6 @@
                              get_device, create_dict_for_modelwrapper,
                              create_dict_for_transformer, prepare_output,
                              create_dict_for_quantwrapper)
->>>>>>> eec2f2f0
 
 
 def cli_argument_parser():
