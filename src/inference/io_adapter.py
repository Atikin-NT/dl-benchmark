import os
import abc
import cv2
import numpy as np
from transformer import transformer


class io_adapter(metaclass = abc.ABCMeta):
    def __init__(self, args, io_model_wrapper, transformer):
        self._input = None
        self._transformed_input = None
        self._original_shapes = None
        self._batch_size = args.batch_size
        self._labels = args.labels
        self._number_top = args.number_top
        self._threshold = args.threshold
        self._color_map = args.color_map
        self._io_model_wrapper = io_model_wrapper
        self._transformer = transformer


    def __convert_images(self, shape, data):
        c, h, w  = shape[1:]
        images = np.ndarray(shape = (len(data), c, h, w))
        image_shapes = []
        for i in range(len(data)):
            image = cv2.imread(data[i])
            image_shapes.append(image.shape[:-1])
            if (image.shape[:-1] != (h, w)):
                image = cv2.resize(image, (w, h))
            image = image.transpose((2, 0, 1))
            images[i] = image
        return images, image_shapes


    def __transform_images(self, images):
        b, c, h, w = images.shape
        transformed_images = np.zeros(shape = (b, c, h, w))
        for i in range(b):
            transformed_images[i] = self._transformer.transform(images[i])
        return transformed_images


    def __create_list_images(self, input):
        images = []
        input_is_correct = True
        if os.path.exists(input[0]):
            if os.path.isdir(input[0]):
                path = os.path.abspath(input[0])
                images = [os.path.join(path, file) for file in os.listdir(path)]
            elif os.path.isfile(input[0]):
                for image in input:
                    if not os.path.isfile(image):
                        input_is_correct = False
                        break
                    images.append(os.path.abspath(image))
            else:
                input_is_correct = False
        if not input_is_correct:
            raise ValueError('Wrong path to image or to directory with images')
        return images


    def __parse_tensors(self, filename):
        with open(filename, 'r') as file:
            input = file.readlines()
        input = [line.strip() for line in input]
        shape = [int(number) for number in input[0].split(';')]
        input.pop(0)
        value = []
        for str in input:
            value.append([float(number) for number in str.split(';')])
        result = np.array(value, dtype = np.float32)
        result = result.reshape(shape)
        return result


    def prepare_input(self, model, input):
        self._input = {}
        self._transformed_input = {}
        self._original_shapes = {}
        if ':' in input[0]:
            for str in input:
                key, value = str.split(':')
                file_format = value.split('.')[-1]
                if 'csv' == file_format:
                    value = self.__parse_tensors(value)
                    shapes = [value.shape]
                    transformed_value = value
                else:
                    value = value.split(',')
                    value = self.__create_list_images(value)
                    shape = self._io_model_wrapper.get_input_layer_shape(model, key)
                    value, shapes = self.__convert_images(shape, value)
                    transformed_value = self.__transform_images(value)
                self._input.update({key : value})
                self._original_shapes.update({key : shapes})
                self._transformed_input.update({key : transformed_value})
        else:
            input_blob = shape = self._io_model_wrapper.get_input_layer_names(model)[0]
            file_format = input[0].split('.')[-1]
            if 'csv' == file_format:
                value = self.__parse_tensors(input[0])
                shapes = [value.shape]
                transformed_value = value
            else:
                value = self.__create_list_images(input)
                shape = self._io_model_wrapper.get_input_layer_shape(model, input_blob)
                value, shapes = self.__convert_images(shape, value)
                transformed_value = self.__transform_images(value)
            self._input.update({input_blob : value})
            self._original_shapes.update({input_blob : shapes})
            self._transformed_input.update({input_blob : transformed_value})


    def get_slice_input(self, iteration):
        slice_input = dict.fromkeys(self._transformed_input.keys(), None)
        for key in self._transformed_input:
            slice_input[key] = self._transformed_input[key][(iteration * self._batch_size)
                % len(self._transformed_input[key]) : (((iteration + 1) * self._batch_size - 1)
                % len(self._transformed_input[key])) + 1:]
        return slice_input


    def _not_valid_result(self, result):
        return result is None


    @abc.abstractmethod
    def process_output(self, result, log):
        pass


    @staticmethod
    def get_io_adapter(args, io_model_wrapper, transformer):
        task = args.task
        if task == 'feedforward':
            return feedforward_io(args, io_model_wrapper, transformer)
        elif task == 'classification':
            return classification_io(args, io_model_wrapper, transformer)
        elif task == 'detection':
            return detection_io(args, io_model_wrapper, transformer)
        elif task == 'face-detection':
            return face_detection_io(args, io_model_wrapper, transformer)
        elif task == 'segmentation':
            return segmenatation_io(args, io_model_wrapper, transformer)
        elif task == 'adas-segmentation':
            return adas_segmenatation_io(args, io_model_wrapper, transformer)
        elif task == 'road-segmentation':
            return road_segmenatation_io(args, io_model_wrapper, transformer)
        elif task == 'recognition-face':
            return recognition_face_io(args, io_model_wrapper, transformer)
        elif task == 'person-attributes':
            return person_attributes_io(args, io_model_wrapper, transformer)
        elif task == 'age-gender':
            return age_gender_io(args, io_model_wrapper, transformer)
        elif task == 'gaze':
            return gaze_io(args, io_model_wrapper, transformer)
        elif task == 'head-pose':
            return head_pose_io(args, io_model_wrapper, transformer)
        elif task == 'person-detection-asl':
            return person_detection_asl_io(args, io_model_wrapper, transformer)
        elif task == 'license-plate':
            return license_plate_io(args, io_model_wrapper, transformer)
        elif task == 'instance-segmentation':
            return instance_segmenatation_io(args, io_model_wrapper, transformer)
        elif task == 'single-image-super-resolution':
            return single_image_super_resolution_io(args, io_model_wrapper, transformer)
        elif task == 'sphereface':
            return sphereface_io(args, io_model_wrapper, transformer)
        elif task == 'person-detection-action-recognition-old':
            return person_detection_action_recognition_old(args, io_model_wrapper, transformer)
        elif task == 'person-detection-action-recognition-new':
            return person_detection_action_recognition_new(args, io_model_wrapper, transformer)
        elif task == 'person-detection-raisinghand-recognition':
            return person_detection_raisinghand_recognition(args, io_model_wrapper, transformer)
        elif task == 'person-detection-action-recognition-teacher':
            return person_detection_action_recognition_teacher(args, io_model_wrapper, transformer)
        elif task == 'human-pose-estimation':
            return human_pose_estimation_io(args, io_model_wrapper, transformer)
        elif task == 'action-recognition-encoder':
            return action_recognition_encoder_io(args, io_model_wrapper, transformer)
        elif task == 'driver-action-recognition-encoder':
            return driver_action_recognition_encoder_io(args, io_model_wrapper, transformer)
        elif task == 'reidentification':
            return reidentification_io(args, io_model_wrapper, transformer)
        elif task == 'action-recognition-decoder':
            return action_recognition_decoder_io(args, io_model_wrapper, transformer)
        elif task == 'driver-action-recognition-decoder':
            return driver_action_recognition_decoder_io(args, io_model_wrapper, transformer)
<<<<<<< HEAD
        elif task == 'yolo_v2':
            return yolo_v2_io(args, io_model_wrapper, transformer)
        elif task == 'yolo_v2_tiny':
            return yolo_v2_tiny_io(args, io_model_wrapper, transformer)
=======
        elif task == 'mask-rcnn':
            return mask_rcnn_io(args, io_model_wrapper, transformer)
>>>>>>> c2db66ce

        
class feedforward_io(io_adapter):
    def __init__(self, args, io_model_wrapper, transformer):
        super().__init__(args, io_model_wrapper, transformer)


    def process_output(self, result, log):
        return


class classification_io(io_adapter):
    def __init__(self, args, io_model_wrapper, transformer):
        super().__init__(args, io_model_wrapper, transformer)


    def process_output(self, result, log):
        if (self._not_valid_result(result)):
            log.warning('Model output is processed only for the number iteration = 1')
            return
        result_layer_name = next(iter(result))
        result = result[result_layer_name]
        log.info('Top {} results:'.format(self._number_top))
        if not self._labels:
            self._labels = os.path.join(os.path.dirname(__file__), 'labels/image_net_synset.txt')
        with open(self._labels, 'r') as f:
            labels_map = [line.strip() for line in f]
        for batch, probs in enumerate(result):
            probs = np.squeeze(probs)
            top_ind = np.argsort(probs)[-self._number_top:][::-1]
            log.info('Result for image {}'.format(batch + 1))
            for id in top_ind:
                det_label = labels_map[id] if labels_map else '#{}'.format(id)
                log.info('{:.7f} {}'.format(probs[id], det_label))


class detection_io(io_adapter):
    def __init__(self, args, io_model_wrapper, transformer):
        super().__init__(args, io_model_wrapper, transformer)


    def process_output(self, result, log):
        if (self._not_valid_result(result)):
            log.warning('Model output is processed only for the number iteration = 1')
            return
        input_layer_name = next(iter(self._input))
        result_layer_name = next(iter(result))
        input = self._input[input_layer_name]
        result = result[result_layer_name]
        shapes = self._original_shapes[input_layer_name]
        ib = input.shape[0]
        b = result.shape[0]
        images = []
        for i in range(b):
            orig_h, orig_w = shapes[i % ib]
            image = input[i % ib].transpose((1, 2, 0))
            images.append(cv2.resize(image, (orig_w, orig_h)))
        for batch in range(0, b, ib):
            for out_num in range(ib):
                isbreak = False
                for obj in result[batch + out_num][0]:
                    image_number = int(obj[0])
                    if image_number < 0:
                        isbreak = True
                        break
                    if obj[2] > self._threshold:
                        image = images[image_number + batch]
                        initial_h, initial_w = image.shape[:2]
                        xmin = int(obj[3] * initial_w)
                        ymin = int(obj[4] * initial_h)
                        xmax = int(obj[5] * initial_w)
                        ymax = int(obj[6] * initial_h)
                        class_id = int(obj[1])
                        color = (min(int(class_id * 12.5), 255), min(class_id * 7, 255),
                            min(class_id * 5, 255))
                        cv2.rectangle(image, (xmin, ymin), (xmax, ymax), color, 2)
                        log.info('Bounding boxes for image {0} for object {1}'.format(image_number, class_id))
                        log.info('Top left: ({0}, {1})'.format(xmin, ymin))
                        log.info('Bottom right: ({0}, {1})'.format(xmax, ymax))
                if isbreak:
                    break
        count = 0
        for image in images:
            out_img = os.path.join(os.path.dirname(__file__), 'out_detection_{}.bmp'.format(count + 1))
            cv2.imwrite(out_img, image)
            log.info('Result image was saved to {}'.format(out_img))
            count += 1


class face_detection_io(io_adapter):
    def __init__(self, args, io_model_wrapper, transformer):
        super().__init__(args, io_model_wrapper, transformer)


    def process_output(self, result, log):
        if (self._not_valid_result(result)):
            log.warning('Model output is processed only for the number iteration = 1')
            return
        input_layer_name = next(iter(self._input))
        labels = result['labels']
        count_of_detected_faces = 0
        for i, label in enumerate(labels):
            if label == -1:
                count_of_detected_faces = i
                break
        boxes = result['boxes'][:count_of_detected_faces]
        input = self._input[input_layer_name]
        image = input[0].transpose((1, 2, 0))
        initial_h, initial_w = image.shape[:2]
        shapes = self._original_shapes[input_layer_name]
        orig_h, orig_w = shapes[0]
        image = cv2.resize(image, (orig_w, orig_h))
        face_id = 0
        for obj in boxes:
            if obj[4] > self._threshold:
                face_id += 1
                xmin = int(obj[0] * orig_w / initial_w)
                ymin = int(obj[1] * orig_h / initial_h)
                xmax = int(obj[2] * orig_w / initial_w)
                ymax = int(obj[3] * orig_h / initial_h)
                color = (0, 0, 0)
                cv2.rectangle(image, (xmin, ymin), (xmax, ymax), color, 2)
                log.info('Bounding boxes for face of person {0}'.format(face_id))
                log.info('Top left: ({0}, {1})'.format(xmin, ymin))
                log.info('Bottom right: ({0}, {1})'.format(xmax, ymax))
        out_img = os.path.join(os.path.dirname(__file__), 'out_face_detection.bmp')
        cv2.imwrite(out_img, image)
        log.info('Result image was saved to {}'.format(out_img))


class segmenatation_io(io_adapter):
    def __init__(self, args, io_model_wrapper, transformer):
        super().__init__(args, io_model_wrapper, transformer)


    def process_output(self, result, log):
        if (self._not_valid_result(result)):
            log.warning('Model output is processed only for the number iteration = 1')
            return
        result_layer_name = next(iter(result))
        result = result[result_layer_name]
        shapes = self._original_shapes[next(iter(self._original_shapes))]
        c = 3
        h, w = result.shape[1:]
        if not self._color_map:
            self._color_map = os.path.join(os.path.dirname(__file__), 'color_maps/color_map.txt')
        classes_color_map = []
        with open(self._color_map, 'r') as f:
            for line in f:
                classes_color_map.append([int(x) for x in line.split()])
        for batch, data in enumerate(result):
            classes_map = np.zeros(shape = (h, w, c), dtype = np.uint8)
            for i in range(h):
                for j in range(w):
                    pixel_class = int(data[i, j])
                    classes_map[i, j, :] = classes_color_map[min(pixel_class, 20)]
            out_img = os.path.join(os.path.dirname(__file__), 'out_segmentation_{}.bmp'.format(batch + 1))
            orig_h, orig_w = shapes[batch % self._batch_size]
            classes_map = cv2.resize(classes_map, (orig_w, orig_h))
            cv2.imwrite(out_img, classes_map)
            log.info('Result image was saved to {}'.format(out_img))


class adas_segmenatation_io(io_adapter):
    def __init__(self, args, io_model_wrapper, transformer):
        super().__init__(args, io_model_wrapper, transformer)


    def process_output(self, result, log):
        if (self._not_valid_result(result)):
            log.warning('Model output is processed only for the number iteration = 1')
            return
        result_layer_name = next(iter(result))
        result = result[result_layer_name]
        shapes = self._original_shapes[next(iter(self._original_shapes))]
        c = 3
        h, w = result.shape[-2:]
        if not self._color_map:
            self._color_map = os.path.join(os.path.dirname(__file__), 'color_maps/color_map.txt')
        classes_color_map = []
        with open(self._color_map, 'r') as f:
            for line in f:
                classes_color_map.append([int(x) for x in line.split()])
        for batch, data in enumerate(result):
            data = np.squeeze(data)
            classes_map = np.zeros(shape = (h, w, c), dtype = np.uint8)
            for i in range(h):
                for j in range(w):
                    pixel_class = int(data[i, j])
                    classes_map[i, j, :] = classes_color_map[min(pixel_class, 20)]
            out_img = os.path.join(os.path.dirname(__file__), 'out_segmentation_{}.bmp'.format(batch + 1))
            orig_h, orig_w = shapes[batch % self._batch_size]
            classes_map = cv2.resize(classes_map, (orig_w, orig_h))
            cv2.imwrite(out_img, classes_map)
            log.info('Result image was saved to {}'.format(out_img))


class road_segmenatation_io(io_adapter):
    def __init__(self, args, io_model_wrapper, transformer):
        super().__init__(args, io_model_wrapper, transformer)


    def process_output(self, result, log):
        if (self._not_valid_result(result)):
            log.warning('Model output is processed only for the number iteration = 1')
            return
        result_layer_name = next(iter(result))
        result = result[result_layer_name]
        shapes = self._original_shapes[next(iter(self._original_shapes))]
        c = 3
        h, w = result.shape[2:]
        if not self._color_map:
            self._color_map = os.path.join(os.path.dirname(__file__), 'color_maps/color_map_road_segmentation.txt')
        classes_color_map = []
        with open(self._color_map, 'r') as f:
            for line in f:
                classes_color_map.append([int(x) for x in line.split()])
        for batch, data in enumerate(result):
            data = data.transpose((1, 2, 0))
            classes_map = np.zeros(shape = (h, w, c), dtype = np.uint8)
            for i in range(h):
                for j in range(w):
                    pixel_class = np.argmax(data[i][j])
                    classes_map[i, j, :] = classes_color_map[pixel_class]
            out_img = os.path.join(os.path.dirname(__file__), 'out_segmentation_{}.bmp'.format(batch + 1))
            orig_h, orig_w = shapes[batch % self._batch_size]
            classes_map = cv2.resize(classes_map, (orig_w, orig_h))
            cv2.imwrite(out_img, classes_map)
            log.info('Result image was saved to {}'.format(out_img))


class recognition_face_io(io_adapter):
    def __init__(self, args, io_model_wrapper, transformer):
        super().__init__(args, io_model_wrapper, transformer)


    def process_output(self, result, log):
        if (self._not_valid_result(result)):
            log.warning('Model output is processed only for the number iteration = 1')
            return
        input_layer_name = next(iter(self._input))
        result_layer_name = next(iter(result))
        input = self._input[input_layer_name]
        result = result[result_layer_name]
        ib, c, h, w = input.shape
        b = result.shape[0]
        images = np.ndarray(shape = (b, h, w, c))
        for i in range(b):
            images[i] = input[i % ib].transpose((1, 2, 0))
        for i, r in enumerate(result):
            image = images[i]
            initial_h, initial_w = image.shape[:2]
            log.info('Landmarks coordinates for {} image'.format(i))
            for j in range (0, len(r), 2):
                index = int(j / 2) + 1
                x = int(r[j] * initial_w)
                y = int(r[j + 1] * initial_h)
                color = (0, 255, 255)
                cv2.circle(image, (x, y), 1, color, -1)
                log.info('Point {0} - ({1}, {2})'.format(index, x, y))
        count = 0
        for image in images:
            out_img = os.path.join(os.path.dirname(__file__), 'out_recognition_face_{}.bmp'.format(count + 1))
            count += 1
            cv2.imwrite(out_img, image)
            log.info('Result image was saved to {}'.format(out_img))


class person_attributes_io(io_adapter):
    def __init__(self, args, io_model_wrapper, transformer):
        super().__init__(args, io_model_wrapper, transformer)


    def process_output(self, result, log):
        if (self._not_valid_result(result)):
            log.warning('Model output is processed only for the number iteration = 1')
            return
        input_layer_name = next(iter(self._input))
        input = self._input[input_layer_name]
        layer_iter = iter(result)
        result_attributes = result[next(layer_iter)]
        result_top = result[next(layer_iter)]
        result_bottom = result[next(layer_iter)]
        b = result_attributes.shape[0]
        ib, c, h, w = input.shape
        images = np.ndarray(shape = (b, h, w * 4, c))
        attributes = ['is_male', 'has_bag', 'has_backpack', 'has_hat', 'has_longsleeves',
            'has_longpants', 'has_longhair', 'has_coat_jacket']
        color_point = (0, 0, 255)
        for i in range(b):
            for x in range(w):
                for y in range(h):
                    images[i][y][x] = input[i % ib].transpose((1, 2, 0))[y][x]
            x_top = int(result_top[i][0] * w)
            y_top = int(result_top[i][1] * h)
            x_bottom = int(result_bottom[i][0] * w)
            y_bottom = int(result_bottom[i][1] * h)
            color_top = (int(images[i][y_top][x_top][0]), int(images[i][y_top][x_top][1]),
                int(images[i][y_top][x_top][2]))
            color_bottom = (int(images[i][y_bottom][x_bottom][0]), int(images[i][y_bottom][x_bottom][1]),
                int(images[i][y_bottom][x_bottom][2]))
            cv2.circle(images[i], (x_top, y_top), 3, color_point, -1)
            cv2.circle(images[i], (x_bottom, y_bottom), 3, color_point, -1)  
            for x in range(w, 2 * w):
                for y in range(0, int(h / 2)):
                    images[i][y][x] = color_top
                    images[i][y + int(h / 2)][x] = color_bottom
            for j, val in enumerate(result_attributes[i]):
                color_attribut = (0, 255 * bool(val > 0.5), 255 * bool(val <= 0.5))
                cv2.putText(images[i], '{0} {1}'.format(attributes[j], bool(val > 0.5)), 
                    (w * 2 + 5, 20 + j * 15), cv2.FONT_HERSHEY_SIMPLEX, 0.4, color_attribut)
        count = 0
        for image in images:
            out_img = os.path.join(os.path.dirname(__file__), 'out_person_attributes_{}.bmp'.format(count + 1))
            count += 1
            cv2.imwrite(out_img, image)
            log.info('Result image was saved to {}'.format(out_img))


class age_gender_io(io_adapter):
    def __init__(self, args, io_model_wrapper, transformer):
        super().__init__(args, io_model_wrapper, transformer)


    def process_output(self, result, log):
        if (self._not_valid_result(result)):
            log.warning('Model output is processed only for the number iteration = 1')
            return
        layer_iter = iter(result)
        result_age = result[next(layer_iter)]
        result_gender = result[next(layer_iter)]
        b = result_age.shape[0]
        gender = ['Male', 'Female']
        for i in range(b):
            log.info('Information for {} image'.format(i))
            log.info('Gender: {}'.format(gender[bool(result_gender[i][0] > 0.5)]))
            log.info('Years: {:.2f}'.format(result_age[i][0][0][0] * 100))


class gaze_io(io_adapter):
    def __init__(self, args, io_model_wrapper, transformer):
        super().__init__(args, io_model_wrapper, transformer)


    def process_output(self, result, log):
        if (self._not_valid_result(result)):
            log.warning('Model output is processed only for the number iteration = 1')
            return
        result = result[next(iter(result))]
        b = result.shape[0]
        input_angles = self._input['head_pose_angles']
        input_left_eye = self._input['left_eye_image']
        input_right_eye = self._input['right_eye_image']
        ib, c, h, w = input_left_eye.shape
        images = np.ndarray(shape = (b, h, w * 2, c))
        images_left_eye = np.ndarray(shape = (b, h, w, c))
        images_right_eye = np.ndarray(shape = (b, h, w, c))
        center_x = int(w / 2)
        center_y = int(h / 2)
        color = (255, 0, 0)
        for i in range(b):
            images_left_eye[i] = input_left_eye[i % ib].transpose((1, 2, 0))
            images_right_eye[i] = input_right_eye[i % ib].transpose((1, 2, 0))
            roll = input_angles[i][1] * np.pi / 180.0
            vector_length = np.linalg.norm(result[i])
            vector_x = result[i][0] / vector_length
            vector_y = result[i][1] / vector_length
            gaze_x = int((vector_x * np.cos(roll) - vector_y * np.sin(roll)) * 50)
            gaze_y = int((vector_x * np.sin(roll) + vector_y * np.cos(roll)) * -50)
            cv2.line(images_left_eye[i], (center_x, center_y), (center_x + gaze_x, center_y + gaze_y), color, 2)
            cv2.line(images_right_eye[i], (center_x, center_y), (center_x + gaze_x, center_y + gaze_y), color, 2)
            for x in range(w):
                for y in range(h):
                    images[i][y][x] = images_left_eye[i % ib][y][x]
                    images[i][y][x + w] = images_right_eye[i % ib][y][x]
        count = 0
        for image in images:
            out_img = os.path.join(os.path.dirname(__file__), 'out_gaze_{}.bmp'.format(count + 1))
            count += 1
            cv2.imwrite(out_img, image)
            log.info('Result image was saved to {}'.format(out_img))


class head_pose_io(io_adapter):
    def __init__(self, args, io_model_wrapper, transformer):
        super().__init__(args, io_model_wrapper, transformer)


    def process_output(self, result, log):
        if (self._not_valid_result(result)):
            log.warning('Model output is processed only for the number iteration = 1')
            return
        input_layer_name = next(iter(self._input))
        input = self._input[input_layer_name]
        result_pitch = result['angle_p_fc']
        result_roll = result['angle_r_fc']
        result_yaw = result['angle_y_fc']
        b = result_pitch.shape[0]
        ib, c, h, w = input.shape
        images = np.ndarray(shape = (b, h, w, c))
        center_x = int(w / 2)
        center_y = int(h / 2)
        color_x = (0, 0, 255)
        color_y = (0, 255, 0)
        color_z = (255, 0, 0)
        focal_length = 950.0
        for i in range(b):
            images[i] = input[i % ib].transpose((1, 2, 0))
            yaw = result_yaw[i][0] * np.pi / 180.0
            pitch = result_pitch[i][0] * np.pi / 180.0
            roll = result_roll[i][0] * np.pi / 180.0
            Rx = np.array([[1, 0, 0], 
                        [0, np.cos(pitch), -np.sin(pitch)],
                        [0, np.sin(pitch), np.cos(pitch)]])
            Ry = np.array([[np.cos(yaw), 0, -np.sin(yaw)], 
                        [0, 1, 0],
                        [np.sin(yaw), 0, np.cos(yaw)]])
            Rz = np.array([[np.cos(roll), -np.sin(roll), 0],
                        [np.sin(roll), np.cos(roll), 0], 
                        [0, 0, 1]])
            R = np.dot(Rx, np.dot(Ry, Rz))
            o = np.array(([0, 0, 0]), dtype='float32').reshape(3, 1)
            o[2] = focal_length
            X = np.dot(R, np.array(([25, 0, 0]), dtype='float32').reshape(3, 1)) + o
            Y = np.dot(R, np.array(([0, -25, 0]), dtype='float32').reshape(3, 1)) + o
            Z = np.dot(R, np.array(([0, 0, -25]), dtype='float32').reshape(3, 1)) + o
            Z1 = np.dot(R, np.array(([0, 0, 25]), dtype='float32').reshape(3, 1)) + o
            point_x = int(X[0] / X[2] * focal_length) + center_x
            point_y = int(X[1] / X[2] * focal_length) + center_y
            cv2.line(images[i], (center_x, center_y), (point_x, point_y), color_x)
            point_x = int(Y[0] / Y[2] * focal_length) + center_x
            point_y = int(Y[1] / Y[2] * focal_length) + center_y
            cv2.line(images[i], (center_x, center_y), (point_x, point_y), color_y)
            point_x = int(Z[0] / Z[2] * focal_length) + center_x
            point_y = int(Z[1] / Z[2] * focal_length) + center_y
            point_x1 = int(Z1[0] / Z1[2] * focal_length) + center_x
            point_y1 = int(Z1[1] / Z1[2] * focal_length) + center_y
            cv2.line(images[i], (point_x1, point_y1), (point_x, point_y), color_z)
        for i in range(b):
            out_img = os.path.join(os.path.dirname(__file__), 'out_head_pose_{}.bmp'.format(i + 1))
            cv2.imwrite(out_img, images[i])
            log.info('Result image was saved to {}'.format(out_img))
        file_angles = os.path.join(os.path.dirname(__file__), 'out_head_pose.csv')
        with open(file_angles, 'w+') as f:
            f.write('{};3\n'.format(b))
            for i in range(b):
                f.write('{:.3f};{:.3f};{:.3f}\n'.format(result_pitch[i][0], result_roll[i][0], result_yaw[i][0]))
        log.info('Result angles was saved to {}'.format(file_angles))


class person_detection_asl_io(io_adapter):
    def __init__(self, args, io_model_wrapper, transformer):
        super().__init__(args, io_model_wrapper, transformer)


    def process_output(self, result, log):
        if (self._not_valid_result(result)):
            log.warning('Model output is processed only for the number iteration = 1')
            return
        input_layer_name = next(iter(self._input))
        input = self._input[input_layer_name]
        result = result['17701/Split.0']
        _, c, h, w = input.shape
        images = np.ndarray(shape = (1, h, w, c))
        images[0] = input[0].transpose((1, 2, 0))
        count = 0
        for obj in result:
            if obj[4] > self._threshold:
                count += 1
                xmin = int(obj[0])
                ymin = int(obj[1])
                xmax = int(obj[2])
                ymax = int(obj[3])
                color = (0, 0, 255)
                cv2.rectangle(images[0], (xmin, ymin), (xmax, ymax), color, 2)
                log.info('Object {} box:'.format(count))
                log.info('Top left: ({0}, {1})'.format(xmin, ymin))
                log.info('Bottom right: ({0}, {1})'.format(xmax, ymax))
        out_img = os.path.join(os.path.dirname(__file__), 'out_person_detection_asl.bmp')
        cv2.imwrite(out_img, images[0])
        log.info('Result image was saved to {}'.format(out_img))


class license_plate_io(io_adapter):
    def __init__(self, args, io_model_wrapper, transformer):
        super().__init__(args, io_model_wrapper, transformer)


    def get_slice_input(self, iteration):
        slice_input = dict.fromkeys(self._input.keys(), None)
        slice_input['data'] = self._input['data'][(iteration * self._batch_size)
                % len(self._input['data']) : (((iteration + 1) * self._batch_size - 1)
                % len(self._input['data'])) + 1:]
        slice_input['seq_ind'] = self._input['seq_ind'][(iteration * 88 * self._batch_size)
                % len(self._input['seq_ind']) : (((iteration + 1) * 88 * self._batch_size - 1)
                % len(self._input['seq_ind'])) + 1:]
        return slice_input


    def process_output(self, result, log):
        if (self._not_valid_result(result)):
            log.warning('Model output is processed only for the number iteration = 1')
            return
        result = result[next(iter(result))]
        if not self._labels:
            self._labels = os.path.join(os.path.dirname(__file__), 'labels/dictionary.txt')
        lexis = []
        with open(self._labels, 'r') as f:
            lexis = [line.strip() for line in f]
        for lex in result:
            s = ''
            for j in range(lex.shape[0]):
                if (lex[j] == -1):
                    break
                s = s + str(lexis[int(lex[j])])
            log.info('Plate: {}'.format(s))


class instance_segmenatation_io(io_adapter):
    def __init__(self, args, io_model_wrapper, transformer):
        super().__init__(args, io_model_wrapper, transformer)


    def process_output(self, result, log):
        if (self._not_valid_result(result)):
            log.warning('Model output is processed only for the number iteration = 1')
            return
        if not self._color_map:
            self._color_map = os.path.join(os.path.dirname(__file__), 'color_maps/mscoco_color_map.txt')
        classes_color_map = []
        with open(self._color_map, 'r') as f:
            for line in f:
                classes_color_map.append([int(x) for x in line.split()])
        if not self._labels:
            self._labels = os.path.join(os.path.dirname(__file__), 'labels/mscoco_names.txt')
        labels_map = []
        labels_map.append('background')
        with open(self._labels, 'r') as f:
            for line in f:
                labels_map.append(line.strip())
        shapes = self._original_shapes[next(iter(self._original_shapes))]
        image = self._input['im_data'][0].transpose((1, 2, 0))
        boxes = result['boxes']
        scores = result['scores']
        classes = result['classes'].astype(np.uint32)
        masks = result['raw_masks']
        labels_on_image = []
        for i in range(len(classes)):
            if (scores[i] > self._threshold):
                object_width = boxes[i][2] - boxes[i][0]
                object_height = boxes[i][3] - boxes[i][1]
                mask = masks[i][classes[i]]
                label_on_image_point = (int(boxes[i][0] + object_width / 3), int(boxes[i][3] - object_height / 2))
                label_on_image = '<' + labels_map[classes[i]] + '>'
                labels_on_image.append((label_on_image, label_on_image_point)) 
                for j in range(len(mask)):
                    for k in range(len(mask[j])):
                        if (mask[j][k] > self._threshold):
                            dh = int(object_height / len(mask))
                            dw = int(object_width / len(mask[j]))
                            x = int(boxes[i][0] + k * dw)
                            y = int(boxes[i][1] + j * dh)
                            for c in range(dh):
                                for t in range(dw):
                                    image[y + c][x + t] = classes_color_map[classes[i] - 1]
        for l in range(len(labels_on_image)):
            image = cv2.putText(image, labels_on_image[l][0], labels_on_image[l][1], \
                cv2.FONT_HERSHEY_SIMPLEX, 0.5, (0, 0, 0), 1)
        out_img = os.path.join(os.path.dirname(__file__), 'instance_segmentation_out.bmp')
        orig_h, orig_w = shapes[0]
        image = cv2.resize(image, (orig_w, orig_h))
        cv2.imwrite(out_img, image)
        log.info('Result image was saved to {}'.format(out_img))


class single_image_super_resolution_io(io_adapter):
    def __init__(self, args, io_model_wrapper, transformer):
        super().__init__(args, io_model_wrapper, transformer)


    def process_output(self, result, log):
        if (self._not_valid_result(result)):
            log.warning('Model output is processed only for the number iteration = 1')
            return
        result_layer_name = next(iter(result))
        result = result[result_layer_name]
        c = 3
        h, w = result.shape[2:]
        for batch, data in enumerate(result):
            classes_map = np.zeros(shape = (h, w, c), dtype = np.uint8)
            colors = data * 255
            np.clip(colors, 0., 255.)
            classes_map = colors.transpose((1, 2, 0))
            out_img = os.path.join(os.path.dirname(__file__), 'out_segmentation_{}.png'.format(batch + 1))
            cv2.imwrite(out_img, classes_map)
            log.info('Result image was saved to {}'.format(out_img))


class sphereface_io(io_adapter):
    def __init__(self, args, io_model_wrapper, transformer):
        super().__init__(args, io_model_wrapper, transformer)


    def process_output(self, result, log):
        if (self._not_valid_result(result)):
            log.warning('Model output is processed only for the number iteration = 1')
            return
        result = result[next(iter(result))]
        file_name = os.path.join(os.path.dirname(__file__), 'sphereface_out.csv')
        with open(file_name, 'w+'):
            np.savetxt('sphereface_out.csv', result, fmt = '%1.2f', delimiter = ';', 
                        header = '{};{}'.format(result.shape[0], result.shape[1]), comments = '')
        log.info('Result was saved to {}'.format(file_name))


class detection_ssd(io_adapter):
    def __init__(self, args, io_model_wrapper, transformer):
        super().__init__(args, io_model_wrapper, transformer)
    

    @abc.abstractmethod
    def _get_action_map(self):
        pass


    def _parse_det_conf(self, detection_conf_data, i):
        return detection_conf_data[i * 2 + 1]


    def _parse_action(self, action_data, position, num_classes, scale, shift = 1):
        action_exp_max = 0.
        action_exp_sum = 0.
        action_id = -1
        action_threshold = 0.75
        for num in range(num_classes):
            action_exp = np.exp(scale * action_data[position + num * shift])
            action_exp_sum += action_exp
            if action_exp > action_exp_max:
                action_exp_max = action_exp
                action_id = num
        action_conf = action_exp_max / action_exp_sum
        if action_conf < action_threshold:
            action_id = 0
            action_conf = 0.
        return action_id, action_conf


    @abc.abstractmethod
    def _parse_prior_box(self, prior_data, i, w = 0, h = 0):
        pass


    @abc.abstractmethod
    def _parse_variance_box(self, prior_data = None, i = 0):
        pass


    @abc.abstractmethod
    def _parse_encoded_box(self, encoded_data, i):
        pass
    

    def _parse_decoded_bbox(self, prior_box, variance_box, encoded_box, w, h):
        prior_width = prior_box[2] - prior_box[0]
        prior_height = prior_box[3] - prior_box[1]
        prior_xcenter = (prior_box[2] + prior_box[0]) / 2
        prior_ycenter = (prior_box[3] + prior_box[1]) / 2
        decoded_xcenter = variance_box[0] * encoded_box[0] * prior_width + prior_xcenter
        decoded_ycenter = variance_box[1] * encoded_box[1] * prior_height + prior_ycenter
        decoded_width = np.exp(variance_box[2] * encoded_box[2]) * prior_width
        decoded_height = np.exp(variance_box[3] * encoded_box[3]) * prior_height
        decoded_xmin = int((decoded_xcenter - 0.5 * decoded_width) * w)
        decoded_ymin = int((decoded_ycenter - 0.5 * decoded_height) * h)
        decoded_xmax = int((decoded_xcenter + 0.5 * decoded_width) * w)
        decoded_ymax = int((decoded_ycenter + 0.5 * decoded_height) * h)
        decoded_bbox = [decoded_xmin, decoded_ymin, decoded_xmax, decoded_ymax]
        return decoded_bbox


    def _non_max_supression(self, detections, det_threshold):
        detections.sort(key = lambda detection: detection[0], reverse = True)
        valid_detections = []
        for idx in range(len(detections)):
            max_detection = max(detections, key = lambda detection: detection[0])
            if max_detection[0] < det_threshold: 
                break
            valid_detections.append(max_detection)
            max_detection[0] = 0
            for detection in detections:
                if detection[0] < det_threshold:
                    continue
                current_rect_area = ((detection[1][2] - detection[1][0]) * 
                    (detection[1][3] - detection[1][1]))
                max_rect_area = ((max_detection[1][2] - max_detection[1][0]) * 
                    (max_detection[1][3] - max_detection[1][1]))
                intersection_area = 0
                if not (detection[1][0] >= max_detection[1][2] or 
                    detection[1][1] >= max_detection[1][3] or 
                    max_detection[1][0] >= detection[1][2] or 
                    max_detection[1][1] >= detection[1][3]):
                    intersection_area = ((min(detection[1][2], max_detection[1][2]) - 
                        max(detection[1][0], max_detection[1][0])) * 
                        (min(detection[1][3], max_detection[1][3]) - 
                        max(detection[1][1], max_detection[1][1])))
                overlap = intersection_area / (current_rect_area + max_rect_area - intersection_area)
                detection[0] *= np.exp(-overlap * overlap / 0.6)
        return valid_detections


    def _draw_detections(self, images, batch, valid_detections, action_map, h, w):
        image = cv2.resize(images[batch], (w, h))
        rect_color = (255, 255, 255)
        for detection in valid_detections:
            cv2.rectangle(image, (detection[1][0], detection[1][1]), 
                (detection[1][2], detection[1][3]), rect_color, 1)
            action_color = (0, 0, 0)
            if detection[3] == 0:
                action_color = (0, 255, 0)
            else:
                action_color = (0, 0, 255)
            cv2.putText(image, action_map[detection[3]], (detection[1][0], detection[1][1] + 10),
                cv2.FONT_HERSHEY_SIMPLEX, 0.4, action_color)
        return image
        

    def _save_output_images(self, images, log):
        count = 0
        for image in images:
            out_img = os.path.join(os.path.dirname(__file__), 'out_human_pose_{}.bmp'.format(count + 1))
            count += 1
            cv2.imwrite(out_img, image)
            log.info('Result image was saved to {}'.format(out_img))

    
    @abc.abstractmethod
    def process_output(self, result, log):
        pass


class detection_ssd_old_format(detection_ssd):
    def __init__(self, args, io_model_wrapper, transformer):
        super().__init__(args, io_model_wrapper, transformer)


    def _parse_prior_box(self, prior_data, i, w = 0, h = 0):
        prior_xmin = prior_data[i * 4]
        prior_ymin = prior_data[i * 4 + 1]
        prior_xmax = prior_data[i * 4 + 2]
        prior_ymax = prior_data[i * 4 + 3]
        return prior_xmin, prior_ymin, prior_xmax, prior_ymax


    def _parse_variance_box(self, prior_data = None, i = 0):
        variance_xmin = prior_data[(4300 + i) * 4]
        variance_ymin = prior_data[(4300 + i) * 4 + 1]
        variance_xmax = prior_data[(4300 + i) * 4 + 2]
        variance_ymax = prior_data[(4300 + i) * 4 + 3]
        return variance_xmin, variance_ymin, variance_xmax, variance_ymax


    def _parse_encoded_box(self, encoded_data, i):
        encoded_xmin = encoded_data[i * 4]
        encoded_ymin = encoded_data[i * 4 + 1]
        encoded_xmax = encoded_data[i * 4 + 2]
        encoded_ymax = encoded_data[i * 4 + 3]
        return encoded_xmin, encoded_ymin, encoded_xmax, encoded_ymax


    def process_output(self, result, log):
        if (self._not_valid_result(result)):
            log.warning('Model output is processed only for the number iteration = 1')
            return
        input_layer_name = next(iter(self._input))
        input = self._input[input_layer_name]
        b, c, h, w = input.shape
        images = np.ndarray(shape = (b, h, w, c))
        for i in range(b):
            images[i] = input[i].transpose((1, 2, 0))
        detections = []
        action_map = self._get_action_map()
        num_classes = len(action_map)
        prior_data = result['mbox/priorbox'].flatten()
        shapes = self._original_shapes[input_layer_name]
        output_images = []
        for batch in range(b):
            orig_h, orig_w = shapes[batch]
            encoded_data = result['mbox_loc1/out/conv/flat'][batch]
            detection_conf_data = result['mbox_main_conf/out/conv/flat/softmax/flat'][batch]
            action_blobs = np.ndarray(shape = (4, 25, 43, num_classes))
            for i in range(4):
                action_blobs[i] = result['out/anchor{}'.format(i + 1)][batch]
            for i in range(4300):
                detection_conf = self._parse_det_conf(detection_conf_data, i)
                if detection_conf < self._threshold:
                    continue
                action_data = action_blobs[i % 4].flatten()
                action_id, action_conf = self._parse_action(action_data,
                    i // 4 * num_classes, num_classes, 3)
                prior_box = self._parse_prior_box(prior_data, i)
                variance_box = self._parse_variance_box(prior_data, i)
                encoded_box = self._parse_encoded_box(encoded_data, i)
                decoded_bbox = self._parse_decoded_bbox(prior_box, variance_box, encoded_box, orig_w, orig_h)
                detection = [detection_conf, decoded_bbox, action_conf, action_id]
                detections.append(detection)
            valid_detections = self._non_max_supression(detections, self._threshold)
            output_images.append(self._draw_detections(images, batch, valid_detections, action_map, orig_h, orig_w))
        self._save_output_images(output_images, log)


class detection_ssd_new_format(detection_ssd):
    def __init__(self, args, io_model_wrapper, transformer):
        super().__init__(args, io_model_wrapper, transformer)


    def _parse_prior_box(self, prior_data, i, w, h):
        blob_size, step = [], 0
        if i < 4250:
            blob_size = [50, 85]
            step = 8
        else:
            blob_size = [43, 25]
            step = 16
            i = (i - 4250) // 4
        row = i // blob_size[0]
        col = i % blob_size[0]
        xcenter = (col + 0.5) * step
        ycenter = (row + 0.5) * step
        prior_xmin = (xcenter - 0.5 * prior_data[0]) / w
        prior_ymin = (ycenter - 0.5 * prior_data[1]) / h
        prior_xmax = (xcenter + 0.5 * prior_data[0]) / w
        prior_ymax = (ycenter + 0.5 * prior_data[1]) / h
        return prior_xmin, prior_ymin, prior_xmax, prior_ymax

    
    def _parse_variance_box(self, prior_data = None, i = 0):
        return 0.1, 0.1, 0.2, 0.2


    def _parse_encoded_box(self, encoded_data, i):
        encoded_xmin = encoded_data[i * 4 + 1]
        encoded_ymin = encoded_data[i * 4]
        encoded_xmax = encoded_data[i * 4 + 3]
        encoded_ymax = encoded_data[i * 4 + 2]
        return encoded_xmin, encoded_ymin, encoded_xmax, encoded_ymax


    def process_output(self, result, log):
        if (self._not_valid_result(result)):
            log.warning('Model output is processed only for the number iteration = 1')
            return
        input_layer_name = next(iter(self._input))
        input = self._input[input_layer_name]
        b, c, h, w = input.shape
        images = np.ndarray(shape = (b, h, w, c))
        for i in range(b):
            images[i] = input[i].transpose((1, 2, 0))
        detections = []
        action_map = self._get_action_map()
        num_classes = len(action_map)
        main_anchor = [26.17863728, 58.670372]
        anchors = [[35.36, 81.829632], 
            [45.8114572, 107.651852], 
            [63.31491832, 142.595732], 
            [93.5070856, 201.107692]]
        shapes = self._original_shapes[input_layer_name]
        output_images = []
        for batch in range(b):
            orig_h, orig_w = shapes[batch]
            encoded_data = result['ActionNet/out_detection_loc'][batch].flatten()
            detection_conf_data = result['ActionNet/out_detection_conf'][batch].flatten()
            main_action_data = result['ActionNet/action_heads/out_head_1_anchor_1'][batch].flatten()
            action_blobs = np.ndarray(shape = (4, 6, 25, 43))
            for i in range(4):
                action_blobs[i] = result['ActionNet/action_heads/out_head_2_anchor_{}'.format(i + 1)][batch]
            detections = []
            for i in range(8550):
                detection_conf = self._parse_det_conf(detection_conf_data, i)
                if detection_conf < self._threshold:
                    continue
                action_data = []
                action_id, action_conf = 0, 0.
                if i < 4250:
                    action_data = main_action_data
                    action_id, action_conf = self._parse_action(main_action_data,
                        i, num_classes, 16, 4250)
                else:
                    action_data = action_blobs[(i - 4250) % 4].flatten()
                    action_id, action_conf = self._parse_action(action_data,
                        (i - 4250) // 4, num_classes, 16, 1075)
                prior_box = []
                if i < 4250:
                    prior_box = self._parse_prior_box(main_anchor, i, w, h)
                else:
                    prior_box = self._parse_prior_box(anchors[(i - 4250) % 4], i, w, h)
                variance_box = self._parse_variance_box()
                encoded_box = self._parse_encoded_box(encoded_data, i)
                decoded_bbox = self._parse_decoded_bbox(prior_box, variance_box, encoded_box, orig_w, orig_h)              
                detection = [detection_conf, decoded_bbox, action_conf, action_id]
                detections.append(detection)
            valid_detections = self._non_max_supression(detections, self._threshold)
            output_images.append(self._draw_detections(images, batch, valid_detections, action_map, orig_h, orig_w))
        self._save_output_images(output_images, log)
    

class person_detection_action_recognition_old(detection_ssd_old_format):
    def __init__(self, args, io_model_wrapper, transformer):
        super().__init__(args, io_model_wrapper, transformer)

    
    def _get_action_map(self):
        action_map = ['sitting', 'standing', 'rasing hand']
        return action_map


class person_detection_raisinghand_recognition(detection_ssd_old_format):
    def __init__(self, args, io_model_wrapper, transformer):
        super().__init__(args, io_model_wrapper, transformer)


    def _get_action_map(self):
        action_map = ['sitting', 'other']
        return action_map
    

class person_detection_action_recognition_teacher(detection_ssd_old_format):
    def __init__(self, args, io_model_wrapper, transformer):
        super().__init__(args, io_model_wrapper, transformer)


    def _get_action_map(self):
        action_map = ['standing', 'writing', 'demonstrating']
        return action_map


class person_detection_action_recognition_new(detection_ssd_new_format):
    def __init__(self, args, io_model_wrapper, transformer):
        super().__init__(args, io_model_wrapper, transformer)

    
    def _get_action_map(self):
        action_map = ['sitting', 'writing', 'raising_hand', 'standing',
            'turned around', 'lie on the desk']
        return action_map


class human_pose_estimation_io(io_adapter):
    def __init__(self, args, io_model_wrapper, transformer):
        super().__init__(args, io_model_wrapper, transformer)


    def __create_pafs(self, fields):
        pafX = [fields[i] for i in range(0, fields.shape[0], 2)]
        pafY = [fields[i] for i in range(1, fields.shape[0], 2)]
        return pafX, pafY


    def __search_keypoints(self, keypoints_prob_map, frame_height, frame_width):
        keypoints = {}
        keypoint_id = 0
        for i in range(keypoints_prob_map.shape[0] - 1):
            prob_map = cv2.resize(keypoints_prob_map[i], (frame_height, frame_width))
            mapSmooth = cv2.GaussianBlur(prob_map, (3,3), 0, 0)
            mapMask = np.uint8(mapSmooth > self._threshold)
            contours, _ = cv2.findContours(mapMask, cv2.RETR_TREE, cv2.CHAIN_APPROX_SIMPLE)
            keypoints[i] = []
            for cnt in contours:
                blobMask = np.zeros(mapMask.shape)
                blobMask = cv2.fillConvexPoly(blobMask, cnt, 1)
                maskedProbMap = mapSmooth * blobMask
                _, _, _, (y, x) = cv2.minMaxLoc(maskedProbMap)
                keypoints[i].append({'coordinates': (x, y), 'id': keypoint_id})
                keypoint_id += 1
        return keypoints


    def __create_points(self, keypoints):
        points = []
        point_id = 0
        for part in range(len(keypoints)):
            if not (len(keypoints[part]) == 0):
                for point in keypoints[part]:
                    points.append({'coordinates': point['coordinates'], 
                        'part': part, 
                        'id': point_id})
                    point_id += 1
        return points


    def __search_connections(self, edges, keypoints, pafX, pafY, frame_width, frame_height):
        valid_connections = []
        invalid_connections = []
        for edge in edges:
            valid_pairs = []
            fieldX = cv2.resize(pafX[edges.index(edge)], (frame_width, frame_height))
            fieldY = cv2.resize(pafY[edges.index(edge)], (frame_width, frame_height))
            start_point_candidates = keypoints[edge['startVertex']]
            end_point_candidates = keypoints[edge['endVertex']]
            if (not (len(start_point_candidates) == 0) and not (len(end_point_candidates) == 0)):
                for start_point in start_point_candidates:
                    max_end_point_id = -1
                    max_score = -1
                    found = False
                    for end_point in end_point_candidates:
                        distance = np.subtract(end_point['coordinates'], start_point['coordinates'])
                        norm = np.linalg.norm(distance)
                        if norm:
                            norm_distance = distance/norm
                        else:
                            continue
                        interp_coord = list(zip(np.linspace(start_point['coordinates'][0],
                            end_point['coordinates'][0], num = 10),
                            np.linspace(start_point['coordinates'][1],
                            end_point['coordinates'][1], num = 10)))
                        paf_interp = []
                        for coord in interp_coord:
                            x = int(round(coord[0]))
                            y = int(round(coord[1]))
                            paf_interp.append((fieldX[y, x], fieldY[y, x]))
                        paf_scores = np.dot(paf_interp, norm_distance)
                        avg_paf_score = sum(paf_scores)/len(paf_scores)
                        valid_points = np.where(paf_scores > self._threshold)[0]
                        if ((len(valid_points) / 10) > 0.7):
                            if avg_paf_score > max_score:
                                max_end_point_id = end_point['id']
                                max_score = avg_paf_score
                                found = True
                    if (found):
                        valid_pairs.append([start_point['id'], max_end_point_id])
                valid_connections.append(valid_pairs)
            else:
                valid_connections.append([])
                invalid_connections.append(edge)
        return valid_connections, invalid_connections


    def __search_persons_keypoints(self, edges, valid_connections, invalid_connections):
        persons_keypoints = -1 * np.ones((0, 18))
        for edge in edges:
            if edge not in invalid_connections:
                start_point = edge['startVertex']
                end_point = edge['endVertex']
                for connection in valid_connections[edges.index(edge)]:
                    found = False
                    person_index = -1
                    for person_index in range(len(persons_keypoints)):
                        if persons_keypoints[person_index][start_point] == connection[0]:
                            found = True
                            break
                    if found:
                        persons_keypoints[person_index][end_point] = connection[1]
                    elif not found and edges.index(edge) < 17:
                        new_person_points = -1 * np.ones(18)
                        new_person_points[start_point] = connection[0]
                        new_person_points[end_point] = connection[1]
                        persons_keypoints = np.vstack((persons_keypoints, new_person_points))
        return persons_keypoints


    def __print_edges(self, edges, persons_keypoints, points, frame, colors):
        for edge in edges:
            for person_points in persons_keypoints:
                start_point_id = int(person_points[edge['startVertex']])
                end_point_id = int(person_points[edge['endVertex']])
                connection = (start_point_id, end_point_id)
                if -1 in connection:
                    continue
                start_point = points[start_point_id]['coordinates']
                end_point = points[end_point_id]['coordinates']
                frame = cv2.line(frame, start_point, end_point, colors[edges.index(edge)], 2, cv2.LINE_AA)
        return frame
        

    def process_output(self, result, log):
        if (self._not_valid_result(result)):
            log.warning('Model output is processed only for the number iteration = 1')
            return
        edges = [
            {'startVertex' : 1, 'endVertex': 8},
            {'startVertex' : 8, 'endVertex': 9},
            {'startVertex' : 9, 'endVertex': 10},
            {'startVertex' : 1, 'endVertex': 11},
            {'startVertex' : 11, 'endVertex': 12},
            {'startVertex' : 12, 'endVertex': 13},
            {'startVertex' : 1, 'endVertex': 2},
            {'startVertex' : 2, 'endVertex': 3},
            {'startVertex' : 3, 'endVertex': 4},
            {'startVertex' : 2, 'endVertex': 16},
            {'startVertex' : 1, 'endVertex': 5},
            {'startVertex' : 5, 'endVertex': 6},
            {'startVertex' : 6, 'endVertex': 7},
            {'startVertex' : 5, 'endVertex': 17},
            {'startVertex' : 1, 'endVertex': 0},
            {'startVertex' : 0, 'endVertex': 14},
            {'startVertex' : 0, 'endVertex': 15},
            {'startVertex' : 15, 'endVertex': 17},
            {'startVertex' : 14, 'endVertex': 16},
        ]
        if not self._color_map:
            self._color_map = os.path.join(os.path.dirname(__file__), 'color_maps/pose_estimation_color_map.txt')
        colors = []
        with open(self._color_map, 'r') as f:
            for line in f:
                colors.append([int(x) for x in line.split()])
        shapes = self._original_shapes[next(iter(self._original_shapes))]
        for batch, frame in enumerate(self._input['data']):
            frame = frame.transpose((1, 2, 0))
            frame_height = frame.shape[0]
            frame_width = frame.shape[1]
            keypoints_prob_map = result['Mconv7_stage2_L2'][batch].transpose(0, 2, 1)
            W = keypoints_prob_map.shape[1]
            H = keypoints_prob_map.shape[2]
            fields = result['Mconv7_stage2_L1'][batch]
            pafX, pafY = self.__create_pafs(fields)
            keypoints = self.__search_keypoints(keypoints_prob_map, frame_height, frame_width)
            points = self.__create_points(keypoints)
            valid_connections, invalid_connections = self.__search_connections(edges, 
                keypoints, pafX, pafY, frame_width, frame_height)
            persons_keypoints = self.__search_persons_keypoints(edges, valid_connections, invalid_connections)
            frame = self.__print_edges(edges, persons_keypoints, points, frame, colors)
            out_img = os.path.join(os.path.dirname(__file__), 'out_pose_estimation_{}.png'.format(batch + 1))
            orig_h, orig_w = shapes[batch % self._batch_size]
            frame = cv2.resize(frame, (orig_w, orig_h))
            cv2.imwrite(out_img, frame)
            log.info('Result image was saved to {}'.format(out_img))


class action_recognition_encoder_io(io_adapter):
    def __init__(self, args, io_model_wrapper, transformer):
        super().__init__(args, io_model_wrapper, transformer)

        
    def process_output(self, result, log):
        if (self._not_valid_result(result)):
            log.warning('Model output is processed only for the number iteration = 1')
            return
        result_layer_name = next(iter(result))
        result = result[result_layer_name]
        file_name = os.path.join(os.path.dirname(__file__), 'action_recognition_encoder_out.csv')
        batch_size, dim1 = result.shape[:2]
        with open(file_name, 'w+'):
            probs = np.reshape(np.squeeze(result), (batch_size, dim1))
            np.savetxt('action_recognition_encoder_out.csv', probs, fmt = '%1.7f', delimiter = ';', 
                header = '{};{}'.format(batch_size, dim1), comments = '')
        log.info('Result was saved to {}'.format(file_name))


class driver_action_recognition_encoder_io(io_adapter):
    def __init__(self, args, io_model_wrapper, transformer):
        super().__init__(args, io_model_wrapper, transformer)

        
    def process_output(self, result, log):
        if (self._not_valid_result(result)):
            log.warning('Model output is processed only for the number iteration = 1')
            return
        result_layer_name = next(iter(result))
        result = result[result_layer_name]
        file_name = os.path.join(os.path.dirname(__file__), 'driver_action_recognition_encoder_out.csv')
        batch_size, dim1 = result.shape[:2] 
        with open(file_name, 'w+'):
            probs = np.reshape(np.squeeze(result), (batch_size, dim1))
            np.savetxt('driver_action_recognition_encoder_out.csv', probs, fmt = '%1.7f', delimiter = ';', 
                header = '{};{}'.format(batch_size, dim1), comments = '')
        log.info('Result was saved to {}'.format(file_name))


class reidentification_io(io_adapter):
    def __init__(self, args, io_model_wrapper, transformer):
        super().__init__(args, io_model_wrapper, transformer)

        
    def process_output(self, result, log):
        if (self._not_valid_result(result)):
            log.warning('Model output is processed only for the number iteration = 1')
            return
        result_layer_name = next(iter(result))
        result = result[result_layer_name]
        file_name = os.path.join(os.path.dirname(__file__), 'reidentification.csv')
        batch_size, dim1 = result.shape[:2] 
        with open(file_name, 'w+'):
            probs = np.reshape(np.squeeze(result), (batch_size, dim1))
            np.savetxt('reidentification.csv', probs, fmt = '%1.7f', delimiter = ';', 
                header = '{};{}'.format(batch_size, dim1), comments = '')
        log.info('Result was saved to {}'.format(file_name))


class action_recognition_decoder_io(io_adapter):
    def __init__(self, args, io_model_wrapper, transformer):
        super().__init__(args, io_model_wrapper, transformer)
      
        
    def process_output(self, result, log):
        if (self._not_valid_result(result)):
            log.warning('Model output is processed only for the number iteration = 1')
            return
        if not self._labels:
            self._labels = os.path.join(os.path.dirname(__file__), 'labels/kinetics.txt')
        with open(self._labels, 'r') as f:
            labels_map = [line.strip() for line in f]
        result_layer_name = next(iter(result))
        result = result[result_layer_name]
        for batch, data in enumerate(result):
            probs = np.squeeze(result)
            top_ind = np.argsort(probs)[-self._number_top:][::-1]
            log.info("\nResult:")
            for id in top_ind:
                det_label = labels_map[id] if labels_map else '#{}'.format(id)
                log.info('{:.7f} {}'.format(probs[id], det_label))


class driver_action_recognition_decoder_io(io_adapter):
    def __init__(self, args, io_model_wrapper, transformer):
        super().__init__(args, io_model_wrapper, transformer)


    def process_output(self, result, log):
        if (self._not_valid_result(result)):
            log.warning('Model output is processed only for the number iteration = 1')
            return
        if not self._labels:
            self._labels = os.path.join(os.path.dirname(__file__), 'labels/driver_action_labels.txt')
        with open(self._labels, 'r') as f:
            labels_map = [line.strip() for line in f]
        result_layer_name = next(iter(result))
        result = result[result_layer_name]
        for batch, data in enumerate(result):
            probs = np.squeeze(data)
            top_ind = np.argsort(probs)[::-1]
            log.info("\nResult:")
            for id in top_ind:
                det_label = labels_map[id] if labels_map else '#{}'.format(id)
                log.info('{:.7f} {}'.format(probs[id], det_label))


<<<<<<< HEAD
class yolo_v2(io_adapter):
=======
class mask_rcnn_io(io_adapter):
>>>>>>> c2db66ce
    def __init__(self, args, io_model_wrapper, transformer):
        super().__init__(args, io_model_wrapper, transformer)


<<<<<<< HEAD
    def __sigmoid(self, x) -> float:
        return 1 / (1 + np.exp(-x))


    def __softmax(self, x):
        e_x = np.exp(x - np.max(x))
        return e_x / e_x.sum(axis=0)


    @abc.abstractmethod
    def _get_anchors(self):
        pass


    def __non_max_supression(self, predictions, score_threshold, nms_threshold):
        predictions.sort(key = lambda prediction: prediction[0], reverse = True)
        valid_detections = []
        while (len(predictions) > 0):
            max_detection = predictions[0]
            if max_detection[0] < score_threshold: 
                break
            valid_detections.append(max_detection)
            predictions.remove(max_detection)
            remove_detections = []
            for detection in predictions:
                if detection[0] < score_threshold:
                    remove_detections.append(detection)
                    continue
                if not (max_detection[1] == detection[1]):
                    continue
                current_rect_area = detection[2][2] * detection[2][3]
                max_rect_area = max_detection[2][2] * max_detection[2][3]
                intersection_area = 0
                if not (detection[2][2] <= 0 or 
                        detection[2][3] <= 0 or 
                    max_detection[2][2] <= 0 or 
                    max_detection[2][3] <= 0):
                    intersection_area = float(
                        (min(detection[2][0] + detection[2][2], max_detection[2][0] + max_detection[2][2]) - 
                            max(detection[2][0], max_detection[2][0])) * 
                        (min(detection[2][1] + detection[2][3], max_detection[2][1] + max_detection[2][3]) -
                            max(detection[2][1], max_detection[2][1])))
                overlap = intersection_area / (current_rect_area + max_rect_area - intersection_area)
                if (overlap > nms_threshold):
                    remove_detections.append(detection)
            for detection in remove_detections:
                predictions.remove(detection)
        return valid_detections


    def __print_detections(self, detections, labels_map, image, scales, orig_shape, batch, log):
        image = cv2.resize(image, orig_shape)
        for detection in detections:
            left = int(detection[2][0] * scales['W'])
            top  = int(detection[2][1] * scales['H'])
            right  = int((detection[2][2] + detection[2][0]) * scales['W'])
            bottom = int((detection[2][3] + detection[2][1]) * scales['H'])
            class_id = int(detection[1])
            color = (min(int(class_id * 12.5), 255), min(class_id * 7, 255), min(class_id * 5, 255))
            log.info('Bounding boxes for image {0} for object {1}'.format(batch, class_id))
            log.info('Top left: ({0}, {1})'.format(top, left))
            log.info('Bottom right: ({0}, {1})'.format(bottom, right))
            label = '<' + labels_map[class_id] + '>'
            image = cv2.rectangle(image, (left, top), (right, bottom), color, 3)
            label_size, base_line = cv2.getTextSize(label, cv2.FONT_HERSHEY_SIMPLEX, 0.75, 1)
            cv2.rectangle(image, (left - 2, top - 4 - base_line - label_size[1]), 
                (left + label_size[0], top), color, -2)
            image = cv2.putText(image, label, (left, top - base_line - 1),
                cv2.FONT_HERSHEY_SIMPLEX, 0.75, (255, 255, 255), 1)
        return image


=======
>>>>>>> c2db66ce
    def process_output(self, result, log):
        if (self._not_valid_result(result)):
            log.warning('Model output is processed only for the number iteration = 1')
            return
<<<<<<< HEAD
        if not self._labels:
            self._labels = os.path.join(os.path.dirname(__file__), 'labels/pascal_voc.txt')
        with open(self._labels, 'r') as f:
            labels_map = [line.strip() for line in f]
        anchors = self._get_anchors()
        frameHeight, frameWidth = self._input['data'].shape[-2:]
        result_layer_name = next(iter(result))
        result = result[result_layer_name]
        ib, c, h, w = self._input['data'].shape
        b = result.shape[0]
        images = np.ndarray(shape = (b, h, w, c))
        for i in range(b):
            images[i] = self._input['data'][i % ib].transpose((1, 2, 0))
        for batch, data in enumerate(result):
            image = images[batch]
            cells = data.reshape((5, 25, 13, 13)).transpose((2, 3, 0, 1))
            predictions = []
            for cx in range(13):
                for cy in range(13):
                    for anchor_box_number, detection in enumerate(cells[cx, cy]):
                        tx, ty, tw, th, to = detection[0:5]
                        bbox_center_x = (float(cx) + self.__sigmoid(tx)) * (float(frameWidth)  / 13)
                        bbox_center_y = (float(cy) + self.__sigmoid(ty)) * (float(frameHeight) / 13)
                        prior_width, prior_height = anchors[anchor_box_number]
                        bbox_width  = (np.exp(tw) * prior_width)  * (float(frameWidth)  / 13)
                        bbox_height = (np.exp(th) * prior_height) * (float(frameHeight) / 13)
                        confidence = self.__sigmoid(to)
                        scores = detection[5:]
                        class_id = np.argmax(self.__softmax(scores))
                        best_class_score = scores[class_id]
                        confidence_in_class = confidence * best_class_score
                        if (confidence_in_class > self._threshold):
                            bbox = [float(bbox_center_x - bbox_width  / 2),
                                    float(bbox_center_y - bbox_height / 2),
                                    float(bbox_width),
                                    float(bbox_height)]
                            prediction = [best_class_score, class_id, bbox]
                            predictions.append(prediction)
            valid_detections = self.__non_max_supression(predictions, self._threshold, 0.3)
            orig_h, orig_w = self._original_shapes[next(iter(self._original_shapes))][0]
            scales = {'W': orig_w / frameWidth, 'H': orig_h / frameHeight}
            image = self.__print_detections(valid_detections, labels_map, cv2.UMat(image), 
                scales, (orig_w, orig_h), batch, log)
            out_img = os.path.join(os.path.dirname(__file__), 'out_yolo_detection_{}.bmp'.format(batch + 1))
            cv2.imwrite(out_img, image)
            log.info('Result image was saved to {}'.format(out_img))


class yolo_v2_io(yolo_v2):
    def __init__(self, args, io_model_wrapper, transformer):
        super().__init__(args, io_model_wrapper, transformer)


    def _get_anchors(self):
        anchors = ((1.3221,  1.73145),
                   (3.19275, 4.00944), 
                   (5.05587, 8.09892), 
                   (9.47112, 4.84053), 
                   (11.2364, 10.0071))
        return anchors


class yolo_v2_tiny_io(yolo_v2):
    def __init__(self, args, io_model_wrapper, transformer):
        super().__init__(args, io_model_wrapper, transformer)


    def _get_anchors(self):
        anchors = ((1.08, 1.19),
                   (3.42, 4.41),
                   (6.63, 11.38),
                   (9.42, 5.11),
                   (16.62, 10.52))
        return anchors
=======
        if not self._color_map:
            self._color_map = os.path.join(os.path.dirname(__file__), 'color_maps/mscoco_color_map_90.txt')
        classes_color_map = []
        with open(self._color_map, 'r') as f:
            for line in f:
                classes_color_map.append([int(x) for x in line.split()])
        if not self._labels:
            self._labels = os.path.join(os.path.dirname(__file__), 'labels/mscoco_names_90.txt')
        labels_map = []
        with open(self._labels, 'r') as f:
            for line in f:
                labels_map.append(line.strip())

        shapes = self._original_shapes[next(iter(self._original_shapes))]
        image = self._input['image_tensor'][0].transpose((1, 2, 0))

        detections_info = result['reshape_do_2d']
        masks = result['masks']
        
        count_of_detected_objects = 0
        for i, detection_info in enumerate(detections_info):
            image_number = detection_info[0]
            if image_number == -1:
                count_of_detected_objects = i
                break
        masks = masks[:count_of_detected_objects]
        detections_info = detections_info[:count_of_detected_objects]

        labels_on_image = []
        
        for idx, detection_info in enumerate(detections_info):
            if detection_info[2] > self._threshold:
                initial_h, initial_w = image.shape[:2]
                left   = int(detection_info[3] * initial_w)
                top    = int(detection_info[4] * initial_h)
                right  = int(detection_info[5] * initial_w)
                bottom = int(detection_info[6] * initial_h)

                class_id = int(detection_info[1]) - 1
                mask = masks[idx][class_id]
                color = classes_color_map[class_id]

                object_width  = abs(right - left)
                object_height = abs(top - bottom)

                dw = int(object_width  / mask.shape[-1])
                dh = int(object_height / mask.shape[-2])

                label_on_image_point = (int(left + object_width / 3), int(bottom - object_height / 2))
                label_on_image = '<' + labels_map[class_id] + '>'
                labels_on_image.append((label_on_image, label_on_image_point)) 

                for j in range(mask.shape[-2]):
                    for i in range(mask.shape[-1]):
                        if (mask[j][i] < self._threshold):
                            continue
                        
                        x = int(left + i * dw)
                        y = int(top  + j * dh)

                        for m in range(y, y + dh):
                            for n in range(x, x + dw):
                                image[m, n] = color
        
        for l in range(len(labels_on_image)):
            image = cv2.putText(cv2.UMat(image), 
                labels_on_image[l][0], 
                labels_on_image[l][1],
                cv2.FONT_HERSHEY_SIMPLEX, 1, (0, 0, 0), 2)

        orig_h, orig_w = shapes[0]
        image = cv2.UMat(cv2.resize(cv2.UMat(image), (orig_w, orig_h)))
        out_img = os.path.join(os.path.dirname(__file__), 'mask_rcnn_out.bmp')
        cv2.imwrite(out_img, image)
        log.info('Result image was saved to {}'.format(out_img))
>>>>>>> c2db66ce
<|MERGE_RESOLUTION|>--- conflicted
+++ resolved
@@ -188,17 +188,14 @@
             return action_recognition_decoder_io(args, io_model_wrapper, transformer)
         elif task == 'driver-action-recognition-decoder':
             return driver_action_recognition_decoder_io(args, io_model_wrapper, transformer)
-<<<<<<< HEAD
+        elif task == 'mask-rcnn':
+            return mask_rcnn_io(args, io_model_wrapper, transformer)
         elif task == 'yolo_v2':
             return yolo_v2_io(args, io_model_wrapper, transformer)
         elif task == 'yolo_v2_tiny':
             return yolo_v2_tiny_io(args, io_model_wrapper, transformer)
-=======
-        elif task == 'mask-rcnn':
-            return mask_rcnn_io(args, io_model_wrapper, transformer)
->>>>>>> c2db66ce
-
-        
+
+
 class feedforward_io(io_adapter):
     def __init__(self, args, io_model_wrapper, transformer):
         super().__init__(args, io_model_wrapper, transformer)
@@ -1431,16 +1428,97 @@
                 log.info('{:.7f} {}'.format(probs[id], det_label))
 
 
-<<<<<<< HEAD
+class mask_rcnn_io(io_adapter):
+    def __init__(self, args, io_model_wrapper, transformer):
+        super().__init__(args, io_model_wrapper, transformer)
+
+
+    def process_output(self, result, log):
+        if (self._not_valid_result(result)):
+            log.warning('Model output is processed only for the number iteration = 1')
+            return
+        if not self._color_map:
+            self._color_map = os.path.join(os.path.dirname(__file__), 'color_maps/mscoco_color_map_90.txt')
+        classes_color_map = []
+        with open(self._color_map, 'r') as f:
+            for line in f:
+                classes_color_map.append([int(x) for x in line.split()])
+        if not self._labels:
+            self._labels = os.path.join(os.path.dirname(__file__), 'labels/mscoco_names_90.txt')
+        labels_map = []
+        with open(self._labels, 'r') as f:
+            for line in f:
+                labels_map.append(line.strip())
+
+        shapes = self._original_shapes[next(iter(self._original_shapes))]
+        image = self._input['image_tensor'][0].transpose((1, 2, 0))
+
+        detections_info = result['reshape_do_2d']
+        masks = result['masks']
+
+        count_of_detected_objects = 0
+        for i, detection_info in enumerate(detections_info):
+            image_number = detection_info[0]
+            if image_number == -1:
+                count_of_detected_objects = i
+                break
+        masks = masks[:count_of_detected_objects]
+        detections_info = detections_info[:count_of_detected_objects]
+
+        labels_on_image = []
+
+        for idx, detection_info in enumerate(detections_info):
+            if detection_info[2] > self._threshold:
+                initial_h, initial_w = image.shape[:2]
+                left   = int(detection_info[3] * initial_w)
+                top    = int(detection_info[4] * initial_h)
+                right  = int(detection_info[5] * initial_w)
+                bottom = int(detection_info[6] * initial_h)
+
+                class_id = int(detection_info[1]) - 1
+                mask = masks[idx][class_id]
+                color = classes_color_map[class_id]
+
+                object_width  = abs(right - left)
+                object_height = abs(top - bottom)
+
+                dw = int(object_width  / mask.shape[-1])
+                dh = int(object_height / mask.shape[-2])
+
+                label_on_image_point = (int(left + object_width / 3), int(bottom - object_height / 2))
+                label_on_image = '<' + labels_map[class_id] + '>'
+                labels_on_image.append((label_on_image, label_on_image_point)) 
+
+                for j in range(mask.shape[-2]):
+                    for i in range(mask.shape[-1]):
+                        if (mask[j][i] < self._threshold):
+                            continue
+
+                        x = int(left + i * dw)
+                        y = int(top  + j * dh)
+
+                        for m in range(y, y + dh):
+                            for n in range(x, x + dw):
+                                image[m, n] = color
+
+        for l in range(len(labels_on_image)):
+            image = cv2.putText(cv2.UMat(image), 
+                labels_on_image[l][0], 
+                labels_on_image[l][1],
+                cv2.FONT_HERSHEY_SIMPLEX, 1, (0, 0, 0), 2)
+
+        orig_h, orig_w = shapes[0]
+        image = cv2.UMat(cv2.resize(cv2.UMat(image), (orig_w, orig_h)))
+        out_img = os.path.join(os.path.dirname(__file__), 'mask_rcnn_out.bmp')
+        cv2.imwrite(out_img, image)
+        log.info('Result image was saved to {}'.format(out_img))
+
+
 class yolo_v2(io_adapter):
-=======
-class mask_rcnn_io(io_adapter):
->>>>>>> c2db66ce
-    def __init__(self, args, io_model_wrapper, transformer):
-        super().__init__(args, io_model_wrapper, transformer)
-
-
-<<<<<<< HEAD
+    def __init__(self, args, io_model_wrapper, transformer):
+        super().__init__(args, io_model_wrapper, transformer)
+
+
     def __sigmoid(self, x) -> float:
         return 1 / (1 + np.exp(-x))
 
@@ -1513,13 +1591,10 @@
         return image
 
 
-=======
->>>>>>> c2db66ce
-    def process_output(self, result, log):
-        if (self._not_valid_result(result)):
-            log.warning('Model output is processed only for the number iteration = 1')
-            return
-<<<<<<< HEAD
+    def process_output(self, result, log):
+        if (self._not_valid_result(result)):
+            log.warning('Model output is processed only for the number iteration = 1')
+            return
         if not self._labels:
             self._labels = os.path.join(os.path.dirname(__file__), 'labels/pascal_voc.txt')
         with open(self._labels, 'r') as f:
@@ -1593,81 +1668,4 @@
                    (6.63, 11.38),
                    (9.42, 5.11),
                    (16.62, 10.52))
-        return anchors
-=======
-        if not self._color_map:
-            self._color_map = os.path.join(os.path.dirname(__file__), 'color_maps/mscoco_color_map_90.txt')
-        classes_color_map = []
-        with open(self._color_map, 'r') as f:
-            for line in f:
-                classes_color_map.append([int(x) for x in line.split()])
-        if not self._labels:
-            self._labels = os.path.join(os.path.dirname(__file__), 'labels/mscoco_names_90.txt')
-        labels_map = []
-        with open(self._labels, 'r') as f:
-            for line in f:
-                labels_map.append(line.strip())
-
-        shapes = self._original_shapes[next(iter(self._original_shapes))]
-        image = self._input['image_tensor'][0].transpose((1, 2, 0))
-
-        detections_info = result['reshape_do_2d']
-        masks = result['masks']
-        
-        count_of_detected_objects = 0
-        for i, detection_info in enumerate(detections_info):
-            image_number = detection_info[0]
-            if image_number == -1:
-                count_of_detected_objects = i
-                break
-        masks = masks[:count_of_detected_objects]
-        detections_info = detections_info[:count_of_detected_objects]
-
-        labels_on_image = []
-        
-        for idx, detection_info in enumerate(detections_info):
-            if detection_info[2] > self._threshold:
-                initial_h, initial_w = image.shape[:2]
-                left   = int(detection_info[3] * initial_w)
-                top    = int(detection_info[4] * initial_h)
-                right  = int(detection_info[5] * initial_w)
-                bottom = int(detection_info[6] * initial_h)
-
-                class_id = int(detection_info[1]) - 1
-                mask = masks[idx][class_id]
-                color = classes_color_map[class_id]
-
-                object_width  = abs(right - left)
-                object_height = abs(top - bottom)
-
-                dw = int(object_width  / mask.shape[-1])
-                dh = int(object_height / mask.shape[-2])
-
-                label_on_image_point = (int(left + object_width / 3), int(bottom - object_height / 2))
-                label_on_image = '<' + labels_map[class_id] + '>'
-                labels_on_image.append((label_on_image, label_on_image_point)) 
-
-                for j in range(mask.shape[-2]):
-                    for i in range(mask.shape[-1]):
-                        if (mask[j][i] < self._threshold):
-                            continue
-                        
-                        x = int(left + i * dw)
-                        y = int(top  + j * dh)
-
-                        for m in range(y, y + dh):
-                            for n in range(x, x + dw):
-                                image[m, n] = color
-        
-        for l in range(len(labels_on_image)):
-            image = cv2.putText(cv2.UMat(image), 
-                labels_on_image[l][0], 
-                labels_on_image[l][1],
-                cv2.FONT_HERSHEY_SIMPLEX, 1, (0, 0, 0), 2)
-
-        orig_h, orig_w = shapes[0]
-        image = cv2.UMat(cv2.resize(cv2.UMat(image), (orig_w, orig_h)))
-        out_img = os.path.join(os.path.dirname(__file__), 'mask_rcnn_out.bmp')
-        cv2.imwrite(out_img, image)
-        log.info('Result image was saved to {}'.format(out_img))
->>>>>>> c2db66ce
+        return anchors