import os
import abc
import cv2
import numpy as np


class io_adapter(metaclass=abc.ABCMeta):
    def __init__(self, args, io_model_wrapper, transformer):
        self._input = None
        self._transformed_input = None
        self._original_shapes = None
        self._batch_size = args.batch_size
        self._labels = args.labels
        self._number_top = args.number_top
        self._threshold = args.threshold
        self._color_map = args.color_map
        self._io_model_wrapper = io_model_wrapper
        self._transformer = transformer

    def __convert_images(self, shape, data):
<<<<<<< HEAD
        c, h, w = self._transformer.get_order_shape(shape)
=======
        c, h, w = self._transformer.get_shape_in_chw_order(shape)
>>>>>>> 89eca664
        images = np.ndarray(shape=(len(data), c, h, w))
        image_shapes = []
        for i in range(len(data)):
            image = cv2.imread(data[i])
            image_shapes.append(image.shape[:-1])
            if (image.shape[:-1] != (h, w)):
                image = cv2.resize(image, (w, h))
            image = image.transpose((2, 0, 1))
            images[i] = image
        return images, image_shapes

    def __create_list_images(self, input):
        images = []
        input_is_correct = True
        if os.path.exists(input[0]):
            if os.path.isdir(input[0]):
                path = os.path.abspath(input[0])
                images = [os.path.join(path, file) for file in os.listdir(path)]
            elif os.path.isfile(input[0]):
                for image in input:
                    if not os.path.isfile(image):
                        input_is_correct = False
                        break
                    images.append(os.path.abspath(image))
            else:
                input_is_correct = False
        if not input_is_correct:
            raise ValueError('Wrong path to image or to directory with images')
        return images

    def __parse_tensors(self, filename):
        with open(filename, 'r') as file:
            input = file.readlines()
        input = [line.strip() for line in input]
        shape = [int(number) for number in input[0].split(';')]
        input.pop(0)
        value = []
        for str in input:
            value.append([float(number) for number in str.split(';')])
        result = np.array(value, dtype=np.float32)
        result = result.reshape(shape)
        return result

    def prepare_input(self, model, input):
        self._input = {}
        self._transformed_input = {}
        self._original_shapes = {}
        if ':' in input[0]:
            for str in input:
                key, value = str.split(':')
                file_format = value.split('.')[-1]
                if 'csv' == file_format:
                    value = self.__parse_tensors(value)
                    shapes = [value.shape]
                    transformed_value = value
                else:
                    value = value.split(',')
                    value = self.__create_list_images(value)
                    shape = self._io_model_wrapper.get_input_layer_shape(model, key)
                    value, shapes = self.__convert_images(shape, value)
                    transformed_value = self._transformer.transform_images(value)
                self._input.update({key: value})
                self._original_shapes.update({key: shapes})
                self._transformed_input.update({key: transformed_value})
        else:
            input_blob = shape = self._io_model_wrapper.get_input_layer_names(model)[0]
            file_format = input[0].split('.')[-1]
            if 'csv' == file_format:
                value = self.__parse_tensors(input[0])
                shapes = [value.shape]
                transformed_value = value
            else:
                value = self.__create_list_images(input)
                shape = self._io_model_wrapper.get_input_layer_shape(model, input_blob)
                value, shapes = self.__convert_images(shape, value)
                transformed_value = self._transformer.transform_images(value)
            self._input.update({input_blob: value})
            self._original_shapes.update({input_blob: shapes})
            self._transformed_input.update({input_blob: transformed_value})

    def get_slice_input(self, iteration):
        slice_input = dict.fromkeys(self._transformed_input.keys(), None)
        for key in self._transformed_input:
            slice_input[key] = self._transformed_input[key][
                (iteration * self._batch_size) % len(self._transformed_input[key]):
                (((iteration + 1) * self._batch_size - 1) % len(self._transformed_input[key])) + 1:
            ]
        return slice_input

    def _not_valid_result(self, result):
        return result is None

    @abc.abstractmethod
    def process_output(self, result, log):
        pass

    @staticmethod
    def get_io_adapter(args, io_model_wrapper, transformer):
        task = args.task
        if task == 'feedforward':
            return feedforward_io(args, io_model_wrapper, transformer)
        elif task == 'classification':
            return classification_io(args, io_model_wrapper, transformer)
        elif task == 'detection':
            return detection_io(args, io_model_wrapper, transformer)
        elif task == 'face-detection':
            return face_detection_io(args, io_model_wrapper, transformer)
        elif task == 'segmentation':
            return segmenatation_io(args, io_model_wrapper, transformer)
        elif task == 'adas-segmentation':
            return adas_segmenatation_io(args, io_model_wrapper, transformer)
        elif task == 'road-segmentation':
            return road_segmenatation_io(args, io_model_wrapper, transformer)
        elif task == 'recognition-face':
            return recognition_face_io(args, io_model_wrapper, transformer)
        elif task == 'person-attributes':
            return person_attributes_io(args, io_model_wrapper, transformer)
        elif task == 'age-gender':
            return age_gender_io(args, io_model_wrapper, transformer)
        elif task == 'gaze':
            return gaze_io(args, io_model_wrapper, transformer)
        elif task == 'head-pose':
            return head_pose_io(args, io_model_wrapper, transformer)
        elif task == 'person-detection-asl':
            return person_detection_asl_io(args, io_model_wrapper, transformer)
        elif task == 'license-plate':
            return license_plate_io(args, io_model_wrapper, transformer)
        elif task == 'instance-segmentation':
            return instance_segmenatation_io(args, io_model_wrapper, transformer)
        elif task == 'single-image-super-resolution':
            return single_image_super_resolution_io(args, io_model_wrapper, transformer)
        elif task == 'sphereface':
            return sphereface_io(args, io_model_wrapper, transformer)
        elif task == 'person-detection-action-recognition-old':
            return person_detection_action_recognition_old(args, io_model_wrapper, transformer)
        elif task == 'person-detection-action-recognition-new':
            return person_detection_action_recognition_new(args, io_model_wrapper, transformer)
        elif task == 'person-detection-raisinghand-recognition':
            return person_detection_raisinghand_recognition(args, io_model_wrapper, transformer)
        elif task == 'person-detection-action-recognition-teacher':
            return person_detection_action_recognition_teacher(args, io_model_wrapper, transformer)
        elif task == 'human-pose-estimation':
            return human_pose_estimation_io(args, io_model_wrapper, transformer)
        elif task == 'action-recognition-encoder':
            return action_recognition_encoder_io(args, io_model_wrapper, transformer)
        elif task == 'driver-action-recognition-encoder':
            return driver_action_recognition_encoder_io(args, io_model_wrapper, transformer)
        elif task == 'reidentification':
            return reidentification_io(args, io_model_wrapper, transformer)
        elif task == 'action-recognition-decoder':
            return action_recognition_decoder_io(args, io_model_wrapper, transformer)
        elif task == 'driver-action-recognition-decoder':
            return driver_action_recognition_decoder_io(args, io_model_wrapper, transformer)
        elif task == 'mask-rcnn':
            return mask_rcnn_io(args, io_model_wrapper, transformer)
        elif task == 'yolo_tiny_voc':
            return yolo_tiny_voc_io(args, io_model_wrapper, transformer)
        elif task == 'yolo_v2_voc':
            return yolo_v2_voc_io(args, io_model_wrapper, transformer)
        elif task == 'yolo_v2_coco':
            return yolo_v2_coco_io(args, io_model_wrapper, transformer)
        elif task == 'yolo_v2_tiny_coco':
            return yolo_v2_tiny_coco_io(args, io_model_wrapper, transformer)
        elif task == 'yolo_v3':
            return yolo_v3_io(args, io_model_wrapper, transformer)


class feedforward_io(io_adapter):
    def __init__(self, args, io_model_wrapper, transformer):
        super().__init__(args, io_model_wrapper, transformer)

    def process_output(self, result, log):
        return


class classification_io(io_adapter):
    def __init__(self, args, io_model_wrapper, transformer):
        super().__init__(args, io_model_wrapper, transformer)

    def process_output(self, result, log):
        if (self._not_valid_result(result)):
            log.warning('Model output is processed only for the number iteration = 1')
            return
        result_layer_name = next(iter(result))
        result = result[result_layer_name]
        log.info('Top {} results:'.format(self._number_top))
        if not self._labels:
            self._labels = os.path.join(os.path.dirname(__file__), 'labels/image_net_synset.txt')
        with open(self._labels, 'r') as f:
            labels_map = [line.strip() for line in f]
        for batch, probs in enumerate(result):
            probs = np.squeeze(probs)
            top_ind = np.argsort(probs)[-self._number_top:][::-1]
            log.info('Result for image {}'.format(batch + 1))
            for id in top_ind:
                det_label = labels_map[id] if labels_map else '#{}'.format(id)
                log.info('{:.7f} {}'.format(probs[id], det_label))


class detection_io(io_adapter):
    def __init__(self, args, io_model_wrapper, transformer):
        super().__init__(args, io_model_wrapper, transformer)

    def process_output(self, result, log):
        if (self._not_valid_result(result)):
            log.warning('Model output is processed only for the number iteration = 1')
            return
        input_layer_name = next(iter(self._input))
        result_layer_name = next(iter(result))
        input = self._input[input_layer_name]
        result = result[result_layer_name]
        shapes = self._original_shapes[input_layer_name]
        ib = input.shape[0]
        b = result.shape[0]
        N = result.shape[2] // ib
        images = []
        for i in range(b * ib):
            orig_h, orig_w = shapes[i % ib]
            image = input[i % ib].transpose((1, 2, 0))
            images.append(cv2.resize(image, (orig_w, orig_h)))
        for batch in range(b):
            for out_num in range(ib):
                isbreak = False
                for obj in result[batch][0][out_num * N: (out_num + 1) * N]:
                    image_number = int(obj[0])
                    if image_number < 0:
                        isbreak = True
                        break
                    if obj[2] > self._threshold:
                        image = images[image_number + batch * ib]
                        initial_h, initial_w = image.shape[:2]
                        xmin = int(obj[3] * initial_w)
                        ymin = int(obj[4] * initial_h)
                        xmax = int(obj[5] * initial_w)
                        ymax = int(obj[6] * initial_h)
                        class_id = int(obj[1])
                        color = (
                            min(int(class_id * 12.5), 255),
                            min(class_id * 7, 255),
                            min(class_id * 5, 255)
                        )
                        cv2.rectangle(image, (xmin, ymin), (xmax, ymax), color, 2)
                        log.info('Bounding boxes for image {0} for object {1}'.format(image_number, class_id))
                        log.info('Top left: ({0}, {1})'.format(xmin, ymin))
                        log.info('Bottom right: ({0}, {1})'.format(xmax, ymax))
                if isbreak:
                    break
        count = 0
        for image in images:
            out_img = os.path.join(os.path.dirname(__file__), 'out_detection_{}.bmp'.format(count + 1))
            cv2.imwrite(out_img, image)
            log.info('Result image was saved to {}'.format(out_img))
            count += 1


class face_detection_io(io_adapter):
    def __init__(self, args, io_model_wrapper, transformer):
        super().__init__(args, io_model_wrapper, transformer)

    def process_output(self, result, log):
        if (self._not_valid_result(result)):
            log.warning('Model output is processed only for the number iteration = 1')
            return
        input_layer_name = next(iter(self._input))
        labels = result['labels']
        count_of_detected_faces = 0
        for i, label in enumerate(labels):
            if label == -1:
                count_of_detected_faces = i
                break
        boxes = result['boxes'][:count_of_detected_faces]
        input = self._input[input_layer_name]
        image = input[0].transpose((1, 2, 0))
        initial_h, initial_w = image.shape[:2]
        shapes = self._original_shapes[input_layer_name]
        orig_h, orig_w = shapes[0]
        image = cv2.resize(image, (orig_w, orig_h))
        face_id = 0
        for obj in boxes:
            if obj[4] > self._threshold:
                face_id += 1
                xmin = int(obj[0] * orig_w / initial_w)
                ymin = int(obj[1] * orig_h / initial_h)
                xmax = int(obj[2] * orig_w / initial_w)
                ymax = int(obj[3] * orig_h / initial_h)
                color = (0, 0, 0)
                cv2.rectangle(image, (xmin, ymin), (xmax, ymax), color, 2)
                log.info('Bounding boxes for face of person {0}'.format(face_id))
                log.info('Top left: ({0}, {1})'.format(xmin, ymin))
                log.info('Bottom right: ({0}, {1})'.format(xmax, ymax))
        out_img = os.path.join(os.path.dirname(__file__), 'out_face_detection.bmp')
        cv2.imwrite(out_img, image)
        log.info('Result image was saved to {}'.format(out_img))


class segmenatation_io(io_adapter):
    def __init__(self, args, io_model_wrapper, transformer):
        super().__init__(args, io_model_wrapper, transformer)

    def process_output(self, result, log):
        if (self._not_valid_result(result)):
            log.warning('Model output is processed only for the number iteration = 1')
            return
        result_layer_name = next(iter(result))
        result = result[result_layer_name]
        shapes = self._original_shapes[next(iter(self._original_shapes))]
        c = 3
        h, w = result.shape[1:]
        if not self._color_map:
            self._color_map = os.path.join(os.path.dirname(__file__), 'color_maps/color_map.txt')
        classes_color_map = []
        with open(self._color_map, 'r') as f:
            for line in f:
                classes_color_map.append([int(x) for x in line.split()])
        for batch, data in enumerate(result):
            classes_map = np.zeros(shape=(h, w, c), dtype=np.uint8)
            for i in range(h):
                for j in range(w):
                    pixel_class = int(data[i, j])
                    classes_map[i, j, :] = classes_color_map[min(pixel_class, 20)]
            out_img = os.path.join(os.path.dirname(__file__), 'out_segmentation_{}.bmp'.format(batch + 1))
            orig_h, orig_w = shapes[batch % self._batch_size]
            classes_map = cv2.resize(classes_map, (orig_w, orig_h))
            cv2.imwrite(out_img, classes_map)
            log.info('Result image was saved to {}'.format(out_img))


class adas_segmenatation_io(io_adapter):
    def __init__(self, args, io_model_wrapper, transformer):
        super().__init__(args, io_model_wrapper, transformer)

    def process_output(self, result, log):
        if (self._not_valid_result(result)):
            log.warning('Model output is processed only for the number iteration = 1')
            return
        result_layer_name = next(iter(result))
        result = result[result_layer_name]
        shapes = self._original_shapes[next(iter(self._original_shapes))]
        c = 3
        h, w = result.shape[-2:]
        if not self._color_map:
            self._color_map = os.path.join(os.path.dirname(__file__), 'color_maps/color_map.txt')
        classes_color_map = []
        with open(self._color_map, 'r') as f:
            for line in f:
                classes_color_map.append([int(x) for x in line.split()])
        for batch, data in enumerate(result):
            data = np.squeeze(data)
            classes_map = np.zeros(shape=(h, w, c), dtype=np.uint8)
            for i in range(h):
                for j in range(w):
                    pixel_class = int(data[i, j])
                    classes_map[i, j, :] = classes_color_map[min(pixel_class, 20)]
            out_img = os.path.join(os.path.dirname(__file__), 'out_segmentation_{}.bmp'.format(batch + 1))
            orig_h, orig_w = shapes[batch % self._batch_size]
            classes_map = cv2.resize(classes_map, (orig_w, orig_h))
            cv2.imwrite(out_img, classes_map)
            log.info('Result image was saved to {}'.format(out_img))


class road_segmenatation_io(io_adapter):
    def __init__(self, args, io_model_wrapper, transformer):
        super().__init__(args, io_model_wrapper, transformer)

    def process_output(self, result, log):
        if (self._not_valid_result(result)):
            log.warning('Model output is processed only for the number iteration = 1')
            return
        result_layer_name = next(iter(result))
        result = result[result_layer_name]
        shapes = self._original_shapes[next(iter(self._original_shapes))]
        c = 3
        h, w = result.shape[2:]
        if not self._color_map:
            self._color_map = os.path.join(os.path.dirname(__file__), 'color_maps/color_map_road_segmentation.txt')
        classes_color_map = []
        with open(self._color_map, 'r') as f:
            for line in f:
                classes_color_map.append([int(x) for x in line.split()])
        for batch, data in enumerate(result):
            data = data.transpose((1, 2, 0))
            classes_map = np.zeros(shape=(h, w, c), dtype=np.uint8)
            for i in range(h):
                for j in range(w):
                    pixel_class = np.argmax(data[i][j])
                    classes_map[i, j, :] = classes_color_map[pixel_class]
            out_img = os.path.join(os.path.dirname(__file__), 'out_segmentation_{}.bmp'.format(batch + 1))
            orig_h, orig_w = shapes[batch % self._batch_size]
            classes_map = cv2.resize(classes_map, (orig_w, orig_h))
            cv2.imwrite(out_img, classes_map)
            log.info('Result image was saved to {}'.format(out_img))


class recognition_face_io(io_adapter):
    def __init__(self, args, io_model_wrapper, transformer):
        super().__init__(args, io_model_wrapper, transformer)

    def process_output(self, result, log):
        if (self._not_valid_result(result)):
            log.warning('Model output is processed only for the number iteration = 1')
            return
        input_layer_name = next(iter(self._input))
        result_layer_name = next(iter(result))
        input = self._input[input_layer_name]
        result = result[result_layer_name]
        ib, c, h, w = input.shape
        b = result.shape[0]
        images = np.ndarray(shape=(b, h, w, c))
        for i in range(b):
            images[i] = input[i % ib].transpose((1, 2, 0))
        for i, r in enumerate(result):
            image = images[i]
            initial_h, initial_w = image.shape[:2]
            log.info('Landmarks coordinates for {} image'.format(i))
            for j in range(0, len(r), 2):
                index = int(j / 2) + 1
                x = int(r[j] * initial_w)
                y = int(r[j + 1] * initial_h)
                color = (0, 255, 255)
                cv2.circle(image, (x, y), 1, color, -1)
                log.info('Point {0} - ({1}, {2})'.format(index, x, y))
        count = 0
        for image in images:
            out_img = os.path.join(os.path.dirname(__file__), 'out_recognition_face_{}.bmp'.format(count + 1))
            count += 1
            cv2.imwrite(out_img, image)
            log.info('Result image was saved to {}'.format(out_img))


class person_attributes_io(io_adapter):
    def __init__(self, args, io_model_wrapper, transformer):
        super().__init__(args, io_model_wrapper, transformer)

    def process_output(self, result, log):
        if (self._not_valid_result(result)):
            log.warning('Model output is processed only for the number iteration = 1')
            return
        input_layer_name = next(iter(self._input))
        input = self._input[input_layer_name]
        layer_iter = iter(result)
        result_attributes = result[next(layer_iter)]
        result_top = result[next(layer_iter)]
        result_bottom = result[next(layer_iter)]
        b = result_attributes.shape[0]
        ib, c, h, w = input.shape
        images = np.ndarray(shape=(b, h, w * 4, c))
        attributes = [
            'is_male',
            'has_bag',
            'has_backpack',
            'has_hat',
            'has_longsleeves',
            'has_longpants',
            'has_longhair',
            'has_coat_jacket'
        ]
        color_point = (0, 0, 255)
        for i in range(b):
            for x in range(w):
                for y in range(h):
                    images[i][y][x] = input[i % ib].transpose((1, 2, 0))[y][x]
            x_top = int(result_top[i][0] * w)
            y_top = int(result_top[i][1] * h)
            x_bottom = int(result_bottom[i][0] * w)
            y_bottom = int(result_bottom[i][1] * h)
            color_top = (
                int(images[i][y_top][x_top][0]),
                int(images[i][y_top][x_top][1]),
                int(images[i][y_top][x_top][2])
            )
            color_bottom = (
                int(images[i][y_bottom][x_bottom][0]),
                int(images[i][y_bottom][x_bottom][1]),
                int(images[i][y_bottom][x_bottom][2])
            )
            cv2.circle(images[i], (x_top, y_top), 3, color_point, -1)
            cv2.circle(images[i], (x_bottom, y_bottom), 3, color_point, -1)
            for x in range(w, 2 * w):
                for y in range(0, int(h / 2)):
                    images[i][y][x] = color_top
                    images[i][y + int(h / 2)][x] = color_bottom
            for j, val in enumerate(result_attributes[i]):
                color_attribut = (0, 255 * bool(val > 0.5), 255 * bool(val <= 0.5))
                cv2.putText(
                    images[i],
                    '{0} {1}'.format(attributes[j], bool(val > 0.5)),
                    (w * 2 + 5, 20 + j * 15),
                    cv2.FONT_HERSHEY_SIMPLEX,
                    0.4,
                    color_attribut
                )
        count = 0
        for image in images:
            out_img = os.path.join(os.path.dirname(__file__), 'out_person_attributes_{}.bmp'.format(count + 1))
            count += 1
            cv2.imwrite(out_img, image)
            log.info('Result image was saved to {}'.format(out_img))


class age_gender_io(io_adapter):
    def __init__(self, args, io_model_wrapper, transformer):
        super().__init__(args, io_model_wrapper, transformer)

    def process_output(self, result, log):
        if (self._not_valid_result(result)):
            log.warning('Model output is processed only for the number iteration = 1')
            return
        layer_iter = iter(result)
        result_age = result[next(layer_iter)]
        result_gender = result[next(layer_iter)]
        b = result_age.shape[0]
        gender = ['Male', 'Female']
        for i in range(b):
            log.info('Information for {} image'.format(i))
            log.info('Gender: {}'.format(gender[bool(result_gender[i][0] > 0.5)]))
            log.info('Years: {:.2f}'.format(result_age[i][0][0][0] * 100))


class gaze_io(io_adapter):
    def __init__(self, args, io_model_wrapper, transformer):
        super().__init__(args, io_model_wrapper, transformer)

    def process_output(self, result, log):
        if (self._not_valid_result(result)):
            log.warning('Model output is processed only for the number iteration = 1')
            return
        result = result[next(iter(result))]
        b = result.shape[0]
        input_angles = self._input['head_pose_angles']
        input_left_eye = self._input['left_eye_image']
        input_right_eye = self._input['right_eye_image']
        ib, c, h, w = input_left_eye.shape
        images = np.ndarray(shape=(b, h, w * 2, c))
        images_left_eye = np.ndarray(shape=(b, h, w, c))
        images_right_eye = np.ndarray(shape=(b, h, w, c))
        center_x = int(w / 2)
        center_y = int(h / 2)
        color = (255, 0, 0)
        for i in range(b):
            images_left_eye[i] = input_left_eye[i % ib].transpose((1, 2, 0))
            images_right_eye[i] = input_right_eye[i % ib].transpose((1, 2, 0))
            roll = input_angles[i][1] * np.pi / 180.0
            vector_length = np.linalg.norm(result[i])
            vector_x = result[i][0] / vector_length
            vector_y = result[i][1] / vector_length
            gaze_x = int((vector_x * np.cos(roll) - vector_y * np.sin(roll)) * 50)
            gaze_y = int((vector_x * np.sin(roll) + vector_y * np.cos(roll)) * -50)
            cv2.line(images_left_eye[i], (center_x, center_y), (center_x + gaze_x, center_y + gaze_y), color, 2)
            cv2.line(images_right_eye[i], (center_x, center_y), (center_x + gaze_x, center_y + gaze_y), color, 2)
            for x in range(w):
                for y in range(h):
                    images[i][y][x] = images_left_eye[i % ib][y][x]
                    images[i][y][x + w] = images_right_eye[i % ib][y][x]
        count = 0
        for image in images:
            out_img = os.path.join(os.path.dirname(__file__), 'out_gaze_{}.bmp'.format(count + 1))
            count += 1
            cv2.imwrite(out_img, image)
            log.info('Result image was saved to {}'.format(out_img))


class head_pose_io(io_adapter):
    def __init__(self, args, io_model_wrapper, transformer):
        super().__init__(args, io_model_wrapper, transformer)

    def process_output(self, result, log):
        if (self._not_valid_result(result)):
            log.warning('Model output is processed only for the number iteration = 1')
            return
        input_layer_name = next(iter(self._input))
        input = self._input[input_layer_name]
        result_pitch = result['angle_p_fc']
        result_roll = result['angle_r_fc']
        result_yaw = result['angle_y_fc']
        b = result_pitch.shape[0]
        ib, c, h, w = input.shape
        images = np.ndarray(shape=(b, h, w, c))
        center_x = int(w / 2)
        center_y = int(h / 2)
        color_x = (0, 0, 255)
        color_y = (0, 255, 0)
        color_z = (255, 0, 0)
        focal_length = 950.0
        for i in range(b):
            images[i] = input[i % ib].transpose((1, 2, 0))
            yaw = result_yaw[i][0] * np.pi / 180.0
            pitch = result_pitch[i][0] * np.pi / 180.0
            roll = result_roll[i][0] * np.pi / 180.0
            Rx = np.array([
                [1, 0, 0],
                [0, np.cos(pitch), -np.sin(pitch)],
                [0, np.sin(pitch), np.cos(pitch)]
            ])
            Ry = np.array([
                [np.cos(yaw), 0, -np.sin(yaw)],
                [0, 1, 0],
                [np.sin(yaw), 0, np.cos(yaw)]
            ])
            Rz = np.array([
                [np.cos(roll), -np.sin(roll), 0],
                [np.sin(roll), np.cos(roll), 0],
                [0, 0, 1]
            ])
            R = np.dot(Rx, np.dot(Ry, Rz))
            o = np.array(([0, 0, 0]), dtype='float32').reshape(3, 1)
            o[2] = focal_length
            X = np.dot(R, np.array(([25, 0, 0]), dtype='float32').reshape(3, 1)) + o
            Y = np.dot(R, np.array(([0, -25, 0]), dtype='float32').reshape(3, 1)) + o
            Z = np.dot(R, np.array(([0, 0, -25]), dtype='float32').reshape(3, 1)) + o
            Z1 = np.dot(R, np.array(([0, 0, 25]), dtype='float32').reshape(3, 1)) + o
            point_x = int(X[0] / X[2] * focal_length) + center_x
            point_y = int(X[1] / X[2] * focal_length) + center_y
            cv2.line(images[i], (center_x, center_y), (point_x, point_y), color_x)
            point_x = int(Y[0] / Y[2] * focal_length) + center_x
            point_y = int(Y[1] / Y[2] * focal_length) + center_y
            cv2.line(images[i], (center_x, center_y), (point_x, point_y), color_y)
            point_x = int(Z[0] / Z[2] * focal_length) + center_x
            point_y = int(Z[1] / Z[2] * focal_length) + center_y
            point_x1 = int(Z1[0] / Z1[2] * focal_length) + center_x
            point_y1 = int(Z1[1] / Z1[2] * focal_length) + center_y
            cv2.line(images[i], (point_x1, point_y1), (point_x, point_y), color_z)
        for i in range(b):
            out_img = os.path.join(os.path.dirname(__file__), 'out_head_pose_{}.bmp'.format(i + 1))
            cv2.imwrite(out_img, images[i])
            log.info('Result image was saved to {}'.format(out_img))
        file_angles = os.path.join(os.path.dirname(__file__), 'out_head_pose.csv')
        with open(file_angles, 'w+') as f:
            f.write('{};3\n'.format(b))
            for i in range(b):
                f.write('{:.3f};{:.3f};{:.3f}\n'.format(result_pitch[i][0], result_roll[i][0], result_yaw[i][0]))
        log.info('Result angles was saved to {}'.format(file_angles))


class person_detection_asl_io(io_adapter):
    def __init__(self, args, io_model_wrapper, transformer):
        super().__init__(args, io_model_wrapper, transformer)

    def process_output(self, result, log):
        if (self._not_valid_result(result)):
            log.warning('Model output is processed only for the number iteration = 1')
            return
        input_layer_name = next(iter(self._input))
        input = self._input[input_layer_name]
        result = result['17701/Split.0']
        _, c, h, w = input.shape
        images = np.ndarray(shape=(1, h, w, c))
        images[0] = input[0].transpose((1, 2, 0))
        count = 0
        for obj in result:
            if obj[4] > self._threshold:
                count += 1
                xmin = int(obj[0])
                ymin = int(obj[1])
                xmax = int(obj[2])
                ymax = int(obj[3])
                color = (0, 0, 255)
                cv2.rectangle(images[0], (xmin, ymin), (xmax, ymax), color, 2)
                log.info('Object {} box:'.format(count))
                log.info('Top left: ({0}, {1})'.format(xmin, ymin))
                log.info('Bottom right: ({0}, {1})'.format(xmax, ymax))
        out_img = os.path.join(os.path.dirname(__file__), 'out_person_detection_asl.bmp')
        cv2.imwrite(out_img, images[0])
        log.info('Result image was saved to {}'.format(out_img))


class license_plate_io(io_adapter):
    def __init__(self, args, io_model_wrapper, transformer):
        super().__init__(args, io_model_wrapper, transformer)

    def get_slice_input(self, iteration):
        slice_input = dict.fromkeys(self._input.keys(), None)
        slice_input['data'] = self._input['data'][
            (iteration * self._batch_size) % len(self._input['data']):
            (((iteration + 1) * self._batch_size - 1) % len(self._input['data'])) + 1:
        ]
        slice_input['seq_ind'] = self._input['seq_ind'][
            (iteration * 88 * self._batch_size) % len(self._input['seq_ind']):
            (((iteration + 1) * 88 * self._batch_size - 1) % len(self._input['seq_ind'])) + 1:
        ]
        return slice_input

    def process_output(self, result, log):
        if (self._not_valid_result(result)):
            log.warning('Model output is processed only for the number iteration = 1')
            return
        result = result[next(iter(result))]
        if not self._labels:
            self._labels = os.path.join(os.path.dirname(__file__), 'labels/dictionary.txt')
        lexis = []
        with open(self._labels, 'r') as f:
            lexis = [line.strip() for line in f]
        for lex in result:
            s = ''
            for j in range(lex.shape[0]):
                if (lex[j] == -1):
                    break
                s = s + str(lexis[int(lex[j])])
            log.info('Plate: {}'.format(s))


class instance_segmenatation_io(io_adapter):
    def __init__(self, args, io_model_wrapper, transformer):
        super().__init__(args, io_model_wrapper, transformer)

    def process_output(self, result, log):
        if (self._not_valid_result(result)):
            log.warning('Model output is processed only for the number iteration = 1')
            return
        if not self._color_map:
            self._color_map = os.path.join(os.path.dirname(__file__), 'color_maps/mscoco_color_map.txt')
        classes_color_map = []
        with open(self._color_map, 'r') as f:
            for line in f:
                classes_color_map.append([int(x) for x in line.split()])
        if not self._labels:
            self._labels = os.path.join(os.path.dirname(__file__), 'labels/mscoco_names.txt')
        labels_map = []
        labels_map.append('background')
        with open(self._labels, 'r') as f:
            for line in f:
                labels_map.append(line.strip())
        shapes = self._original_shapes[next(iter(self._original_shapes))]
        image = self._input['im_data'][0].transpose((1, 2, 0))
        boxes = result['boxes']
        scores = result['scores']
        classes = result['classes'].astype(np.uint32)
        masks = result['raw_masks']
        labels_on_image = []
        for i in range(len(classes)):
            if (scores[i] > self._threshold):
                object_width = boxes[i][2] - boxes[i][0]
                object_height = boxes[i][3] - boxes[i][1]
                mask = masks[i][classes[i]]
                label_on_image_point = (int(boxes[i][0] + object_width / 3), int(boxes[i][3] - object_height / 2))
                label_on_image = '<' + labels_map[classes[i]] + '>'
                labels_on_image.append((label_on_image, label_on_image_point))
                for j in range(len(mask)):
                    for k in range(len(mask[j])):
                        if (mask[j][k] > self._threshold):
                            dh = int(object_height / len(mask))
                            dw = int(object_width / len(mask[j]))
                            x = int(boxes[i][0] + k * dw)
                            y = int(boxes[i][1] + j * dh)
                            for c in range(dh):
                                for t in range(dw):
                                    image[y + c][x + t] = classes_color_map[classes[i] - 1]
        for i in range(len(labels_on_image)):
            image = cv2.putText(
                cv2.UMat(image),
                labels_on_image[i][0],
                labels_on_image[i][1],
                cv2.FONT_HERSHEY_SIMPLEX,
                0.5,
                (0, 0, 0),
                1
            )
        out_img = os.path.join(os.path.dirname(__file__), 'instance_segmentation_out.bmp')
        orig_h, orig_w = shapes[0]
        image = cv2.resize(image, (orig_w, orig_h))
        cv2.imwrite(out_img, image)
        log.info('Result image was saved to {}'.format(out_img))


class single_image_super_resolution_io(io_adapter):
    def __init__(self, args, io_model_wrapper, transformer):
        super().__init__(args, io_model_wrapper, transformer)

    def process_output(self, result, log):
        if (self._not_valid_result(result)):
            log.warning('Model output is processed only for the number iteration = 1')
            return
        result_layer_name = next(iter(result))
        result = result[result_layer_name]
        c = 3
        h, w = result.shape[2:]
        for batch, data in enumerate(result):
            classes_map = np.zeros(shape=(h, w, c), dtype=np.uint8)
            colors = data * 255
            np.clip(colors, 0., 255.)
            classes_map = colors.transpose((1, 2, 0))
            out_img = os.path.join(os.path.dirname(__file__), 'out_segmentation_{}.png'.format(batch + 1))
            cv2.imwrite(out_img, classes_map)
            log.info('Result image was saved to {}'.format(out_img))


class sphereface_io(io_adapter):
    def __init__(self, args, io_model_wrapper, transformer):
        super().__init__(args, io_model_wrapper, transformer)

    def process_output(self, result, log):
        if (self._not_valid_result(result)):
            log.warning('Model output is processed only for the number iteration = 1')
            return
        result = result[next(iter(result))]
        file_name = os.path.join(os.path.dirname(__file__), 'sphereface_out.csv')
        with open(file_name, 'w+'):
            np.savetxt(
                'sphereface_out.csv',
                result,
                fmt='%1.2f',
                delimiter=';',
                header='{};{}'.format(result.shape[0], result.shape[1]),
                comments=''
            )
        log.info('Result was saved to {}'.format(file_name))


class detection_ssd(io_adapter):
    def __init__(self, args, io_model_wrapper, transformer):
        super().__init__(args, io_model_wrapper, transformer)

    @abc.abstractmethod
    def _get_action_map(self):
        pass

    def _parse_det_conf(self, detection_conf_data, i):
        return detection_conf_data[i * 2 + 1]

    def _parse_action(self, action_data, position, num_classes, scale, shift=1):
        action_exp_max = 0.
        action_exp_sum = 0.
        action_id = -1
        action_threshold = 0.75
        for num in range(num_classes):
            action_exp = np.exp(scale * action_data[position + num * shift])
            action_exp_sum += action_exp
            if action_exp > action_exp_max:
                action_exp_max = action_exp
                action_id = num
        action_conf = action_exp_max / action_exp_sum
        if action_conf < action_threshold:
            action_id = 0
            action_conf = 0.
        return action_id, action_conf

    @abc.abstractmethod
    def _parse_prior_box(self, prior_data, i, w=0, h=0):
        pass

    @abc.abstractmethod
    def _parse_variance_box(self, prior_data=None, i=0):
        pass

    @abc.abstractmethod
    def _parse_encoded_box(self, encoded_data, i):
        pass

    def _parse_decoded_bbox(self, prior_box, variance_box, encoded_box, w, h):
        prior_width = prior_box[2] - prior_box[0]
        prior_height = prior_box[3] - prior_box[1]
        prior_xcenter = (prior_box[2] + prior_box[0]) / 2
        prior_ycenter = (prior_box[3] + prior_box[1]) / 2
        decoded_xcenter = variance_box[0] * encoded_box[0] * prior_width + prior_xcenter
        decoded_ycenter = variance_box[1] * encoded_box[1] * prior_height + prior_ycenter
        decoded_width = np.exp(variance_box[2] * encoded_box[2]) * prior_width
        decoded_height = np.exp(variance_box[3] * encoded_box[3]) * prior_height
        decoded_xmin = int((decoded_xcenter - 0.5 * decoded_width) * w)
        decoded_ymin = int((decoded_ycenter - 0.5 * decoded_height) * h)
        decoded_xmax = int((decoded_xcenter + 0.5 * decoded_width) * w)
        decoded_ymax = int((decoded_ycenter + 0.5 * decoded_height) * h)
        decoded_bbox = [decoded_xmin, decoded_ymin, decoded_xmax, decoded_ymax]
        return decoded_bbox

    def _non_max_supression(self, detections, det_threshold):
        detections.sort(key=lambda detection: detection[0], reverse=True)
        valid_detections = []
        for idx in range(len(detections)):
            max_detection = max(detections, key=lambda detection: detection[0])
            if max_detection[0] < det_threshold:
                break
            valid_detections.append(max_detection)
            max_detection[0] = 0
            for detection in detections:
                if detection[0] < det_threshold:
                    continue
                current_rect_area = (
                    (detection[1][2] - detection[1][0]) *
                    (detection[1][3] - detection[1][1])
                )
                max_rect_area = (
                    (max_detection[1][2] - max_detection[1][0]) *
                    (max_detection[1][3] - max_detection[1][1])
                )
                intersection_area = 0
                if not (detection[1][0] >= max_detection[1][2] or
                        detection[1][1] >= max_detection[1][3] or
                        max_detection[1][0] >= detection[1][2] or
                        max_detection[1][1] >= detection[1][3]):
                    intersection_area = (
                        (min(detection[1][2], max_detection[1][2]) -
                         max(detection[1][0], max_detection[1][0])) *
                        (min(detection[1][3], max_detection[1][3]) -
                         max(detection[1][1], max_detection[1][1]))
                    )
                overlap = intersection_area / (current_rect_area + max_rect_area - intersection_area)
                detection[0] *= np.exp(-overlap * overlap / 0.6)
        return valid_detections

    def _draw_detections(self, images, batch, valid_detections, action_map, h, w):
        image = cv2.resize(images[batch], (w, h))
        rect_color = (255, 255, 255)
        for detection in valid_detections:
            left_point = (detection[1][0], detection[1][1])
            right_point = (detection[1][2], detection[1][3])
            cv2.rectangle(image, left_point, right_point, rect_color, 1)
            action_color = (0, 0, 0)
            if detection[3] == 0:
                action_color = (0, 255, 0)
            else:
                action_color = (0, 0, 255)
            text_area = (detection[1][0], detection[1][1] + 10)
            cv2.putText(
                image,
                action_map[detection[3]],
                text_area,
                cv2.FONT_HERSHEY_SIMPLEX,
                0.4,
                action_color
            )
        return image

    def _save_output_images(self, images, log):
        count = 0
        for image in images:
            out_img = os.path.join(os.path.dirname(__file__), 'out_human_pose_{}.bmp'.format(count + 1))
            count += 1
            cv2.imwrite(out_img, image)
            log.info('Result image was saved to {}'.format(out_img))

    @abc.abstractmethod
    def process_output(self, result, log):
        pass


class detection_ssd_old_format(detection_ssd):
    def __init__(self, args, io_model_wrapper, transformer):
        super().__init__(args, io_model_wrapper, transformer)

    def _parse_prior_box(self, prior_data, i, w=0, h=0):
        prior_xmin = prior_data[i * 4]
        prior_ymin = prior_data[i * 4 + 1]
        prior_xmax = prior_data[i * 4 + 2]
        prior_ymax = prior_data[i * 4 + 3]
        return prior_xmin, prior_ymin, prior_xmax, prior_ymax

    def _parse_variance_box(self, prior_data=None, i=0):
        variance_xmin = prior_data[(4300 + i) * 4]
        variance_ymin = prior_data[(4300 + i) * 4 + 1]
        variance_xmax = prior_data[(4300 + i) * 4 + 2]
        variance_ymax = prior_data[(4300 + i) * 4 + 3]
        return variance_xmin, variance_ymin, variance_xmax, variance_ymax

    def _parse_encoded_box(self, encoded_data, i):
        encoded_xmin = encoded_data[i * 4]
        encoded_ymin = encoded_data[i * 4 + 1]
        encoded_xmax = encoded_data[i * 4 + 2]
        encoded_ymax = encoded_data[i * 4 + 3]
        return encoded_xmin, encoded_ymin, encoded_xmax, encoded_ymax

    def process_output(self, result, log):
        if (self._not_valid_result(result)):
            log.warning('Model output is processed only for the number iteration = 1')
            return
        input_layer_name = next(iter(self._input))
        input = self._input[input_layer_name]
        b, c, h, w = input.shape
        images = np.ndarray(shape=(b, h, w, c))
        for i in range(b):
            images[i] = input[i].transpose((1, 2, 0))
        detections = []
        action_map = self._get_action_map()
        num_classes = len(action_map)
        prior_data = result['mbox/priorbox'].flatten()
        shapes = self._original_shapes[input_layer_name]
        output_images = []
        for batch in range(b):
            orig_h, orig_w = shapes[batch]
            encoded_data = result['mbox_loc1/out/conv/flat'][batch]
            detection_conf_data = result['mbox_main_conf/out/conv/flat/softmax/flat'][batch]
            action_blobs = np.ndarray(shape=(4, 25, 43, num_classes))
            for i in range(4):
                action_blobs[i] = result['out/anchor{}'.format(i + 1)][batch]
            for i in range(4300):
                detection_conf = self._parse_det_conf(detection_conf_data, i)
                if detection_conf < self._threshold:
                    continue
                action_data = action_blobs[i % 4].flatten()
                action_id, action_conf = self._parse_action(
                    action_data,
                    i // 4 * num_classes,
                    num_classes,
                    3
                )
                prior_box = self._parse_prior_box(prior_data, i)
                variance_box = self._parse_variance_box(prior_data, i)
                encoded_box = self._parse_encoded_box(encoded_data, i)
                decoded_bbox = self._parse_decoded_bbox(prior_box, variance_box, encoded_box, orig_w, orig_h)
                detection = [detection_conf, decoded_bbox, action_conf, action_id]
                detections.append(detection)
            valid_detections = self._non_max_supression(detections, self._threshold)
            output_images.append(self._draw_detections(images, batch, valid_detections, action_map, orig_h, orig_w))
        self._save_output_images(output_images, log)


class detection_ssd_new_format(detection_ssd):
    def __init__(self, args, io_model_wrapper, transformer):
        super().__init__(args, io_model_wrapper, transformer)

    def _parse_prior_box(self, prior_data, i, w, h):
        blob_size, step = [], 0
        if i < 4250:
            blob_size = [50, 85]
            step = 8
        else:
            blob_size = [43, 25]
            step = 16
            i = (i - 4250) // 4
        row = i // blob_size[0]
        col = i % blob_size[0]
        xcenter = (col + 0.5) * step
        ycenter = (row + 0.5) * step
        prior_xmin = (xcenter - 0.5 * prior_data[0]) / w
        prior_ymin = (ycenter - 0.5 * prior_data[1]) / h
        prior_xmax = (xcenter + 0.5 * prior_data[0]) / w
        prior_ymax = (ycenter + 0.5 * prior_data[1]) / h
        return prior_xmin, prior_ymin, prior_xmax, prior_ymax

    def _parse_variance_box(self, prior_data=None, i=0):
        return 0.1, 0.1, 0.2, 0.2

    def _parse_encoded_box(self, encoded_data, i):
        encoded_xmin = encoded_data[i * 4 + 1]
        encoded_ymin = encoded_data[i * 4]
        encoded_xmax = encoded_data[i * 4 + 3]
        encoded_ymax = encoded_data[i * 4 + 2]
        return encoded_xmin, encoded_ymin, encoded_xmax, encoded_ymax

    def process_output(self, result, log):
        if (self._not_valid_result(result)):
            log.warning('Model output is processed only for the number iteration = 1')
            return
        input_layer_name = next(iter(self._input))
        input = self._input[input_layer_name]
        b, c, h, w = input.shape
        images = np.ndarray(shape=(b, h, w, c))
        for i in range(b):
            images[i] = input[i].transpose((1, 2, 0))
        detections = []
        action_map = self._get_action_map()
        num_classes = len(action_map)
        main_anchor = [26.17863728, 58.670372]
        anchors = [
            [35.36, 81.829632],
            [45.8114572, 107.651852],
            [63.31491832, 142.595732],
            [93.5070856, 201.107692]
        ]
        shapes = self._original_shapes[input_layer_name]
        output_images = []
        for batch in range(b):
            orig_h, orig_w = shapes[batch]
            encoded_data = result['ActionNet/out_detection_loc'][batch].flatten()
            detection_conf_data = result['ActionNet/out_detection_conf'][batch].flatten()
            main_action_data = result['ActionNet/action_heads/out_head_1_anchor_1'][batch].flatten()
            action_blobs = np.ndarray(shape=(4, 6, 25, 43))
            for i in range(4):
                action_blobs[i] = result['ActionNet/action_heads/out_head_2_anchor_{}'.format(i + 1)][batch]
            detections = []
            for i in range(8550):
                detection_conf = self._parse_det_conf(detection_conf_data, i)
                if detection_conf < self._threshold:
                    continue
                action_data = []
                action_id, action_conf = 0, 0.
                if i < 4250:
                    action_data = main_action_data
                    action_id, action_conf = self._parse_action(
                        main_action_data,
                        i,
                        num_classes,
                        16,
                        4250
                    )
                else:
                    action_data = action_blobs[(i - 4250) % 4].flatten()
                    action_id, action_conf = self._parse_action(
                        action_data,
                        (i - 4250) // 4,
                        num_classes,
                        16,
                        1075
                    )
                prior_box = []
                if i < 4250:
                    prior_box = self._parse_prior_box(main_anchor, i, w, h)
                else:
                    prior_box = self._parse_prior_box(anchors[(i - 4250) % 4], i, w, h)
                variance_box = self._parse_variance_box()
                encoded_box = self._parse_encoded_box(encoded_data, i)
                decoded_bbox = self._parse_decoded_bbox(prior_box, variance_box, encoded_box, orig_w, orig_h)
                detection = [detection_conf, decoded_bbox, action_conf, action_id]
                detections.append(detection)
            valid_detections = self._non_max_supression(detections, self._threshold)
            output_images.append(self._draw_detections(images, batch, valid_detections, action_map, orig_h, orig_w))
        self._save_output_images(output_images, log)


class person_detection_action_recognition_old(detection_ssd_old_format):
    def __init__(self, args, io_model_wrapper, transformer):
        super().__init__(args, io_model_wrapper, transformer)

    def _get_action_map(self):
        action_map = ['sitting', 'standing', 'rasing hand']
        return action_map


class person_detection_raisinghand_recognition(detection_ssd_old_format):
    def __init__(self, args, io_model_wrapper, transformer):
        super().__init__(args, io_model_wrapper, transformer)

    def _get_action_map(self):
        action_map = ['sitting', 'other']
        return action_map


class person_detection_action_recognition_teacher(detection_ssd_old_format):
    def __init__(self, args, io_model_wrapper, transformer):
        super().__init__(args, io_model_wrapper, transformer)

    def _get_action_map(self):
        action_map = ['standing', 'writing', 'demonstrating']
        return action_map


class person_detection_action_recognition_new(detection_ssd_new_format):
    def __init__(self, args, io_model_wrapper, transformer):
        super().__init__(args, io_model_wrapper, transformer)

    def _get_action_map(self):
        action_map = [
            'sitting',
            'writing',
            'raising_hand',
            'standing',
            'turned around',
            'lie on the desk'
        ]
        return action_map


class human_pose_estimation_io(io_adapter):
    def __init__(self, args, io_model_wrapper, transformer):
        super().__init__(args, io_model_wrapper, transformer)

    def __create_pafs(self, fields):
        pafX = [fields[i] for i in range(0, fields.shape[0], 2)]
        pafY = [fields[i] for i in range(1, fields.shape[0], 2)]
        return pafX, pafY

    def __search_keypoints(self, keypoints_prob_map, frame_height, frame_width):
        keypoints = {}
        keypoint_id = 0
        for i in range(keypoints_prob_map.shape[0] - 1):
            prob_map = cv2.resize(keypoints_prob_map[i], (frame_height, frame_width))
            mapSmooth = cv2.GaussianBlur(prob_map, (3, 3), 0, 0)
            mapMask = np.uint8(mapSmooth > self._threshold)
            contours, _ = cv2.findContours(mapMask, cv2.RETR_TREE, cv2.CHAIN_APPROX_SIMPLE)
            keypoints[i] = []
            for cnt in contours:
                blobMask = np.zeros(mapMask.shape)
                blobMask = cv2.fillConvexPoly(blobMask, cnt, 1)
                maskedProbMap = mapSmooth * blobMask
                _, _, _, (y, x) = cv2.minMaxLoc(maskedProbMap)
                keypoints[i].append({'coordinates': (x, y), 'id': keypoint_id})
                keypoint_id += 1
        return keypoints

    def __create_points(self, keypoints):
        points = []
        point_id = 0
        for part in range(len(keypoints)):
            if not (len(keypoints[part]) == 0):
                for point in keypoints[part]:
                    points.append({
                        'coordinates': point['coordinates'],
                        'part': part,
                        'id': point_id
                    })
                    point_id += 1
        return points

    def __search_connections(self, edges, keypoints, pafX, pafY, frame_width, frame_height):
        valid_connections = []
        invalid_connections = []
        for edge in edges:
            valid_pairs = []
            fieldX = cv2.resize(pafX[edges.index(edge)], (frame_width, frame_height))
            fieldY = cv2.resize(pafY[edges.index(edge)], (frame_width, frame_height))
            start_point_candidates = keypoints[edge['startVertex']]
            end_point_candidates = keypoints[edge['endVertex']]
            if (not (len(start_point_candidates) == 0) and not (len(end_point_candidates) == 0)):
                for start_point in start_point_candidates:
                    max_end_point_id = -1
                    max_score = -1
                    found = False
                    for end_point in end_point_candidates:
                        distance = np.subtract(end_point['coordinates'], start_point['coordinates'])
                        norm = np.linalg.norm(distance)
                        if norm:
                            norm_distance = distance/norm
                        else:
                            continue
                        interp_coord = list(
                            zip(
                                np.linspace(
                                    start_point['coordinates'][0],
                                    end_point['coordinates'][0],
                                    num=10
                                ),
                                np.linspace(
                                    start_point['coordinates'][1],
                                    end_point['coordinates'][1],
                                    num=10)
                            )
                        )
                        paf_interp = []
                        for coord in interp_coord:
                            x = int(round(coord[0]))
                            y = int(round(coord[1]))
                            paf_interp.append((fieldX[y, x], fieldY[y, x]))
                        paf_scores = np.dot(paf_interp, norm_distance)
                        avg_paf_score = sum(paf_scores)/len(paf_scores)
                        valid_points = np.where(paf_scores > self._threshold)[0]
                        if ((len(valid_points) / 10) > 0.7):
                            if avg_paf_score > max_score:
                                max_end_point_id = end_point['id']
                                max_score = avg_paf_score
                                found = True
                    if (found):
                        valid_pairs.append([start_point['id'], max_end_point_id])
                valid_connections.append(valid_pairs)
            else:
                valid_connections.append([])
                invalid_connections.append(edge)
        return valid_connections, invalid_connections

    def __search_persons_keypoints(self, edges, valid_connections, invalid_connections):
        persons_keypoints = -1 * np.ones((0, 18))
        for edge in edges:
            if edge not in invalid_connections:
                start_point = edge['startVertex']
                end_point = edge['endVertex']
                for connection in valid_connections[edges.index(edge)]:
                    found = False
                    person_index = -1
                    for person_index in range(len(persons_keypoints)):
                        if persons_keypoints[person_index][start_point] == connection[0]:
                            found = True
                            break
                    if found:
                        persons_keypoints[person_index][end_point] = connection[1]
                    elif not found and edges.index(edge) < 17:
                        new_person_points = -1 * np.ones(18)
                        new_person_points[start_point] = connection[0]
                        new_person_points[end_point] = connection[1]
                        persons_keypoints = np.vstack((persons_keypoints, new_person_points))
        return persons_keypoints

    def __print_edges(self, edges, persons_keypoints, points, frame, colors):
        for edge in edges:
            for person_points in persons_keypoints:
                start_point_id = int(person_points[edge['startVertex']])
                end_point_id = int(person_points[edge['endVertex']])
                connection = (start_point_id, end_point_id)
                if -1 in connection:
                    continue
                start_point = points[start_point_id]['coordinates']
                end_point = points[end_point_id]['coordinates']
                frame = cv2.line(frame, start_point, end_point, colors[edges.index(edge)], 2, cv2.LINE_AA)
        return frame

    def process_output(self, result, log):
        if (self._not_valid_result(result)):
            log.warning('Model output is processed only for the number iteration = 1')
            return
        edges = [
            {'startVertex': 1, 'endVertex': 8},
            {'startVertex': 8, 'endVertex': 9},
            {'startVertex': 9, 'endVertex': 10},
            {'startVertex': 1, 'endVertex': 11},
            {'startVertex': 11, 'endVertex': 12},
            {'startVertex': 12, 'endVertex': 13},
            {'startVertex': 1, 'endVertex': 2},
            {'startVertex': 2, 'endVertex': 3},
            {'startVertex': 3, 'endVertex': 4},
            {'startVertex': 2, 'endVertex': 16},
            {'startVertex': 1, 'endVertex': 5},
            {'startVertex': 5, 'endVertex': 6},
            {'startVertex': 6, 'endVertex': 7},
            {'startVertex': 5, 'endVertex': 17},
            {'startVertex': 1, 'endVertex': 0},
            {'startVertex': 0, 'endVertex': 14},
            {'startVertex': 0, 'endVertex': 15},
            {'startVertex': 15, 'endVertex': 17},
            {'startVertex': 14, 'endVertex': 16},
        ]
        if not self._color_map:
            self._color_map = os.path.join(os.path.dirname(__file__), 'color_maps/pose_estimation_color_map.txt')
        colors = []
        with open(self._color_map, 'r') as f:
            for line in f:
                colors.append([int(x) for x in line.split()])
        shapes = self._original_shapes[next(iter(self._original_shapes))]
        for batch, frame in enumerate(self._input['data']):
            frame = frame.transpose((1, 2, 0))
            frame_height = frame.shape[0]
            frame_width = frame.shape[1]
            keypoints_prob_map = result['Mconv7_stage2_L2'][batch].transpose(0, 2, 1)
            fields = result['Mconv7_stage2_L1'][batch]
            pafX, pafY = self.__create_pafs(fields)
            keypoints = self.__search_keypoints(keypoints_prob_map, frame_height, frame_width)
            points = self.__create_points(keypoints)
            valid_connections, invalid_connections = self.__search_connections(
                edges,
                keypoints,
                pafX,
                pafY,
                frame_width,
                frame_height
            )
            persons_keypoints = self.__search_persons_keypoints(edges, valid_connections, invalid_connections)
            frame = self.__print_edges(edges, persons_keypoints, points, frame, colors)
            out_img = os.path.join(os.path.dirname(__file__), 'out_pose_estimation_{}.png'.format(batch + 1))
            orig_h, orig_w = shapes[batch % self._batch_size]
            frame = cv2.resize(frame, (orig_w, orig_h))
            cv2.imwrite(out_img, frame)
            log.info('Result image was saved to {}'.format(out_img))


class action_recognition_encoder_io(io_adapter):
    def __init__(self, args, io_model_wrapper, transformer):
        super().__init__(args, io_model_wrapper, transformer)

    def process_output(self, result, log):
        if (self._not_valid_result(result)):
            log.warning('Model output is processed only for the number iteration = 1')
            return
        result_layer_name = next(iter(result))
        result = result[result_layer_name]
        file_name = os.path.join(os.path.dirname(__file__), 'action_recognition_encoder_out.csv')
        batch_size, dim1 = result.shape[:2]
        with open(file_name, 'w+'):
            probs = np.reshape(np.squeeze(result), (batch_size, dim1))
            np.savetxt(
                'action_recognition_encoder_out.csv',
                probs,
                fmt='%1.7f',
                delimiter=';',
                header='{};{}'.format(batch_size, dim1),
                comments=''
            )
        log.info('Result was saved to {}'.format(file_name))


class driver_action_recognition_encoder_io(io_adapter):
    def __init__(self, args, io_model_wrapper, transformer):
        super().__init__(args, io_model_wrapper, transformer)

    def process_output(self, result, log):
        if (self._not_valid_result(result)):
            log.warning('Model output is processed only for the number iteration = 1')
            return
        result_layer_name = next(iter(result))
        result = result[result_layer_name]
        file_name = os.path.join(os.path.dirname(__file__), 'driver_action_recognition_encoder_out.csv')
        batch_size, dim1 = result.shape[:2]
        with open(file_name, 'w+'):
            probs = np.reshape(np.squeeze(result), (batch_size, dim1))
            np.savetxt(
                'driver_action_recognition_encoder_out.csv',
                probs,
                fmt='%1.7f',
                delimiter=';',
                header='{};{}'.format(batch_size, dim1),
                comments=''
            )
        log.info('Result was saved to {}'.format(file_name))


class reidentification_io(io_adapter):
    def __init__(self, args, io_model_wrapper, transformer):
        super().__init__(args, io_model_wrapper, transformer)

    def process_output(self, result, log):
        if (self._not_valid_result(result)):
            log.warning('Model output is processed only for the number iteration = 1')
            return
        result_layer_name = next(iter(result))
        result = result[result_layer_name]
        file_name = os.path.join(os.path.dirname(__file__), 'reidentification.csv')
        batch_size, dim1 = result.shape[:2]
        with open(file_name, 'w+'):
            probs = np.reshape(np.squeeze(result), (batch_size, dim1))
            np.savetxt(
                'reidentification.csv',
                probs,
                fmt='%1.7f',
                delimiter=';',
                header='{};{}'.format(batch_size, dim1),
                comments=''
            )
        log.info('Result was saved to {}'.format(file_name))


class action_recognition_decoder_io(io_adapter):
    def __init__(self, args, io_model_wrapper, transformer):
        super().__init__(args, io_model_wrapper, transformer)

    def process_output(self, result, log):
        if (self._not_valid_result(result)):
            log.warning('Model output is processed only for the number iteration = 1')
            return
        if not self._labels:
            self._labels = os.path.join(os.path.dirname(__file__), 'labels/kinetics.txt')
        with open(self._labels, 'r') as f:
            labels_map = [line.strip() for line in f]
        result_layer_name = next(iter(result))
        result = result[result_layer_name]
        for batch, data in enumerate(result):
            probs = np.squeeze(result)
            top_ind = np.argsort(probs)[-self._number_top:][::-1]
            log.info("\nResult:")
            for id in top_ind:
                det_label = labels_map[id] if labels_map else '#{}'.format(id)
                log.info('{:.7f} {}'.format(probs[id], det_label))


class driver_action_recognition_decoder_io(io_adapter):
    def __init__(self, args, io_model_wrapper, transformer):
        super().__init__(args, io_model_wrapper, transformer)

    def process_output(self, result, log):
        if (self._not_valid_result(result)):
            log.warning('Model output is processed only for the number iteration = 1')
            return
        if not self._labels:
            self._labels = os.path.join(os.path.dirname(__file__), 'labels/driver_action_labels.txt')
        with open(self._labels, 'r') as f:
            labels_map = [line.strip() for line in f]
        result_layer_name = next(iter(result))
        result = result[result_layer_name]
        for batch, data in enumerate(result):
            probs = np.squeeze(data)
            top_ind = np.argsort(probs)[::-1]
            log.info("\nResult:")
            for id in top_ind:
                det_label = labels_map[id] if labels_map else '#{}'.format(id)
                log.info('{:.7f} {}'.format(probs[id], det_label))


class mask_rcnn_io(io_adapter):
    def __init__(self, args, io_model_wrapper, transformer):
        super().__init__(args, io_model_wrapper, transformer)

    def process_output(self, result, log):
        if (self._not_valid_result(result)):
            log.warning('Model output is processed only for the number iteration = 1')
            return
        if not self._color_map:
            self._color_map = os.path.join(os.path.dirname(__file__), 'color_maps/mscoco_color_map_90.txt')
        classes_color_map = []
        with open(self._color_map, 'r') as f:
            for line in f:
                classes_color_map.append([int(x) for x in line.split()])
        if not self._labels:
            self._labels = os.path.join(os.path.dirname(__file__), 'labels/mscoco_names_90.txt')
        labels_map = []
        with open(self._labels, 'r') as f:
            for line in f:
                labels_map.append(line.strip())

        shapes = self._original_shapes[next(iter(self._original_shapes))]
        image = self._input['image_tensor'][0].transpose((1, 2, 0))

        detections_info = result['reshape_do_2d']
        masks = result['masks']

        count_of_detected_objects = 0
        for i, detection_info in enumerate(detections_info):
            image_number = detection_info[0]
            if image_number == -1:
                count_of_detected_objects = i
                break
        masks = masks[:count_of_detected_objects]
        detections_info = detections_info[:count_of_detected_objects]

        labels_on_image = []

        for idx, detection_info in enumerate(detections_info):
            if detection_info[2] > self._threshold:
                initial_h, initial_w = image.shape[:2]
                left = int(detection_info[3] * initial_w)
                top = int(detection_info[4] * initial_h)
                right = int(detection_info[5] * initial_w)
                bottom = int(detection_info[6] * initial_h)

                class_id = int(detection_info[1]) - 1
                mask = masks[idx][class_id]
                color = classes_color_map[class_id]

                object_width = abs(right - left)
                object_height = abs(top - bottom)

                dw = int(object_width / mask.shape[-1])
                dh = int(object_height / mask.shape[-2])

                label_on_image_point = (int(left + object_width / 3), int(bottom - object_height / 2))
                label_on_image = '<' + labels_map[class_id] + '>'
                labels_on_image.append((label_on_image, label_on_image_point))

                for j in range(mask.shape[-2]):
                    for i in range(mask.shape[-1]):
                        if (mask[j][i] < self._threshold):
                            continue

                        x = int(left + i * dw)
                        y = int(top + j * dh)

                        for m in range(y, y + dh):
                            for n in range(x, x + dw):
                                image[m, n] = color

        for i in range(len(labels_on_image)):
            image = cv2.putText(cv2.UMat(image), labels_on_image[i][0], labels_on_image[i][1], cv2.FONT_HERSHEY_SIMPLEX, 1, (0, 0, 0), 2)

        orig_h, orig_w = shapes[0]
        image = cv2.UMat(cv2.resize(cv2.UMat(image), (orig_w, orig_h)))
        out_img = os.path.join(os.path.dirname(__file__), 'mask_rcnn_out.bmp')
        cv2.imwrite(out_img, image)
        log.info('Result image was saved to {}'.format(out_img))


class yolo(io_adapter):
    def __init__(self, args, io_model_wrapper, transformer):
        super().__init__(args, io_model_wrapper, transformer)

    def _sigmoid(self, x) -> float:
        return 1 / (1 + np.exp(-x))

    def _softmax(self, x):
        e_x = np.exp(x)
        return e_x / e_x.sum(axis=0)

    @abc.abstractmethod
    def _get_anchors(self):
        pass

    @abc.abstractmethod
    def _get_shapes(self):
        pass

    def __non_max_supression(self, predictions, score_threshold, nms_threshold):
        predictions.sort(key=lambda prediction: prediction[0], reverse=True)
        valid_detections = []
        while (len(predictions) > 0):
            max_detection = predictions[0]
            if max_detection[0] < score_threshold:
                break
            valid_detections.append(max_detection)
            predictions.remove(max_detection)
            remove_detections = []
            for detection in predictions:
                if detection[0] < score_threshold:
                    remove_detections.append(detection)
                    continue
                if not (max_detection[1] == detection[1]):
                    continue
                current_rect_area = detection[2][2] * detection[2][3]
                max_rect_area = max_detection[2][2] * max_detection[2][3]
                intersection_area = 0
                if not (detection[2][2] <= 0 or detection[2][3] <= 0 or max_detection[2][2] <= 0 or max_detection[2][3] <= 0):
                    intersection_area = float(
                        (min(detection[2][0] + detection[2][2], max_detection[2][0] + max_detection[2][2]) -
                         max(detection[2][0], max_detection[2][0])) *
                        (min(detection[2][1] + detection[2][3], max_detection[2][1] + max_detection[2][3]) -
                         max(detection[2][1], max_detection[2][1]))
                    )
                overlap = intersection_area / (current_rect_area + max_rect_area - intersection_area)
                if (overlap > nms_threshold):
                    remove_detections.append(detection)
            for detection in remove_detections:
                predictions.remove(detection)
        return valid_detections

    def __print_detections(self, detections, labels_map, image, scales, orig_shape, batch, log):
        image = cv2.resize(image, orig_shape)
        for detection in detections:
            left = int(detection[2][0] * scales['W'])
            top = int(detection[2][1] * scales['H'])
            right = int((detection[2][2] + detection[2][0]) * scales['W'])
            bottom = int((detection[2][3] + detection[2][1]) * scales['H'])
            class_id = int(detection[1])
            color = (min(int(class_id / 25 % 5) * 50, 255), min(int(class_id / 5 % 5) * 50, 255), min(int(class_id % 5) * 50, 255))
            log.info('Bounding boxes for image {0} for object {1}'.format(batch, class_id))
            log.info('Top left: ({0}, {1})'.format(top, left))
            log.info('Bottom right: ({0}, {1})'.format(bottom, right))
            label = '<' + labels_map[class_id] + '>'
            image = cv2.rectangle(image, (left, top), (right, bottom), color, 3)
            label_size, base_line = cv2.getTextSize(label, cv2.FONT_HERSHEY_SIMPLEX, 0.75, 1)
            cv2.rectangle(image, (left - 2, top - 4 - base_line - label_size[1]), (left + label_size[0], top), color, -2)
            image = cv2.putText(image, label, (left, top - base_line - 1), cv2.FONT_HERSHEY_SIMPLEX, 0.75, (255, 255, 255), 1)
        return image

    def _get_cell_predictions(self, cx, cy, dx, dy, detection, anchor_box_number, frameHeight, frameWidth, anchors):
        tx, ty, tw, th, to = detection[0:5]
        bbox_center_x = (float(cx) + self._sigmoid(tx)) * (float(frameWidth) / dx)
        bbox_center_y = (float(cy) + self._sigmoid(ty)) * (float(frameHeight) / dy)
        prior_width, prior_height = anchors[anchor_box_number]
        bbox_width = (np.exp(tw) * prior_width) * (float(frameWidth) / dx)
        bbox_height = (np.exp(th) * prior_height) * (float(frameHeight) / dy)
        confidence = self._sigmoid(to)
        scores = detection[5:]
        class_id = np.argmax(self._softmax(scores))
        best_class_score = scores[class_id]
        confidence_in_class = confidence * best_class_score
        if (confidence_in_class > self._threshold):
            bbox = [
                float(bbox_center_x - bbox_width / 2),
                float(bbox_center_y - bbox_height / 2),
                float(bbox_width),
                float(bbox_height)
            ]
            prediction = [[best_class_score, class_id, bbox]]
            return prediction
        return None

    def process_output(self, result, log):
        if (self._not_valid_result(result)):
            log.warning('Model output is processed only for the number iteration = 1')
            return
        if not self._labels:
            self._labels = os.path.join(os.path.dirname(__file__), 'labels/pascal_voc.txt')
        with open(self._labels, 'r') as f:
            labels_map = [line.strip() for line in f]
        anchors = self._get_anchors()
        shapes = self._get_shapes()
        input_layer_name = next(iter(self._input))
        input = self._input[input_layer_name]
        frameHeight, frameWidth = input.shape[-2:]
        result = list(result.values())
        ib, c, h, w = input.shape
        b = result[0].shape[0]
        images = np.ndarray(shape=(b, h, w, c))
        for i in range(b):
            images[i] = input[i % ib].transpose((1, 2, 0))
        for batch in range(ib):
            image = images[batch]
            predictions = []
            orig_h, orig_w = self._original_shapes[next(iter(self._original_shapes))][batch]
            scales = {'W': orig_w / frameWidth, 'H': orig_h / frameHeight}
            for i, array_of_detections in enumerate(result):
                anchors_boxes = anchors[i]
                data = array_of_detections[batch]
                data_shape = shapes[i]
                dx, dy = data_shape[-2:]
                cells = data.reshape(data_shape).transpose((2, 3, 0, 1))
                for cx in range(dy):
                    for cy in range(dx):
                        for anchor_box_number, detection in enumerate(cells[cy, cx]):
                            if (detection[4] >= 0.5):
                                prediction = self._get_cell_predictions(cx, cy, dx, dy, detection, anchor_box_number,
                                                                        frameHeight, frameWidth, anchors_boxes)
                                if prediction is not None:
                                    predictions += prediction
            valid_detections = self.__non_max_supression(predictions, self._threshold, 0.4)
            image = self.__print_detections(valid_detections, labels_map, cv2.UMat(image), scales, (orig_w, orig_h), batch, log)
            out_img = os.path.join(os.path.dirname(__file__), 'out_yolo_detection_{}.bmp'.format(batch + 1))
            cv2.imwrite(out_img, image)
            log.info('Result image was saved to {}'.format(out_img))


class yolo_v2_voc_io(yolo):
    def __init__(self, args, io_model_wrapper, transformer):
        super().__init__(args, io_model_wrapper, transformer)

    def _get_shapes(self):
        shapes = [
            (5, 25, 13, 13)
        ]
        return shapes

    def _get_anchors(self):
        anchors = [
            ((1.3221,  1.73145), (3.19275, 4.00944), (5.05587, 8.09892), (9.47112, 4.84053), (11.2364, 10.0071))
        ]
        return anchors


class yolo_tiny_voc_io(yolo):
    def __init__(self, args, io_model_wrapper, transformer):
        super().__init__(args, io_model_wrapper, transformer)

    def _get_shapes(self):
        shapes = [
            (5, 25, 13, 13)
        ]
        return shapes

    def _get_anchors(self):
        anchors = [
            ((1.08, 1.19), (3.42, 4.41), (6.63, 11.38), (9.42, 5.11), (16.62, 10.52))
        ]
        return anchors


class yolo_v2_coco_io(yolo):
    def __init__(self, args, io_model_wrapper, transformer):
        super().__init__(args, io_model_wrapper, transformer)

    def _get_shapes(self):
        shapes = [
            (5, 85, 19, 19)
        ]
        return shapes

    def _get_anchors(self):
        anchors = [
            ((0.57273, 0.677385), (1.87446, 2.06253), (3.33843, 5.47434), (7.88282, 3.52778), (9.77052, 9.16828))
        ]
        return anchors


class yolo_v2_tiny_coco_io(yolo_v2_coco_io):
    def __init__(self, args, io_model_wrapper, transformer):
        super().__init__(args, io_model_wrapper, transformer)

    def _get_shapes(self):
        shapes = [
            (5, 85, 13, 13)
        ]
        return shapes


class yolo_v3_io(yolo):
    def __init__(self, args, io_model_wrapper, transformer):
        super().__init__(args, io_model_wrapper, transformer)

    def _get_cell_predictions(self, cx, cy, dx, dy, detection, anchor_box_number, frameHeight, frameWidth, anchors):
        predictions = []
        tx, ty, tw, th = detection[0:4]
        prior_width, prior_height = anchors[anchor_box_number]
        bbox_center_x = (float(cx) + tx) * (float(frameHeight) / dx)
        bbox_center_y = (float(cy) + ty) * (float(frameWidth) / dy)
        bbox_width = np.exp(tw) * prior_width
        bbox_height = np.exp(th) * prior_height
        for class_id in range(80):
            confidence = detection[5 + class_id]
            if confidence >= self._threshold:
                bbox = [
                    float(bbox_center_x - bbox_width / 2),
                    float(bbox_center_y - bbox_height / 2),
                    float(bbox_width),
                    float(bbox_height)
                ]
                prediction = [confidence, class_id, bbox]
                predictions.append(prediction)
        return predictions

    def _get_shapes(self):
        shapes = [
            (3, 85, 13, 13),
            (3, 85, 26, 26),
            (3, 85, 52, 52)
        ]
        return shapes

    def _get_anchors(self):
        anchors = [
            ((116, 90), (156, 198), (373, 326)),
            ((30, 61), (62, 45), (59, 119)),
            ((10, 13), (16, 30), (33, 23))
        ]
        return anchors<|MERGE_RESOLUTION|>--- conflicted
+++ resolved
@@ -18,11 +18,7 @@
         self._transformer = transformer
 
     def __convert_images(self, shape, data):
-<<<<<<< HEAD
-        c, h, w = self._transformer.get_order_shape(shape)
-=======
         c, h, w = self._transformer.get_shape_in_chw_order(shape)
->>>>>>> 89eca664
         images = np.ndarray(shape=(len(data), c, h, w))
         image_shapes = []
         for i in range(len(data)):
