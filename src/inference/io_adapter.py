import os
import abc
import cv2
import numpy as np
from transformer import transformer


class io_adapter(metaclass = abc.ABCMeta):
    def __init__(self, args, transformer):
        self._input = None
        self._batch_size = args.batch_size
        self._labels = args.labels
        self._number_top = args.number_top
        self._threshold = args.threshold
        self._color_map = args.color_map
        self._transformer = transformer


    def __convert_images(self, shape, data):
        c, h, w  = shape[1:]
        images = np.ndarray(shape = (len(data), c, h, w))
        for i in range(len(data)):
            image = cv2.imread(data[i])
            if (image.shape[:-1] != (h, w)):
                image = cv2.resize(image, (w, h))
            image = image.transpose((2, 0, 1))
            images[i] = self._transformer.transform(image)
        return images


    def __create_list_images(self, input):
        images = []
        input_is_correct = True
        if os.path.exists(input[0]):
            if os.path.isdir(input[0]):
                path = os.path.abspath(input[0])
                images = [os.path.join(path, file) for file in os.listdir(path)]
            elif os.path.isfile(input[0]):
                for image in input:
                    if not os.path.isfile(image):
                        input_is_correct = False
                        break
                    images.append(os.path.abspath(image))
            else:
                input_is_correct = False
        if not input_is_correct:
            raise ValueError('Wrong path to image or to directory with images')
        return images


    def __parse_tensors(self, filename):
        with open(filename, 'r') as file:
            input = file.readlines()
        input = [line.strip() for line in input]
        shape = [int(number) for number in input[0].split(';')]
        input.pop(0)
        value = []
        for str in input:
            value.append([float(number) for number in str.split(';')])
        result = np.array(value, dtype = np.float32)
        result = result.reshape(shape)
        return result


    def prepare_input(self, model, input):
        self._input = {}
        if ':' in input[0]:
            for str in input:
                key, value = str.split(':')
                file_format = value.split('.')[-1]
                if 'csv' == file_format:
                    value = self.__parse_tensors(value)
                else:
                    value = value.split(',')
                    value = self.__create_list_images(value)
                    shape = model.inputs[key].shape
                    value = self.__convert_images(shape, value)
                self._input.update({key : value})
        else:
            input_blob = next(iter(model.inputs))
            file_format = input[0].split('.')[-1]
            if 'csv' == file_format:
                value = self.__parse_tensors(input[0])
            else:
                value = self.__create_list_images(input)
                shape = model.inputs[input_blob].shape
                value = self.__convert_images(shape, value)
            self._input.update({input_blob : value})
        return self._input


    def get_slice_input(self, iteration):
        slice_input = dict.fromkeys(self._input.keys(), None)
        for key in self._input:
            slice_input[key] = self._input[key][(iteration * self._batch_size)
                % len(self._input[key]) : (((iteration + 1) * self._batch_size - 1)
                % len(self._input[key])) + 1:]
        return slice_input


    def _not_valid_result(self, result):
        return result is None


    @abc.abstractmethod
    def process_output(self, model, result, log):
        pass


    @staticmethod
    def get_io_adapter(args, transformer):
        task = args.task
        if task == 'feedforward':
            return feedforward_io(args, transformer)
        elif task == 'classification':
            return classification_io(args, transformer)
        elif task == 'detection':
            return detection_io(args, transformer)
        elif task == 'segmentation':
            return segmenatation_io(args, transformer)
        elif task == 'adas-segmentation':
            return adas_segmenatation_io(args, transformer)
        elif task == 'road-segmentation':
            return road_segmenatation_io(args, transformer)
        elif task == 'recognition-face':
            return recognition_face_io(args, transformer)
        elif task == 'person-attributes':
            return person_attributes_io(args, transformer)
        elif task == 'age-gender':
            return age_gender_io(args, transformer)
        elif task == 'gaze':
            return gaze_io(args, transformer)
        elif task == 'head-pose':
            return head_pose_io(args, transformer)
        elif task == 'person-detection-asl':
            return person_detection_asl_io(args, transformer)
<<<<<<< HEAD
        elif task == 'instance-segmentation':
            return instance_segmenatation_io(args, transformer)
        elif task == 'single-image-super-resolution':
            return single_image_super_resolution_io(args, transformer)
=======
        elif task == 'license-plate':
            return license_plate_io(args, transformer)
>>>>>>> 3fb34d76


class feedforward_io(io_adapter):
    def __init__(self, args, transformer):
        super().__init__(args, transformer)


    def process_output(self, model, result, log):
        return


class classification_io(io_adapter):
    def __init__(self, args, transformer):
        super().__init__(args, transformer)


    def process_output(self, model, result, log):
        if (self._not_valid_result(result)):
            log.warning('Model output is processed only for the number iteration = 1')
            return
        result_layer_name = next(iter(model.outputs))
        result = result[result_layer_name]
        log.info('Top {} results:'.format(self._number_top))
        if not self._labels:
            self._labels = os.path.join(os.path.dirname(__file__), 'image_net_synset.txt')
        with open(self._labels, 'r') as f:
            labels_map = [ x.split(sep = ' ', maxsplit = 1)[-1].strip() for x in f ]
        for batch, probs in enumerate(result):
            probs = np.squeeze(probs)
            top_ind = np.argsort(probs)[-self._number_top:][::-1]
            log.info('Result for image {}'.format(batch + 1))
            for id in top_ind:
                det_label = labels_map[id] if labels_map else '#{}'.format(id)
                log.info('{:.7f} {}'.format(probs[id], det_label))


class detection_io(io_adapter):
    def __init__(self, args, transformer):
        super().__init__(args, transformer)


    def process_output(self, model, result, log):
        if (self._not_valid_result(result)):
            log.warning('Model output is processed only for the number iteration = 1')
            return
        input_layer_name = next(iter(model.inputs))
        result_layer_name = next(iter(model.outputs))
        input = self._input[input_layer_name]
        result = result[result_layer_name]
        ib, c, h, w = input.shape
        b = result.shape[0]
        images = np.ndarray(shape = (b, h, w, c))
        for i in range(b):
            images[i] = input[i % ib].transpose((1, 2, 0))
        for batch in range(b):
            for obj in result[batch][0]:
                if obj[2] > self._threshold:
                    image_number = int(obj[0])
                    image = images[image_number]
                    initial_h, initial_w = image.shape[:2]
                    xmin = int(obj[3] * initial_w)
                    ymin = int(obj[4] * initial_h)
                    xmax = int(obj[5] * initial_w)
                    ymax = int(obj[6] * initial_h)
                    class_id = int(obj[1])
                    color = (min(int(class_id * 12.5), 255), min(class_id * 7, 255),
                        min(class_id * 5, 255))
                    cv2.rectangle(image, (xmin, ymin), (xmax, ymax), color, 2)
                    log.info('Bounding boxes for image {0} for object {1}'.format(image_number, class_id))
                    log.info('Top left: ({0}, {1})'.format(xmin, ymin))
                    log.info('Bottom right: ({0}, {1})'.format(xmax, ymax))
        count = 0
        for image in images:
            out_img = os.path.join(os.path.dirname(__file__), 'out_detection_{}.bmp'.format(count + 1))
            count += 1
            cv2.imwrite(out_img, image)
            log.info('Result image was saved to {}'.format(out_img))


class segmenatation_io(io_adapter):
    def __init__(self, args, transformer):
        super().__init__(args, transformer)


    def process_output(self, model, result, log):
        if (self._not_valid_result(result)):
            log.warning('Model output is processed only for the number iteration = 1')
            return
        result_layer_name = next(iter(model.outputs))
        result = result[result_layer_name]
        c = 3
        h, w = result.shape[1:]
        if not self._color_map:
            self._color_map = os.path.join(os.path.dirname(__file__), 'color_map.txt')
        classes_color_map = []
        with open(self._color_map, 'r') as f:
            for line in f:
                classes_color_map.append([int(x) for x in line.split()])
        for batch, data in enumerate(result):
            classes_map = np.zeros(shape = (h, w, c), dtype = np.int)
            for i in range(h):
                for j in range(w):
                    pixel_class = int(data[i, j])
                    classes_map[i, j, :] = classes_color_map[min(pixel_class, 20)]
            out_img = os.path.join(os.path.dirname(__file__), 'out_segmentation_{}.bmp'.format(batch + 1))
            cv2.imwrite(out_img, classes_map)
            log.info('Result image was saved to {}'.format(out_img))


class adas_segmenatation_io(io_adapter):
    def __init__(self, args, transformer):
        super().__init__(args, transformer)


    def process_output(self, model, result, log):
        if (self._not_valid_result(result)):
            log.warning('Model output is processed only for the number iteration = 1')
            return
        result_layer_name = next(iter(model.outputs))
        result = result[result_layer_name]
        c = 3
        h, w = result.shape[1:]
        if not self._color_map:
            self._color_map = os.path.join(os.path.dirname(__file__), 'color_map.txt')
        classes_color_map = []
        with open(self._color_map, 'r') as f:
            for line in f:
                classes_color_map.append([int(x) for x in line.split()])
        for batch, data in enumerate(result):
            data = np.squeeze(data)
            classes_map = np.zeros(shape = (h, w, c), dtype = np.int)
            for i in range(h):
                for j in range(w):
                    pixel_class = int(data[i, j])
                    classes_map[i, j, :] = classes_color_map[min(pixel_class, 20)]
            out_img = os.path.join(os.path.dirname(__file__), 'out_segmentation_{}.bmp'.format(batch + 1))
            cv2.imwrite(out_img, classes_map)
            log.info('Result image was saved to {}'.format(out_img))


class road_segmenatation_io(io_adapter):
    def __init__(self, args, transformer):
        super().__init__(args, transformer)


    def process_output(self, model, result, log):
        if (self._not_valid_result(result)):
            log.warning('Model output is processed only for the number iteration = 1')
            return
        result_layer_name = next(iter(model.outputs))
        result = result[result_layer_name]
        c = 3
        h, w = result.shape[1:]
        if not self._color_map:
            self._color_map = os.path.join(os.path.dirname(__file__), 'color_map_road_segmentation.txt')
        classes_color_map = []
        with open(self._color_map, 'r') as f:
            for line in f:
                classes_color_map.append([int(x) for x in line.split()])
        for batch, data in enumerate(result):
            data = data.transpose((1, 2, 0))
            classes_map = np.zeros(shape = (h, w, c), dtype = np.int)
            for i in range(h):
                for j in range(w):
                    pixel_class = np.argmax(data[i][j])
                    classes_map[i, j, :] = classes_color_map[pixel_class]
            out_img = os.path.join(os.path.dirname(__file__), 'out_segmentation_{}.bmp'.format(batch + 1))
            cv2.imwrite(out_img, classes_map)
            log.info('Result image was saved to {}'.format(out_img))


class recognition_face_io(io_adapter):
    def __init__(self, args, transformer):
        super().__init__(args, transformer)


    def process_output(self, model, result, log):
        if (self._not_valid_result(result)):
            log.warning('Model output is processed only for the number iteration = 1')
            return
        input_layer_name = next(iter(model.inputs))
        result_layer_name = next(iter(model.outputs))
        input = self._input[input_layer_name]
        result = result[result_layer_name]
        ib, c, h, w = input.shape
        b = result.shape[0]
        images = np.ndarray(shape = (b, h, w, c))
        for i in range(b):
            images[i] = input[i % ib].transpose((1, 2, 0))
        for i, r in enumerate(result):
            image = images[i]
            initial_h, initial_w = image.shape[:2]
            log.info('Landmarks coordinates for {} image'.format(i))
            for j in range (0, len(r), 2):
                index = int(j / 2) + 1
                x = int(r[j] * initial_w)
                y = int(r[j + 1] * initial_h)
                color = (0, 255, 255)
                cv2.circle(image, (x, y), 1, color, -1)
                log.info('Point {0} - ({1}, {2})'.format(index, x, y))
        count = 0
        for image in images:
            out_img = os.path.join(os.path.dirname(__file__), 'out_recognition_face_{}.bmp'.format(count + 1))
            count += 1
            cv2.imwrite(out_img, image)
            log.info('Result image was saved to {}'.format(out_img))


class person_attributes_io(io_adapter):
    def __init__(self, args, transformer):
        super().__init__(args, transformer)


    def process_output(self, model, result, log):
        if (self._not_valid_result(result)):
            log.warning('Model output is processed only for the number iteration = 1')
            return
        input_layer_name = next(iter(model.inputs))
        input = self._input[input_layer_name]
        layer_iter = iter(model.outputs)
        result_attributes = result[next(layer_iter)]
        result_top = result[next(layer_iter)]
        result_bottom = result[next(layer_iter)]
        b = result_attributes.shape[0]
        ib, c, h, w = input.shape
        images = np.ndarray(shape = (b, h, w * 4, c))
        attributes = ['is_male', 'has_bag', 'has_backpack', 'has_hat', 'has_longsleeves',
            'has_longpants', 'has_longhair', 'has_coat_jacket']
        color_point = (0, 0, 255)
        for i in range(b):
            for x in range(w):
                for y in range(h):
                    images[i][y][x] = input[i % ib].transpose((1, 2, 0))[y][x]
            x_top = int(result_top[i][0] * w)
            y_top = int(result_top[i][1] * h)
            x_bottom = int(result_bottom[i][0] * w)
            y_bottom = int(result_bottom[i][1] * h)
            color_top = (int(images[i][y_top][x_top][0]), int(images[i][y_top][x_top][1]),
                int(images[i][y_top][x_top][2]))
            color_bottom = (int(images[i][y_bottom][x_bottom][0]), int(images[i][y_bottom][x_bottom][1]),
                int(images[i][y_bottom][x_bottom][2]))
            cv2.circle(images[i], (x_top, y_top), 3, color_point, -1)
            cv2.circle(images[i], (x_bottom, y_bottom), 3, color_point, -1)  
            for x in range(w, 2 * w):
                for y in range(0, int(h / 2)):
                    images[i][y][x] = color_top
                    images[i][y + int(h / 2)][x] = color_bottom
            for j, val in enumerate(result_attributes[i]):
                color_attribut = (0, 255 * bool(val > 0.5), 255 * bool(val <= 0.5))
                cv2.putText(images[i], '{0} {1}'.format(attributes[j], bool(val > 0.5)), 
                    (w * 2 + 5, 20 + j * 15), cv2.FONT_HERSHEY_SIMPLEX, 0.4, color_attribut)
        count = 0
        for image in images:
            out_img = os.path.join(os.path.dirname(__file__), 'out_person_attributes_{}.bmp'.format(count + 1))
            count += 1
            cv2.imwrite(out_img, image)
            log.info('Result image was saved to {}'.format(out_img))


class age_gender_io(io_adapter):
    def __init__(self, args, transformer):
        super().__init__(args, transformer)


    def process_output(self, model, result, log):
        if (self._not_valid_result(result)):
            log.warning('Model output is processed only for the number iteration = 1')
            return
        layer_iter = iter(model.outputs)
        result_age = result[next(layer_iter)]
        result_gender = result[next(layer_iter)]
        b = result_age.shape[0]
        gender = ['Male', 'Female']
        for i in range(b):
            log.info('Information for {} image'.format(i))
            log.info('Gender: {}'.format(gender[bool(result_gender[i][0] > 0.5)]))
            log.info('Years: {:.2f}'.format(result_age[i][0][0][0] * 100))


class gaze_io(io_adapter):
    def __init__(self, args, transformer):
        super().__init__(args, transformer)


    def process_output(self, model, result, log):
        if (self._not_valid_result(result)):
            log.warning('Model output is processed only for the number iteration = 1')
            return
        result = result[iter(model.outputs)]
        b = result.shape[0]
        input_angles = self._input['head_pose_angles']
        input_left_eye = self._input['left_eye_image']
        input_right_eye = self._input['right_eye_image']
        ib, c, h, w = input_left_eye.shape
        images = np.ndarray(shape = (b, h, w * 2, c))
        images_left_eye = np.ndarray(shape = (b, h, w, c))
        images_right_eye = np.ndarray(shape = (b, h, w, c))
        center_x = int(w / 2)
        center_y = int(h / 2)
        color = (255, 0, 0)
        for i in range(b):
            images_left_eye[i] = input_left_eye[i % ib].transpose((1, 2, 0))
            images_right_eye[i] = input_right_eye[i % ib].transpose((1, 2, 0))
            roll = input_angles[i][1] * np.pi / 180.0
            vector_length = np.linalg.norm(result[i])
            vector_x = result[i][0] / vector_length
            vector_y = result[i][1] / vector_length
            gaze_x = int((vector_x * np.cos(roll) - vector_y * np.sin(roll)) * 50)
            gaze_y = int((vector_x * np.sin(roll) + vector_y * np.cos(roll)) * -50)
            cv2.line(images_left_eye[i], (center_x, center_y), (center_x + gaze_x, center_y + gaze_y), color, 2)
            cv2.line(images_right_eye[i], (center_x, center_y), (center_x + gaze_x, center_y + gaze_y), color, 2)
            for x in range(w):
                for y in range(h):
                    images[i][y][x] = images_left_eye[i % ib][y][x]
                    images[i][y][x + w] = images_right_eye[i % ib][y][x]
        count = 0
        for image in images:
            out_img = os.path.join(os.path.dirname(__file__), 'out_gaze_{}.bmp'.format(count + 1))
            count += 1
            cv2.imwrite(out_img, image)
            log.info('Result image was saved to {}'.format(out_img))


class head_pose_io(io_adapter):
    def __init__(self, args, transformer):
        super().__init__(args, transformer)


    def process_output(self, model, result, log):
        if (self._not_valid_result(result)):
            log.warning('Model output is processed only for the number iteration = 1')
            return
        input_layer_name = next(iter(model.inputs))
        input = self._input[input_layer_name]
        result_pitch = result['angle_p_fc']
        result_roll = result['angle_r_fc']
        result_yaw = result['angle_y_fc']
        b = result_pitch.shape[0]
        ib, c, h, w = input.shape
        images = np.ndarray(shape = (b, h, w, c))
        center_x = int(w / 2)
        center_y = int(h / 2)
        color_x = (0, 0, 255)
        color_y = (0, 255, 0)
        color_z = (255, 0, 0)
        focal_length = 950.0
        for i in range(b):
            images[i] = input[i % ib].transpose((1, 2, 0))
            yaw = result_yaw[i][0] * np.pi / 180.0
            pitch = result_pitch[i][0] * np.pi / 180.0
            roll = result_roll[i][0] * np.pi / 180.0
            Rx = np.array([[1, 0, 0], 
                        [0, np.cos(pitch), -np.sin(pitch)],
                        [0, np.sin(pitch), np.cos(pitch)]])
            Ry = np.array([[np.cos(yaw), 0, -np.sin(yaw)], 
                        [0, 1, 0],
                        [np.sin(yaw), 0, np.cos(yaw)]])
            Rz = np.array([[np.cos(roll), -np.sin(roll), 0],
                        [np.sin(roll), np.cos(roll), 0], 
                        [0, 0, 1]])
            R = np.dot(Rx, np.dot(Ry, Rz))
            o = np.array(([0, 0, 0]), dtype='float32').reshape(3, 1)
            o[2] = focal_length
            X = np.dot(R, np.array(([25, 0, 0]), dtype='float32').reshape(3, 1)) + o
            Y = np.dot(R, np.array(([0, -25, 0]), dtype='float32').reshape(3, 1)) + o
            Z = np.dot(R, np.array(([0, 0, -25]), dtype='float32').reshape(3, 1)) + o
            Z1 = np.dot(R, np.array(([0, 0, 25]), dtype='float32').reshape(3, 1)) + o
            point_x = int(X[0] / X[2] * focal_length) + center_x
            point_y = int(X[1] / X[2] * focal_length) + center_y
            cv2.line(images[i], (center_x, center_y), (point_x, point_y), color_x)
            point_x = int(Y[0] / Y[2] * focal_length) + center_x
            point_y = int(Y[1] / Y[2] * focal_length) + center_y
            cv2.line(images[i], (center_x, center_y), (point_x, point_y), color_y)
            point_x = int(Z[0] / Z[2] * focal_length) + center_x
            point_y = int(Z[1] / Z[2] * focal_length) + center_y
            point_x1 = int(Z1[0] / Z1[2] * focal_length) + center_x
            point_y1 = int(Z1[1] / Z1[2] * focal_length) + center_y
            cv2.line(images[i], (point_x1, point_y1), (point_x, point_y), color_z)
        for i in range(b):
            out_img = os.path.join(os.path.dirname(__file__), 'out_head_pose_{}.bmp'.format(i + 1))
            cv2.imwrite(out_img, images[i])
            log.info('Result image was saved to {}'.format(out_img))
        file_angles = os.path.join(os.path.dirname(__file__), 'out_head_pose.csv')
        with open(file_angles, 'w+') as f:
            f.write('{};3\n'.format(b))
            for i in range(b):
                f.write('{:.3f};{:.3f};{:.3f}\n'.format(result_pitch[i][0], result_roll[i][0], result_yaw[i][0]))
        log.info('Result angles was saved to {}'.format(file_angles))


class person_detection_asl_io(io_adapter):
    def __init__(self, args, transformer):
        super().__init__(args, transformer)


    def process_output(self, model, result, log):
        if (self._not_valid_result(result)):
            log.warning('Model output is processed only for the number iteration = 1')
            return
        input_layer_name = next(iter(model.inputs))
        input = self._input[input_layer_name]
        result = result['17701/Split.0']
        _, c, h, w = input.shape
        images = np.ndarray(shape = (1, h, w, c))
        images[0] = input[0].transpose((1, 2, 0))
        count = 0
        for obj in result:
            if obj[4] > self._threshold:
                count += 1
                xmin = int(obj[0])
                ymin = int(obj[1])
                xmax = int(obj[2])
                ymax = int(obj[3])
                color = (0, 0, 255)
                cv2.rectangle(images[0], (xmin, ymin), (xmax, ymax), color, 2)
                log.info('Object {} box:'.format(count))
                log.info('Top left: ({0}, {1})'.format(xmin, ymin))
                log.info('Bottom right: ({0}, {1})'.format(xmax, ymax))
        out_img = os.path.join(os.path.dirname(__file__), 'out_person_detection_asl.bmp')
        cv2.imwrite(out_img, images[0])
        log.info('Result image was saved to {}'.format(out_img))


<<<<<<< HEAD
class instance_segmenatation_io(io_adapter):
=======
class license_plate_io(io_adapter):
>>>>>>> 3fb34d76
    def __init__(self, args, transformer):
        super().__init__(args, transformer)


<<<<<<< HEAD
    def process_output(self, model, result, log):
        if (self._not_valid_result(result)):
            log.warning('Model output is processed only for the number iteration = 1')
            return
        if not self._color_map:
            self._color_map = os.path.join(os.path.dirname(__file__), 'mscoco_color_map.txt')
        classes_color_map = []
        with open(self._color_map, 'r') as f:
            for line in f:
                classes_color_map.append([int(x) for x in line.split()])
        if not self._labels:
            self._labels = os.path.join(os.path.dirname(__file__), 'mscoco_names.txt')
        labels_map = []
        labels_map.append('background')
        with open(self._labels, 'r') as f:
            for x in f:
                labels_map.append(x.split(sep = ' ', maxsplit = 1)[-1].strip())
        image = self._input['im_data'][0].transpose((1, 2, 0))
        boxes = result['boxes']
        scores = result['scores']
        classes = result['classes'].astype(np.uint32)
        masks = result['raw_masks']
        labels_on_image = []
        for i in range(len(classes)):
            if (scores[i] > self._threshold):
                object_width = boxes[i][2] - boxes[i][0]
                object_height = boxes[i][3] - boxes[i][1]
                mask = masks[i][classes[i]]
                label_on_image_point = (int(boxes[i][0] + object_width / 3), int(boxes[i][3] - object_height / 2))
                label_on_image = '<' + labels_map[classes[i]] + '>'
                labels_on_image.append((label_on_image, label_on_image_point)) 
                for j in range(len(mask)):
                    for k in range(len(mask[j])):
                        if (mask[j][k] > self._threshold):
                            dh = int(object_height / len(mask))
                            dw = int(object_width / len(mask[j]))
                            x = int(boxes[i][0] + k * dw)
                            y = int(boxes[i][1] + j * dh)
                            for c in range(dh):
                                for t in range(dw):
                                    image[y + c][x + t] += classes_color_map[classes[i]]
        for l in range(len(labels_on_image)):
            image = cv2.putText(image, labels_on_image[l][0], labels_on_image[l][1], \
                cv2.FONT_HERSHEY_SIMPLEX, 0.5, (0, 0, 0), 1)
        out_img = os.path.join(os.path.dirname(__file__), 'instance_segmentation_out.bmp')
        cv2.imwrite(out_img, image)
        log.info('Result image was saved to {}'.format(out_img))


class single_image_super_resolution_io(io_adapter):
    def __init__(self, args, transformer):
        super().__init__(args, transformer)
=======
    def get_slice_input(self, iteration):
        slice_input = dict.fromkeys(self._input.keys(), None)
        slice_input['data'] = self._input['data'][(iteration * self._batch_size)
                % len(self._input['data']) : (((iteration + 1) * self._batch_size - 1)
                % len(self._input['data'])) + 1:]
        slice_input['seq_ind'] = self._input['seq_ind'][(iteration * 88 * self._batch_size)
                % len(self._input['seq_ind']) : (((iteration + 1) * 88 * self._batch_size - 1)
                % len(self._input['seq_ind'])) + 1:]
        return slice_input
>>>>>>> 3fb34d76


    def process_output(self, model, result, log):
        if (self._not_valid_result(result)):
            log.warning('Model output is processed only for the number iteration = 1')
            return
<<<<<<< HEAD
        result_layer_name = next(iter(model.outputs))
        result = result[result_layer_name]
        c = 3
        h, w = result.shape[2:]
        for batch, data in enumerate(result):
            classes_map = np.zeros(shape = (h, w, c), dtype = np.int)
            colors = data * 255
            np.clip(colors, 0., 255.)
            classes_map = colors.transpose((1, 2, 0))
            out_img = os.path.join(os.path.dirname(__file__), 'out_segmentation_{}.png'.format(batch + 1))
            cv2.imwrite(out_img, classes_map)
            log.info('Result image was saved to {}'.format(out_img))
            
=======
        result = result[next(iter(model.outputs))]
        if not self._labels:
            self._labels = os.path.join(os.path.dirname(__file__), 'dictionary.txt')
        lexis = []
        with open(self._labels, 'r') as f:
            for line in f:
                lexis.append([str(x) for x in line.split()])
        for lex in result:
            s = ''
            for j in range(lex.shape[0]):
                if (lex[j] == -1):
                    break
                s = s + str(lexis[int(lex[j])][1])
            log.info('Plate: {}'.format(s))
>>>>>>> 3fb34d76
<|MERGE_RESOLUTION|>--- conflicted
+++ resolved
@@ -134,15 +134,12 @@
             return head_pose_io(args, transformer)
         elif task == 'person-detection-asl':
             return person_detection_asl_io(args, transformer)
-<<<<<<< HEAD
+        elif task == 'license-plate':
+            return license_plate_io(args, transformer)
         elif task == 'instance-segmentation':
             return instance_segmenatation_io(args, transformer)
         elif task == 'single-image-super-resolution':
             return single_image_super_resolution_io(args, transformer)
-=======
-        elif task == 'license-plate':
-            return license_plate_io(args, transformer)
->>>>>>> 3fb34d76
 
 
 class feedforward_io(io_adapter):
@@ -566,16 +563,47 @@
         log.info('Result image was saved to {}'.format(out_img))
 
 
-<<<<<<< HEAD
+class license_plate_io(io_adapter):
+    def __init__(self, args, transformer):
+        super().__init__(args, transformer)
+
+
+    def get_slice_input(self, iteration):
+        slice_input = dict.fromkeys(self._input.keys(), None)
+        slice_input['data'] = self._input['data'][(iteration * self._batch_size)
+                % len(self._input['data']) : (((iteration + 1) * self._batch_size - 1)
+                % len(self._input['data'])) + 1:]
+        slice_input['seq_ind'] = self._input['seq_ind'][(iteration * 88 * self._batch_size)
+                % len(self._input['seq_ind']) : (((iteration + 1) * 88 * self._batch_size - 1)
+                % len(self._input['seq_ind'])) + 1:]
+        return slice_input
+
+
+    def process_output(self, model, result, log):
+        if (self._not_valid_result(result)):
+            log.warning('Model output is processed only for the number iteration = 1')
+            return
+        result = result[next(iter(model.outputs))]
+        if not self._labels:
+            self._labels = os.path.join(os.path.dirname(__file__), 'dictionary.txt')
+        lexis = []
+        with open(self._labels, 'r') as f:
+            for line in f:
+                lexis.append([str(x) for x in line.split()])
+        for lex in result:
+            s = ''
+            for j in range(lex.shape[0]):
+                if (lex[j] == -1):
+                    break
+                s = s + str(lexis[int(lex[j])][1])
+            log.info('Plate: {}'.format(s))
+
+
 class instance_segmenatation_io(io_adapter):
-=======
-class license_plate_io(io_adapter):
->>>>>>> 3fb34d76
-    def __init__(self, args, transformer):
-        super().__init__(args, transformer)
-
-
-<<<<<<< HEAD
+    def __init__(self, args, transformer):
+        super().__init__(args, transformer)
+
+
     def process_output(self, model, result, log):
         if (self._not_valid_result(result)):
             log.warning('Model output is processed only for the number iteration = 1')
@@ -628,24 +656,12 @@
 class single_image_super_resolution_io(io_adapter):
     def __init__(self, args, transformer):
         super().__init__(args, transformer)
-=======
-    def get_slice_input(self, iteration):
-        slice_input = dict.fromkeys(self._input.keys(), None)
-        slice_input['data'] = self._input['data'][(iteration * self._batch_size)
-                % len(self._input['data']) : (((iteration + 1) * self._batch_size - 1)
-                % len(self._input['data'])) + 1:]
-        slice_input['seq_ind'] = self._input['seq_ind'][(iteration * 88 * self._batch_size)
-                % len(self._input['seq_ind']) : (((iteration + 1) * 88 * self._batch_size - 1)
-                % len(self._input['seq_ind'])) + 1:]
-        return slice_input
->>>>>>> 3fb34d76
-
-
-    def process_output(self, model, result, log):
-        if (self._not_valid_result(result)):
-            log.warning('Model output is processed only for the number iteration = 1')
-            return
-<<<<<<< HEAD
+
+
+    def process_output(self, model, result, log):
+        if (self._not_valid_result(result)):
+            log.warning('Model output is processed only for the number iteration = 1')
+            return
         result_layer_name = next(iter(model.outputs))
         result = result[result_layer_name]
         c = 3
@@ -657,21 +673,4 @@
             classes_map = colors.transpose((1, 2, 0))
             out_img = os.path.join(os.path.dirname(__file__), 'out_segmentation_{}.png'.format(batch + 1))
             cv2.imwrite(out_img, classes_map)
-            log.info('Result image was saved to {}'.format(out_img))
-            
-=======
-        result = result[next(iter(model.outputs))]
-        if not self._labels:
-            self._labels = os.path.join(os.path.dirname(__file__), 'dictionary.txt')
-        lexis = []
-        with open(self._labels, 'r') as f:
-            for line in f:
-                lexis.append([str(x) for x in line.split()])
-        for lex in result:
-            s = ''
-            for j in range(lex.shape[0]):
-                if (lex[j] == -1):
-                    break
-                s = s + str(lexis[int(lex[j])][1])
-            log.info('Plate: {}'.format(s))
->>>>>>> 3fb34d76
+            log.info('Result image was saved to {}'.format(out_img))