--- conflicted
+++ resolved
@@ -124,13 +124,9 @@
         elif task == 'age-gender':
             return age_gender_io(args, transformer)
         elif task == 'gaze':
-<<<<<<< HEAD
             return gaze_io(args, transformer)
-=======
-            return gaze_io(args, optional)
         elif task == 'head-pose':
-            return head_pose_io(args, optional)
->>>>>>> 572cad1b
+            return head_pose_io(args, transformer)
 
 
 class feedforward_io(io_adapter):
@@ -393,8 +389,8 @@
 
 
 class head_pose_io(io_adapter):
-    def __init__(self, args, optional = None):
-        super().__init__(args, optional)
+    def __init__(self, args, transformer):
+        super().__init__(args, transformer)
 
 
     def process_output(self, model, result, log):
