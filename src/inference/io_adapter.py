import os
import abc
import cv2
import numpy as np


class io_adapter(metaclass=abc.ABCMeta):
    def __init__(self, args, io_model_wrapper, transformer):
        self._input = None
        self._transformed_input = None
        self._original_shapes = None
        self._batch_size = args.batch_size
        self._labels = args.labels
        self._number_top = args.number_top
        self._threshold = args.threshold
        self._color_map = args.color_map
        self._io_model_wrapper = io_model_wrapper
        self._transformer = transformer

    def __convert_images(self, shape, data):
        c, h, w = shape[1:]
        images = np.ndarray(shape=(len(data), c, h, w))
        image_shapes = []
        for i in range(len(data)):
            image = cv2.imread(data[i])
            image_shapes.append(image.shape[:-1])
            if (image.shape[:-1] != (h, w)):
                image = cv2.resize(image, (w, h))
            image = image.transpose((2, 0, 1))
            images[i] = image
        return images, image_shapes

    def __transform_images(self, images):
        b, c, h, w = images.shape
        transformed_images = np.zeros(shape=(b, c, h, w))
        for i in range(b):
            transformed_images[i] = self._transformer.transform(images[i])
        return transformed_images

    def __create_list_images(self, input):
        images = []
        input_is_correct = True
        if os.path.exists(input[0]):
            if os.path.isdir(input[0]):
                path = os.path.abspath(input[0])
                images = [os.path.join(path, file) for file in os.listdir(path)]
            elif os.path.isfile(input[0]):
                for image in input:
                    if not os.path.isfile(image):
                        input_is_correct = False
                        break
                    images.append(os.path.abspath(image))
            else:
                input_is_correct = False
        if not input_is_correct:
            raise ValueError('Wrong path to image or to directory with images')
        return images

    def __parse_tensors(self, filename):
        with open(filename, 'r') as file:
            input = file.readlines()
        input = [line.strip() for line in input]
        shape = [int(number) for number in input[0].split(';')]
        input.pop(0)
        value = []
        for str in input:
            value.append([float(number) for number in str.split(';')])
        result = np.array(value, dtype=np.float32)
        result = result.reshape(shape)
        return result

    def prepare_input(self, model, input):
        self._input = {}
        self._transformed_input = {}
        self._original_shapes = {}
        if ':' in input[0]:
            for str in input:
                key, value = str.split(':')
                file_format = value.split('.')[-1]
                if 'csv' == file_format:
                    value = self.__parse_tensors(value)
                    shapes = [value.shape]
                    transformed_value = value
                else:
                    value = value.split(',')
                    value = self.__create_list_images(value)
                    shape = self._io_model_wrapper.get_input_layer_shape(model, key)
                    value, shapes = self.__convert_images(shape, value)
                    transformed_value = self.__transform_images(value)
                self._input.update({key: value})
                self._original_shapes.update({key: shapes})
                self._transformed_input.update({key: transformed_value})
        else:
            input_blob = shape = self._io_model_wrapper.get_input_layer_names(model)[0]
            file_format = input[0].split('.')[-1]
            if 'csv' == file_format:
                value = self.__parse_tensors(input[0])
                shapes = [value.shape]
                transformed_value = value
            else:
                value = self.__create_list_images(input)
                shape = self._io_model_wrapper.get_input_layer_shape(model, input_blob)
                value, shapes = self.__convert_images(shape, value)
                transformed_value = self.__transform_images(value)
            self._input.update({input_blob: value})
            self._original_shapes.update({input_blob: shapes})
            self._transformed_input.update({input_blob: transformed_value})

    def get_slice_input(self, iteration):
        slice_input = dict.fromkeys(self._transformed_input.keys(), None)
        for key in self._transformed_input:
            slice_input[key] = self._transformed_input[key][
                (iteration * self._batch_size) % len(self._transformed_input[key]):
                (((iteration + 1) * self._batch_size - 1) % len(self._transformed_input[key])) + 1:
            ]
        return slice_input

    def _not_valid_result(self, result):
        return result is None

    @abc.abstractmethod
    def process_output(self, result, log):
        pass

    @staticmethod
    def get_io_adapter(args, io_model_wrapper, transformer):
        task = args.task
        if task == 'feedforward':
            return feedforward_io(args, io_model_wrapper, transformer)
        elif task == 'classification':
            return classification_io(args, io_model_wrapper, transformer)
        elif task == 'detection':
            return detection_io(args, io_model_wrapper, transformer)
        elif task == 'face-detection':
            return face_detection_io(args, io_model_wrapper, transformer)
        elif task == 'segmentation':
            return segmenatation_io(args, io_model_wrapper, transformer)
        elif task == 'adas-segmentation':
            return adas_segmenatation_io(args, io_model_wrapper, transformer)
        elif task == 'road-segmentation':
            return road_segmenatation_io(args, io_model_wrapper, transformer)
        elif task == 'recognition-face':
            return recognition_face_io(args, io_model_wrapper, transformer)
        elif task == 'person-attributes':
            return person_attributes_io(args, io_model_wrapper, transformer)
        elif task == 'age-gender':
            return age_gender_io(args, io_model_wrapper, transformer)
        elif task == 'gaze':
            return gaze_io(args, io_model_wrapper, transformer)
        elif task == 'head-pose':
            return head_pose_io(args, io_model_wrapper, transformer)
        elif task == 'person-detection-asl':
            return person_detection_asl_io(args, io_model_wrapper, transformer)
        elif task == 'license-plate':
            return license_plate_io(args, io_model_wrapper, transformer)
        elif task == 'instance-segmentation':
            return instance_segmenatation_io(args, io_model_wrapper, transformer)
        elif task == 'single-image-super-resolution':
            return single_image_super_resolution_io(args, io_model_wrapper, transformer)
        elif task == 'sphereface':
            return sphereface_io(args, io_model_wrapper, transformer)
        elif task == 'person-detection-action-recognition-old':
            return person_detection_action_recognition_old(args, io_model_wrapper, transformer)
        elif task == 'person-detection-action-recognition-new':
            return person_detection_action_recognition_new(args, io_model_wrapper, transformer)
        elif task == 'person-detection-raisinghand-recognition':
            return person_detection_raisinghand_recognition(args, io_model_wrapper, transformer)
        elif task == 'person-detection-action-recognition-teacher':
            return person_detection_action_recognition_teacher(args, io_model_wrapper, transformer)
        elif task == 'human-pose-estimation':
            return human_pose_estimation_io(args, io_model_wrapper, transformer)
        elif task == 'action-recognition-encoder':
            return action_recognition_encoder_io(args, io_model_wrapper, transformer)
        elif task == 'driver-action-recognition-encoder':
            return driver_action_recognition_encoder_io(args, io_model_wrapper, transformer)
        elif task == 'reidentification':
            return reidentification_io(args, io_model_wrapper, transformer)
        elif task == 'action-recognition-decoder':
            return action_recognition_decoder_io(args, io_model_wrapper, transformer)
        elif task == 'driver-action-recognition-decoder':
            return driver_action_recognition_decoder_io(args, io_model_wrapper, transformer)
        elif task == 'mask-rcnn':
            return mask_rcnn_io(args, io_model_wrapper, transformer)
        elif task == 'yolo_v2':
            return yolo_v2_io(args, io_model_wrapper, transformer)
        elif task == 'yolo_v2_tiny':
            return yolo_v2_tiny_io(args, io_model_wrapper, transformer)


<<<<<<< HEAD

=======
>>>>>>> dde7da70
class feedforward_io(io_adapter):
    def __init__(self, args, io_model_wrapper, transformer):
        super().__init__(args, io_model_wrapper, transformer)

    def process_output(self, result, log):
        return


class classification_io(io_adapter):
    def __init__(self, args, io_model_wrapper, transformer):
        super().__init__(args, io_model_wrapper, transformer)

    def process_output(self, result, log):
        if (self._not_valid_result(result)):
            log.warning('Model output is processed only for the number iteration = 1')
            return
        result_layer_name = next(iter(result))
        result = result[result_layer_name]
        log.info('Top {} results:'.format(self._number_top))
        if not self._labels:
            self._labels = os.path.join(os.path.dirname(__file__), 'labels/image_net_synset.txt')
        with open(self._labels, 'r') as f:
            labels_map = [line.strip() for line in f]
        for batch, probs in enumerate(result):
            probs = np.squeeze(probs)
            top_ind = np.argsort(probs)[-self._number_top:][::-1]
            log.info('Result for image {}'.format(batch + 1))
            for id in top_ind:
                det_label = labels_map[id] if labels_map else '#{}'.format(id)
                log.info('{:.7f} {}'.format(probs[id], det_label))


class detection_io(io_adapter):
    def __init__(self, args, io_model_wrapper, transformer):
        super().__init__(args, io_model_wrapper, transformer)

    def process_output(self, result, log):
        if (self._not_valid_result(result)):
            log.warning('Model output is processed only for the number iteration = 1')
            return
        input_layer_name = next(iter(self._input))
        result_layer_name = next(iter(result))
        input = self._input[input_layer_name]
        result = result[result_layer_name]
        shapes = self._original_shapes[input_layer_name]
        ib = input.shape[0]
        b = result.shape[0]
        N = result.shape[2] // ib
        images = []
        for i in range(b * ib):
            orig_h, orig_w = shapes[i % ib]
            image = input[i % ib].transpose((1, 2, 0))
            images.append(cv2.resize(image, (orig_w, orig_h)))
        for batch in range(b):
            for out_num in range(ib):
                isbreak = False
                for obj in result[batch][0][out_num * N : (out_num + 1) * N]:
                    image_number = int(obj[0])
                    if image_number < 0:
                        isbreak = True
                        break
                    if obj[2] > self._threshold:
                        image = images[image_number + batch * ib]
                        initial_h, initial_w = image.shape[:2]
                        xmin = int(obj[3] * initial_w)
                        ymin = int(obj[4] * initial_h)
                        xmax = int(obj[5] * initial_w)
                        ymax = int(obj[6] * initial_h)
                        class_id = int(obj[1])
                        color = (
                            min(int(class_id * 12.5), 255),
                            min(class_id * 7, 255),
                            min(class_id * 5, 255)
                        )
                        cv2.rectangle(image, (xmin, ymin), (xmax, ymax), color, 2)
                        log.info('Bounding boxes for image {0} for object {1}'.format(image_number, class_id))
                        log.info('Top left: ({0}, {1})'.format(xmin, ymin))
                        log.info('Bottom right: ({0}, {1})'.format(xmax, ymax))
                if isbreak:
                    break
        count = 0
        for image in images:
            out_img = os.path.join(os.path.dirname(__file__), 'out_detection_{}.bmp'.format(count + 1))
            cv2.imwrite(out_img, image)
            log.info('Result image was saved to {}'.format(out_img))
            count += 1


class face_detection_io(io_adapter):
    def __init__(self, args, io_model_wrapper, transformer):
        super().__init__(args, io_model_wrapper, transformer)

    def process_output(self, result, log):
        if (self._not_valid_result(result)):
            log.warning('Model output is processed only for the number iteration = 1')
            return
        input_layer_name = next(iter(self._input))
        labels = result['labels']
        count_of_detected_faces = 0
        for i, label in enumerate(labels):
            if label == -1:
                count_of_detected_faces = i
                break
        boxes = result['boxes'][:count_of_detected_faces]
        input = self._input[input_layer_name]
        image = input[0].transpose((1, 2, 0))
        initial_h, initial_w = image.shape[:2]
        shapes = self._original_shapes[input_layer_name]
        orig_h, orig_w = shapes[0]
        image = cv2.resize(image, (orig_w, orig_h))
        face_id = 0
        for obj in boxes:
            if obj[4] > self._threshold:
                face_id += 1
                xmin = int(obj[0] * orig_w / initial_w)
                ymin = int(obj[1] * orig_h / initial_h)
                xmax = int(obj[2] * orig_w / initial_w)
                ymax = int(obj[3] * orig_h / initial_h)
                color = (0, 0, 0)
                cv2.rectangle(image, (xmin, ymin), (xmax, ymax), color, 2)
                log.info('Bounding boxes for face of person {0}'.format(face_id))
                log.info('Top left: ({0}, {1})'.format(xmin, ymin))
                log.info('Bottom right: ({0}, {1})'.format(xmax, ymax))
        out_img = os.path.join(os.path.dirname(__file__), 'out_face_detection.bmp')
        cv2.imwrite(out_img, image)
        log.info('Result image was saved to {}'.format(out_img))


class segmenatation_io(io_adapter):
    def __init__(self, args, io_model_wrapper, transformer):
        super().__init__(args, io_model_wrapper, transformer)

    def process_output(self, result, log):
        if (self._not_valid_result(result)):
            log.warning('Model output is processed only for the number iteration = 1')
            return
        result_layer_name = next(iter(result))
        result = result[result_layer_name]
        shapes = self._original_shapes[next(iter(self._original_shapes))]
        c = 3
        h, w = result.shape[1:]
        if not self._color_map:
            self._color_map = os.path.join(os.path.dirname(__file__), 'color_maps/color_map.txt')
        classes_color_map = []
        with open(self._color_map, 'r') as f:
            for line in f:
                classes_color_map.append([int(x) for x in line.split()])
        for batch, data in enumerate(result):
            classes_map = np.zeros(shape=(h, w, c), dtype=np.uint8)
            for i in range(h):
                for j in range(w):
                    pixel_class = int(data[i, j])
                    classes_map[i, j, :] = classes_color_map[min(pixel_class, 20)]
            out_img = os.path.join(os.path.dirname(__file__), 'out_segmentation_{}.bmp'.format(batch + 1))
            orig_h, orig_w = shapes[batch % self._batch_size]
            classes_map = cv2.resize(classes_map, (orig_w, orig_h))
            cv2.imwrite(out_img, classes_map)
            log.info('Result image was saved to {}'.format(out_img))


class adas_segmenatation_io(io_adapter):
    def __init__(self, args, io_model_wrapper, transformer):
        super().__init__(args, io_model_wrapper, transformer)

    def process_output(self, result, log):
        if (self._not_valid_result(result)):
            log.warning('Model output is processed only for the number iteration = 1')
            return
        result_layer_name = next(iter(result))
        result = result[result_layer_name]
        shapes = self._original_shapes[next(iter(self._original_shapes))]
        c = 3
        h, w = result.shape[-2:]
        if not self._color_map:
            self._color_map = os.path.join(os.path.dirname(__file__), 'color_maps/color_map.txt')
        classes_color_map = []
        with open(self._color_map, 'r') as f:
            for line in f:
                classes_color_map.append([int(x) for x in line.split()])
        for batch, data in enumerate(result):
            data = np.squeeze(data)
            classes_map = np.zeros(shape=(h, w, c), dtype=np.uint8)
            for i in range(h):
                for j in range(w):
                    pixel_class = int(data[i, j])
                    classes_map[i, j, :] = classes_color_map[min(pixel_class, 20)]
            out_img = os.path.join(os.path.dirname(__file__), 'out_segmentation_{}.bmp'.format(batch + 1))
            orig_h, orig_w = shapes[batch % self._batch_size]
            classes_map = cv2.resize(classes_map, (orig_w, orig_h))
            cv2.imwrite(out_img, classes_map)
            log.info('Result image was saved to {}'.format(out_img))


class road_segmenatation_io(io_adapter):
    def __init__(self, args, io_model_wrapper, transformer):
        super().__init__(args, io_model_wrapper, transformer)

    def process_output(self, result, log):
        if (self._not_valid_result(result)):
            log.warning('Model output is processed only for the number iteration = 1')
            return
        result_layer_name = next(iter(result))
        result = result[result_layer_name]
        shapes = self._original_shapes[next(iter(self._original_shapes))]
        c = 3
        h, w = result.shape[2:]
        if not self._color_map:
            self._color_map = os.path.join(os.path.dirname(__file__), 'color_maps/color_map_road_segmentation.txt')
        classes_color_map = []
        with open(self._color_map, 'r') as f:
            for line in f:
                classes_color_map.append([int(x) for x in line.split()])
        for batch, data in enumerate(result):
            data = data.transpose((1, 2, 0))
            classes_map = np.zeros(shape=(h, w, c), dtype=np.uint8)
            for i in range(h):
                for j in range(w):
                    pixel_class = np.argmax(data[i][j])
                    classes_map[i, j, :] = classes_color_map[pixel_class]
            out_img = os.path.join(os.path.dirname(__file__), 'out_segmentation_{}.bmp'.format(batch + 1))
            orig_h, orig_w = shapes[batch % self._batch_size]
            classes_map = cv2.resize(classes_map, (orig_w, orig_h))
            cv2.imwrite(out_img, classes_map)
            log.info('Result image was saved to {}'.format(out_img))


class recognition_face_io(io_adapter):
    def __init__(self, args, io_model_wrapper, transformer):
        super().__init__(args, io_model_wrapper, transformer)

    def process_output(self, result, log):
        if (self._not_valid_result(result)):
            log.warning('Model output is processed only for the number iteration = 1')
            return
        input_layer_name = next(iter(self._input))
        result_layer_name = next(iter(result))
        input = self._input[input_layer_name]
        result = result[result_layer_name]
        ib, c, h, w = input.shape
        b = result.shape[0]
        images = np.ndarray(shape=(b, h, w, c))
        for i in range(b):
            images[i] = input[i % ib].transpose((1, 2, 0))
        for i, r in enumerate(result):
            image = images[i]
            initial_h, initial_w = image.shape[:2]
            log.info('Landmarks coordinates for {} image'.format(i))
            for j in range(0, len(r), 2):
                index = int(j / 2) + 1
                x = int(r[j] * initial_w)
                y = int(r[j + 1] * initial_h)
                color = (0, 255, 255)
                cv2.circle(image, (x, y), 1, color, -1)
                log.info('Point {0} - ({1}, {2})'.format(index, x, y))
        count = 0
        for image in images:
            out_img = os.path.join(os.path.dirname(__file__), 'out_recognition_face_{}.bmp'.format(count + 1))
            count += 1
            cv2.imwrite(out_img, image)
            log.info('Result image was saved to {}'.format(out_img))


class person_attributes_io(io_adapter):
    def __init__(self, args, io_model_wrapper, transformer):
        super().__init__(args, io_model_wrapper, transformer)

    def process_output(self, result, log):
        if (self._not_valid_result(result)):
            log.warning('Model output is processed only for the number iteration = 1')
            return
        input_layer_name = next(iter(self._input))
        input = self._input[input_layer_name]
        layer_iter = iter(result)
        result_attributes = result[next(layer_iter)]
        result_top = result[next(layer_iter)]
        result_bottom = result[next(layer_iter)]
        b = result_attributes.shape[0]
        ib, c, h, w = input.shape
        images = np.ndarray(shape=(b, h, w * 4, c))
        attributes = [
            'is_male',
            'has_bag',
            'has_backpack',
            'has_hat',
            'has_longsleeves',
            'has_longpants',
            'has_longhair',
            'has_coat_jacket'
        ]
        color_point = (0, 0, 255)
        for i in range(b):
            for x in range(w):
                for y in range(h):
                    images[i][y][x] = input[i % ib].transpose((1, 2, 0))[y][x]
            x_top = int(result_top[i][0] * w)
            y_top = int(result_top[i][1] * h)
            x_bottom = int(result_bottom[i][0] * w)
            y_bottom = int(result_bottom[i][1] * h)
            color_top = (
                int(images[i][y_top][x_top][0]),
                int(images[i][y_top][x_top][1]),
                int(images[i][y_top][x_top][2])
            )
            color_bottom = (
                int(images[i][y_bottom][x_bottom][0]),
                int(images[i][y_bottom][x_bottom][1]),
                int(images[i][y_bottom][x_bottom][2])
            )
            cv2.circle(images[i], (x_top, y_top), 3, color_point, -1)
            cv2.circle(images[i], (x_bottom, y_bottom), 3, color_point, -1)
            for x in range(w, 2 * w):
                for y in range(0, int(h / 2)):
                    images[i][y][x] = color_top
                    images[i][y + int(h / 2)][x] = color_bottom
            for j, val in enumerate(result_attributes[i]):
                color_attribut = (0, 255 * bool(val > 0.5), 255 * bool(val <= 0.5))
                cv2.putText(
                    images[i],
                    '{0} {1}'.format(attributes[j], bool(val > 0.5)),
                    (w * 2 + 5, 20 + j * 15),
                    cv2.FONT_HERSHEY_SIMPLEX,
                    0.4,
                    color_attribut
                )
        count = 0
        for image in images:
            out_img = os.path.join(os.path.dirname(__file__), 'out_person_attributes_{}.bmp'.format(count + 1))
            count += 1
            cv2.imwrite(out_img, image)
            log.info('Result image was saved to {}'.format(out_img))


class age_gender_io(io_adapter):
    def __init__(self, args, io_model_wrapper, transformer):
        super().__init__(args, io_model_wrapper, transformer)

    def process_output(self, result, log):
        if (self._not_valid_result(result)):
            log.warning('Model output is processed only for the number iteration = 1')
            return
        layer_iter = iter(result)
        result_age = result[next(layer_iter)]
        result_gender = result[next(layer_iter)]
        b = result_age.shape[0]
        gender = ['Male', 'Female']
        for i in range(b):
            log.info('Information for {} image'.format(i))
            log.info('Gender: {}'.format(gender[bool(result_gender[i][0] > 0.5)]))
            log.info('Years: {:.2f}'.format(result_age[i][0][0][0] * 100))


class gaze_io(io_adapter):
    def __init__(self, args, io_model_wrapper, transformer):
        super().__init__(args, io_model_wrapper, transformer)

    def process_output(self, result, log):
        if (self._not_valid_result(result)):
            log.warning('Model output is processed only for the number iteration = 1')
            return
        result = result[next(iter(result))]
        b = result.shape[0]
        input_angles = self._input['head_pose_angles']
        input_left_eye = self._input['left_eye_image']
        input_right_eye = self._input['right_eye_image']
        ib, c, h, w = input_left_eye.shape
        images = np.ndarray(shape=(b, h, w * 2, c))
        images_left_eye = np.ndarray(shape=(b, h, w, c))
        images_right_eye = np.ndarray(shape=(b, h, w, c))
        center_x = int(w / 2)
        center_y = int(h / 2)
        color = (255, 0, 0)
        for i in range(b):
            images_left_eye[i] = input_left_eye[i % ib].transpose((1, 2, 0))
            images_right_eye[i] = input_right_eye[i % ib].transpose((1, 2, 0))
            roll = input_angles[i][1] * np.pi / 180.0
            vector_length = np.linalg.norm(result[i])
            vector_x = result[i][0] / vector_length
            vector_y = result[i][1] / vector_length
            gaze_x = int((vector_x * np.cos(roll) - vector_y * np.sin(roll)) * 50)
            gaze_y = int((vector_x * np.sin(roll) + vector_y * np.cos(roll)) * -50)
            cv2.line(images_left_eye[i], (center_x, center_y), (center_x + gaze_x, center_y + gaze_y), color, 2)
            cv2.line(images_right_eye[i], (center_x, center_y), (center_x + gaze_x, center_y + gaze_y), color, 2)
            for x in range(w):
                for y in range(h):
                    images[i][y][x] = images_left_eye[i % ib][y][x]
                    images[i][y][x + w] = images_right_eye[i % ib][y][x]
        count = 0
        for image in images:
            out_img = os.path.join(os.path.dirname(__file__), 'out_gaze_{}.bmp'.format(count + 1))
            count += 1
            cv2.imwrite(out_img, image)
            log.info('Result image was saved to {}'.format(out_img))


class head_pose_io(io_adapter):
    def __init__(self, args, io_model_wrapper, transformer):
        super().__init__(args, io_model_wrapper, transformer)

    def process_output(self, result, log):
        if (self._not_valid_result(result)):
            log.warning('Model output is processed only for the number iteration = 1')
            return
        input_layer_name = next(iter(self._input))
        input = self._input[input_layer_name]
        result_pitch = result['angle_p_fc']
        result_roll = result['angle_r_fc']
        result_yaw = result['angle_y_fc']
        b = result_pitch.shape[0]
        ib, c, h, w = input.shape
        images = np.ndarray(shape=(b, h, w, c))
        center_x = int(w / 2)
        center_y = int(h / 2)
        color_x = (0, 0, 255)
        color_y = (0, 255, 0)
        color_z = (255, 0, 0)
        focal_length = 950.0
        for i in range(b):
            images[i] = input[i % ib].transpose((1, 2, 0))
            yaw = result_yaw[i][0] * np.pi / 180.0
            pitch = result_pitch[i][0] * np.pi / 180.0
            roll = result_roll[i][0] * np.pi / 180.0
            Rx = np.array([
                [1, 0, 0],
                [0, np.cos(pitch), -np.sin(pitch)],
                [0, np.sin(pitch), np.cos(pitch)]
            ])
            Ry = np.array([
                [np.cos(yaw), 0, -np.sin(yaw)],
                [0, 1, 0],
                [np.sin(yaw), 0, np.cos(yaw)]
            ])
            Rz = np.array([
                [np.cos(roll), -np.sin(roll), 0],
                [np.sin(roll), np.cos(roll), 0],
                [0, 0, 1]
            ])
            R = np.dot(Rx, np.dot(Ry, Rz))
            o = np.array(([0, 0, 0]), dtype='float32').reshape(3, 1)
            o[2] = focal_length
            X = np.dot(R, np.array(([25, 0, 0]), dtype='float32').reshape(3, 1)) + o
            Y = np.dot(R, np.array(([0, -25, 0]), dtype='float32').reshape(3, 1)) + o
            Z = np.dot(R, np.array(([0, 0, -25]), dtype='float32').reshape(3, 1)) + o
            Z1 = np.dot(R, np.array(([0, 0, 25]), dtype='float32').reshape(3, 1)) + o
            point_x = int(X[0] / X[2] * focal_length) + center_x
            point_y = int(X[1] / X[2] * focal_length) + center_y
            cv2.line(images[i], (center_x, center_y), (point_x, point_y), color_x)
            point_x = int(Y[0] / Y[2] * focal_length) + center_x
            point_y = int(Y[1] / Y[2] * focal_length) + center_y
            cv2.line(images[i], (center_x, center_y), (point_x, point_y), color_y)
            point_x = int(Z[0] / Z[2] * focal_length) + center_x
            point_y = int(Z[1] / Z[2] * focal_length) + center_y
            point_x1 = int(Z1[0] / Z1[2] * focal_length) + center_x
            point_y1 = int(Z1[1] / Z1[2] * focal_length) + center_y
            cv2.line(images[i], (point_x1, point_y1), (point_x, point_y), color_z)
        for i in range(b):
            out_img = os.path.join(os.path.dirname(__file__), 'out_head_pose_{}.bmp'.format(i + 1))
            cv2.imwrite(out_img, images[i])
            log.info('Result image was saved to {}'.format(out_img))
        file_angles = os.path.join(os.path.dirname(__file__), 'out_head_pose.csv')
        with open(file_angles, 'w+') as f:
            f.write('{};3\n'.format(b))
            for i in range(b):
                f.write('{:.3f};{:.3f};{:.3f}\n'.format(result_pitch[i][0], result_roll[i][0], result_yaw[i][0]))
        log.info('Result angles was saved to {}'.format(file_angles))


class person_detection_asl_io(io_adapter):
    def __init__(self, args, io_model_wrapper, transformer):
        super().__init__(args, io_model_wrapper, transformer)

    def process_output(self, result, log):
        if (self._not_valid_result(result)):
            log.warning('Model output is processed only for the number iteration = 1')
            return
        input_layer_name = next(iter(self._input))
        input = self._input[input_layer_name]
        result = result['17701/Split.0']
        _, c, h, w = input.shape
        images = np.ndarray(shape=(1, h, w, c))
        images[0] = input[0].transpose((1, 2, 0))
        count = 0
        for obj in result:
            if obj[4] > self._threshold:
                count += 1
                xmin = int(obj[0])
                ymin = int(obj[1])
                xmax = int(obj[2])
                ymax = int(obj[3])
                color = (0, 0, 255)
                cv2.rectangle(images[0], (xmin, ymin), (xmax, ymax), color, 2)
                log.info('Object {} box:'.format(count))
                log.info('Top left: ({0}, {1})'.format(xmin, ymin))
                log.info('Bottom right: ({0}, {1})'.format(xmax, ymax))
        out_img = os.path.join(os.path.dirname(__file__), 'out_person_detection_asl.bmp')
        cv2.imwrite(out_img, images[0])
        log.info('Result image was saved to {}'.format(out_img))


class license_plate_io(io_adapter):
    def __init__(self, args, io_model_wrapper, transformer):
        super().__init__(args, io_model_wrapper, transformer)

    def get_slice_input(self, iteration):
        slice_input = dict.fromkeys(self._input.keys(), None)
        slice_input['data'] = self._input['data'][
            (iteration * self._batch_size) % len(self._input['data']):
            (((iteration + 1) * self._batch_size - 1) % len(self._input['data'])) + 1:
        ]
        slice_input['seq_ind'] = self._input['seq_ind'][
            (iteration * 88 * self._batch_size) % len(self._input['seq_ind']):
            (((iteration + 1) * 88 * self._batch_size - 1) % len(self._input['seq_ind'])) + 1:
        ]
        return slice_input

    def process_output(self, result, log):
        if (self._not_valid_result(result)):
            log.warning('Model output is processed only for the number iteration = 1')
            return
        result = result[next(iter(result))]
        if not self._labels:
            self._labels = os.path.join(os.path.dirname(__file__), 'labels/dictionary.txt')
        lexis = []
        with open(self._labels, 'r') as f:
            lexis = [line.strip() for line in f]
        for lex in result:
            s = ''
            for j in range(lex.shape[0]):
                if (lex[j] == -1):
                    break
                s = s + str(lexis[int(lex[j])])
            log.info('Plate: {}'.format(s))


class instance_segmenatation_io(io_adapter):
    def __init__(self, args, io_model_wrapper, transformer):
        super().__init__(args, io_model_wrapper, transformer)

    def process_output(self, result, log):
        if (self._not_valid_result(result)):
            log.warning('Model output is processed only for the number iteration = 1')
            return
        if not self._color_map:
            self._color_map = os.path.join(os.path.dirname(__file__), 'color_maps/mscoco_color_map.txt')
        classes_color_map = []
        with open(self._color_map, 'r') as f:
            for line in f:
                classes_color_map.append([int(x) for x in line.split()])
        if not self._labels:
            self._labels = os.path.join(os.path.dirname(__file__), 'labels/mscoco_names.txt')
        labels_map = []
        labels_map.append('background')
        with open(self._labels, 'r') as f:
            for line in f:
                labels_map.append(line.strip())
        shapes = self._original_shapes[next(iter(self._original_shapes))]
        image = self._input['im_data'][0].transpose((1, 2, 0))
        boxes = result['boxes']
        scores = result['scores']
        classes = result['classes'].astype(np.uint32)
        masks = result['raw_masks']
        labels_on_image = []
        for i in range(len(classes)):
            if (scores[i] > self._threshold):
                object_width = boxes[i][2] - boxes[i][0]
                object_height = boxes[i][3] - boxes[i][1]
                mask = masks[i][classes[i]]
                label_on_image_point = (int(boxes[i][0] + object_width / 3), int(boxes[i][3] - object_height / 2))
                label_on_image = '<' + labels_map[classes[i]] + '>'
                labels_on_image.append((label_on_image, label_on_image_point))
                for j in range(len(mask)):
                    for k in range(len(mask[j])):
                        if (mask[j][k] > self._threshold):
                            dh = int(object_height / len(mask))
                            dw = int(object_width / len(mask[j]))
                            x = int(boxes[i][0] + k * dw)
                            y = int(boxes[i][1] + j * dh)
                            for c in range(dh):
                                for t in range(dw):
                                    image[y + c][x + t] = classes_color_map[classes[i] - 1]
        for i in range(len(labels_on_image)):
            image = cv2.putText(
                image,
                labels_on_image[i][0],
                labels_on_image[i][1],
                cv2.FONT_HERSHEY_SIMPLEX,
                0.5,
                (0, 0, 0),
                1
            )
        out_img = os.path.join(os.path.dirname(__file__), 'instance_segmentation_out.bmp')
        orig_h, orig_w = shapes[0]
        image = cv2.resize(image, (orig_w, orig_h))
        cv2.imwrite(out_img, image)
        log.info('Result image was saved to {}'.format(out_img))


class single_image_super_resolution_io(io_adapter):
    def __init__(self, args, io_model_wrapper, transformer):
        super().__init__(args, io_model_wrapper, transformer)

    def process_output(self, result, log):
        if (self._not_valid_result(result)):
            log.warning('Model output is processed only for the number iteration = 1')
            return
        result_layer_name = next(iter(result))
        result = result[result_layer_name]
        c = 3
        h, w = result.shape[2:]
        for batch, data in enumerate(result):
            classes_map = np.zeros(shape=(h, w, c), dtype=np.uint8)
            colors = data * 255
            np.clip(colors, 0., 255.)
            classes_map = colors.transpose((1, 2, 0))
            out_img = os.path.join(os.path.dirname(__file__), 'out_segmentation_{}.png'.format(batch + 1))
            cv2.imwrite(out_img, classes_map)
            log.info('Result image was saved to {}'.format(out_img))


class sphereface_io(io_adapter):
    def __init__(self, args, io_model_wrapper, transformer):
        super().__init__(args, io_model_wrapper, transformer)

    def process_output(self, result, log):
        if (self._not_valid_result(result)):
            log.warning('Model output is processed only for the number iteration = 1')
            return
        result = result[next(iter(result))]
        file_name = os.path.join(os.path.dirname(__file__), 'sphereface_out.csv')
        with open(file_name, 'w+'):
            np.savetxt(
                'sphereface_out.csv',
                result,
                fmt='%1.2f',
                delimiter=';',
                header='{};{}'.format(result.shape[0], result.shape[1]),
                comments=''
            )
        log.info('Result was saved to {}'.format(file_name))


class detection_ssd(io_adapter):
    def __init__(self, args, io_model_wrapper, transformer):
        super().__init__(args, io_model_wrapper, transformer)

    @abc.abstractmethod
    def _get_action_map(self):
        pass

    def _parse_det_conf(self, detection_conf_data, i):
        return detection_conf_data[i * 2 + 1]

    def _parse_action(self, action_data, position, num_classes, scale, shift=1):
        action_exp_max = 0.
        action_exp_sum = 0.
        action_id = -1
        action_threshold = 0.75
        for num in range(num_classes):
            action_exp = np.exp(scale * action_data[position + num * shift])
            action_exp_sum += action_exp
            if action_exp > action_exp_max:
                action_exp_max = action_exp
                action_id = num
        action_conf = action_exp_max / action_exp_sum
        if action_conf < action_threshold:
            action_id = 0
            action_conf = 0.
        return action_id, action_conf

    @abc.abstractmethod
    def _parse_prior_box(self, prior_data, i, w=0, h=0):
        pass

    @abc.abstractmethod
    def _parse_variance_box(self, prior_data=None, i=0):
        pass

    @abc.abstractmethod
    def _parse_encoded_box(self, encoded_data, i):
        pass

    def _parse_decoded_bbox(self, prior_box, variance_box, encoded_box, w, h):
        prior_width = prior_box[2] - prior_box[0]
        prior_height = prior_box[3] - prior_box[1]
        prior_xcenter = (prior_box[2] + prior_box[0]) / 2
        prior_ycenter = (prior_box[3] + prior_box[1]) / 2
        decoded_xcenter = variance_box[0] * encoded_box[0] * prior_width + prior_xcenter
        decoded_ycenter = variance_box[1] * encoded_box[1] * prior_height + prior_ycenter
        decoded_width = np.exp(variance_box[2] * encoded_box[2]) * prior_width
        decoded_height = np.exp(variance_box[3] * encoded_box[3]) * prior_height
        decoded_xmin = int((decoded_xcenter - 0.5 * decoded_width) * w)
        decoded_ymin = int((decoded_ycenter - 0.5 * decoded_height) * h)
        decoded_xmax = int((decoded_xcenter + 0.5 * decoded_width) * w)
        decoded_ymax = int((decoded_ycenter + 0.5 * decoded_height) * h)
        decoded_bbox = [decoded_xmin, decoded_ymin, decoded_xmax, decoded_ymax]
        return decoded_bbox

    def _non_max_supression(self, detections, det_threshold):
        detections.sort(key=lambda detection: detection[0], reverse=True)
        valid_detections = []
        for idx in range(len(detections)):
            max_detection = max(detections, key=lambda detection: detection[0])
            if max_detection[0] < det_threshold:
                break
            valid_detections.append(max_detection)
            max_detection[0] = 0
            for detection in detections:
                if detection[0] < det_threshold:
                    continue
                current_rect_area = (
                    (detection[1][2] - detection[1][0]) *
                    (detection[1][3] - detection[1][1])
                )
                max_rect_area = (
                    (max_detection[1][2] - max_detection[1][0]) *
                    (max_detection[1][3] - max_detection[1][1])
                )
                intersection_area = 0
                if not (detection[1][0] >= max_detection[1][2] or
                        detection[1][1] >= max_detection[1][3] or
                        max_detection[1][0] >= detection[1][2] or
                        max_detection[1][1] >= detection[1][3]):
                    intersection_area = (
                        (min(detection[1][2], max_detection[1][2]) -
                         max(detection[1][0], max_detection[1][0])) *
                        (min(detection[1][3], max_detection[1][3]) -
                         max(detection[1][1], max_detection[1][1]))
                    )
                overlap = intersection_area / (current_rect_area + max_rect_area - intersection_area)
                detection[0] *= np.exp(-overlap * overlap / 0.6)
        return valid_detections

    def _draw_detections(self, images, batch, valid_detections, action_map, h, w):
        image = cv2.resize(images[batch], (w, h))
        rect_color = (255, 255, 255)
        for detection in valid_detections:
            left_point = (detection[1][0], detection[1][1])
            right_point = (detection[1][2], detection[1][3])
            cv2.rectangle(image, left_point, right_point, rect_color, 1)
            action_color = (0, 0, 0)
            if detection[3] == 0:
                action_color = (0, 255, 0)
            else:
                action_color = (0, 0, 255)
            text_area = (detection[1][0], detection[1][1] + 10)
            cv2.putText(
                image,
                action_map[detection[3]],
                text_area,
                cv2.FONT_HERSHEY_SIMPLEX,
                0.4,
                action_color
            )
        return image

    def _save_output_images(self, images, log):
        count = 0
        for image in images:
            out_img = os.path.join(os.path.dirname(__file__), 'out_human_pose_{}.bmp'.format(count + 1))
            count += 1
            cv2.imwrite(out_img, image)
            log.info('Result image was saved to {}'.format(out_img))

    @abc.abstractmethod
    def process_output(self, result, log):
        pass


class detection_ssd_old_format(detection_ssd):
    def __init__(self, args, io_model_wrapper, transformer):
        super().__init__(args, io_model_wrapper, transformer)

    def _parse_prior_box(self, prior_data, i, w=0, h=0):
        prior_xmin = prior_data[i * 4]
        prior_ymin = prior_data[i * 4 + 1]
        prior_xmax = prior_data[i * 4 + 2]
        prior_ymax = prior_data[i * 4 + 3]
        return prior_xmin, prior_ymin, prior_xmax, prior_ymax

    def _parse_variance_box(self, prior_data=None, i=0):
        variance_xmin = prior_data[(4300 + i) * 4]
        variance_ymin = prior_data[(4300 + i) * 4 + 1]
        variance_xmax = prior_data[(4300 + i) * 4 + 2]
        variance_ymax = prior_data[(4300 + i) * 4 + 3]
        return variance_xmin, variance_ymin, variance_xmax, variance_ymax

    def _parse_encoded_box(self, encoded_data, i):
        encoded_xmin = encoded_data[i * 4]
        encoded_ymin = encoded_data[i * 4 + 1]
        encoded_xmax = encoded_data[i * 4 + 2]
        encoded_ymax = encoded_data[i * 4 + 3]
        return encoded_xmin, encoded_ymin, encoded_xmax, encoded_ymax

    def process_output(self, result, log):
        if (self._not_valid_result(result)):
            log.warning('Model output is processed only for the number iteration = 1')
            return
        input_layer_name = next(iter(self._input))
        input = self._input[input_layer_name]
        b, c, h, w = input.shape
        images = np.ndarray(shape=(b, h, w, c))
        for i in range(b):
            images[i] = input[i].transpose((1, 2, 0))
        detections = []
        action_map = self._get_action_map()
        num_classes = len(action_map)
        prior_data = result['mbox/priorbox'].flatten()
        shapes = self._original_shapes[input_layer_name]
        output_images = []
        for batch in range(b):
            orig_h, orig_w = shapes[batch]
            encoded_data = result['mbox_loc1/out/conv/flat'][batch]
            detection_conf_data = result['mbox_main_conf/out/conv/flat/softmax/flat'][batch]
            action_blobs = np.ndarray(shape=(4, 25, 43, num_classes))
            for i in range(4):
                action_blobs[i] = result['out/anchor{}'.format(i + 1)][batch]
            for i in range(4300):
                detection_conf = self._parse_det_conf(detection_conf_data, i)
                if detection_conf < self._threshold:
                    continue
                action_data = action_blobs[i % 4].flatten()
                action_id, action_conf = self._parse_action(
                    action_data,
                    i // 4 * num_classes,
                    num_classes,
                    3
                )
                prior_box = self._parse_prior_box(prior_data, i)
                variance_box = self._parse_variance_box(prior_data, i)
                encoded_box = self._parse_encoded_box(encoded_data, i)
                decoded_bbox = self._parse_decoded_bbox(prior_box, variance_box, encoded_box, orig_w, orig_h)
                detection = [detection_conf, decoded_bbox, action_conf, action_id]
                detections.append(detection)
            valid_detections = self._non_max_supression(detections, self._threshold)
            output_images.append(self._draw_detections(images, batch, valid_detections, action_map, orig_h, orig_w))
        self._save_output_images(output_images, log)


class detection_ssd_new_format(detection_ssd):
    def __init__(self, args, io_model_wrapper, transformer):
        super().__init__(args, io_model_wrapper, transformer)

    def _parse_prior_box(self, prior_data, i, w, h):
        blob_size, step = [], 0
        if i < 4250:
            blob_size = [50, 85]
            step = 8
        else:
            blob_size = [43, 25]
            step = 16
            i = (i - 4250) // 4
        row = i // blob_size[0]
        col = i % blob_size[0]
        xcenter = (col + 0.5) * step
        ycenter = (row + 0.5) * step
        prior_xmin = (xcenter - 0.5 * prior_data[0]) / w
        prior_ymin = (ycenter - 0.5 * prior_data[1]) / h
        prior_xmax = (xcenter + 0.5 * prior_data[0]) / w
        prior_ymax = (ycenter + 0.5 * prior_data[1]) / h
        return prior_xmin, prior_ymin, prior_xmax, prior_ymax

    def _parse_variance_box(self, prior_data=None, i=0):
        return 0.1, 0.1, 0.2, 0.2

    def _parse_encoded_box(self, encoded_data, i):
        encoded_xmin = encoded_data[i * 4 + 1]
        encoded_ymin = encoded_data[i * 4]
        encoded_xmax = encoded_data[i * 4 + 3]
        encoded_ymax = encoded_data[i * 4 + 2]
        return encoded_xmin, encoded_ymin, encoded_xmax, encoded_ymax

    def process_output(self, result, log):
        if (self._not_valid_result(result)):
            log.warning('Model output is processed only for the number iteration = 1')
            return
        input_layer_name = next(iter(self._input))
        input = self._input[input_layer_name]
        b, c, h, w = input.shape
        images = np.ndarray(shape=(b, h, w, c))
        for i in range(b):
            images[i] = input[i].transpose((1, 2, 0))
        detections = []
        action_map = self._get_action_map()
        num_classes = len(action_map)
        main_anchor = [26.17863728, 58.670372]
        anchors = [
            [35.36, 81.829632],
            [45.8114572, 107.651852],
            [63.31491832, 142.595732],
            [93.5070856, 201.107692]
        ]
        shapes = self._original_shapes[input_layer_name]
        output_images = []
        for batch in range(b):
            orig_h, orig_w = shapes[batch]
            encoded_data = result['ActionNet/out_detection_loc'][batch].flatten()
            detection_conf_data = result['ActionNet/out_detection_conf'][batch].flatten()
            main_action_data = result['ActionNet/action_heads/out_head_1_anchor_1'][batch].flatten()
            action_blobs = np.ndarray(shape=(4, 6, 25, 43))
            for i in range(4):
                action_blobs[i] = result['ActionNet/action_heads/out_head_2_anchor_{}'.format(i + 1)][batch]
            detections = []
            for i in range(8550):
                detection_conf = self._parse_det_conf(detection_conf_data, i)
                if detection_conf < self._threshold:
                    continue
                action_data = []
                action_id, action_conf = 0, 0.
                if i < 4250:
                    action_data = main_action_data
                    action_id, action_conf = self._parse_action(
                        main_action_data,
                        i,
                        num_classes,
                        16,
                        4250
                    )
                else:
                    action_data = action_blobs[(i - 4250) % 4].flatten()
                    action_id, action_conf = self._parse_action(
                        action_data,
                        (i - 4250) // 4,
                        num_classes,
                        16,
                        1075
                    )
                prior_box = []
                if i < 4250:
                    prior_box = self._parse_prior_box(main_anchor, i, w, h)
                else:
                    prior_box = self._parse_prior_box(anchors[(i - 4250) % 4], i, w, h)
                variance_box = self._parse_variance_box()
                encoded_box = self._parse_encoded_box(encoded_data, i)
                decoded_bbox = self._parse_decoded_bbox(prior_box, variance_box, encoded_box, orig_w, orig_h)
                detection = [detection_conf, decoded_bbox, action_conf, action_id]
                detections.append(detection)
            valid_detections = self._non_max_supression(detections, self._threshold)
            output_images.append(self._draw_detections(images, batch, valid_detections, action_map, orig_h, orig_w))
        self._save_output_images(output_images, log)


class person_detection_action_recognition_old(detection_ssd_old_format):
    def __init__(self, args, io_model_wrapper, transformer):
        super().__init__(args, io_model_wrapper, transformer)

    def _get_action_map(self):
        action_map = ['sitting', 'standing', 'rasing hand']
        return action_map


class person_detection_raisinghand_recognition(detection_ssd_old_format):
    def __init__(self, args, io_model_wrapper, transformer):
        super().__init__(args, io_model_wrapper, transformer)

    def _get_action_map(self):
        action_map = ['sitting', 'other']
        return action_map


class person_detection_action_recognition_teacher(detection_ssd_old_format):
    def __init__(self, args, io_model_wrapper, transformer):
        super().__init__(args, io_model_wrapper, transformer)

    def _get_action_map(self):
        action_map = ['standing', 'writing', 'demonstrating']
        return action_map


class person_detection_action_recognition_new(detection_ssd_new_format):
    def __init__(self, args, io_model_wrapper, transformer):
        super().__init__(args, io_model_wrapper, transformer)

    def _get_action_map(self):
        action_map = [
            'sitting',
            'writing',
            'raising_hand',
            'standing',
            'turned around',
            'lie on the desk'
        ]
        return action_map


class human_pose_estimation_io(io_adapter):
    def __init__(self, args, io_model_wrapper, transformer):
        super().__init__(args, io_model_wrapper, transformer)

    def __create_pafs(self, fields):
        pafX = [fields[i] for i in range(0, fields.shape[0], 2)]
        pafY = [fields[i] for i in range(1, fields.shape[0], 2)]
        return pafX, pafY

    def __search_keypoints(self, keypoints_prob_map, frame_height, frame_width):
        keypoints = {}
        keypoint_id = 0
        for i in range(keypoints_prob_map.shape[0] - 1):
            prob_map = cv2.resize(keypoints_prob_map[i], (frame_height, frame_width))
            mapSmooth = cv2.GaussianBlur(prob_map, (3, 3), 0, 0)
            mapMask = np.uint8(mapSmooth > self._threshold)
            contours, _ = cv2.findContours(mapMask, cv2.RETR_TREE, cv2.CHAIN_APPROX_SIMPLE)
            keypoints[i] = []
            for cnt in contours:
                blobMask = np.zeros(mapMask.shape)
                blobMask = cv2.fillConvexPoly(blobMask, cnt, 1)
                maskedProbMap = mapSmooth * blobMask
                _, _, _, (y, x) = cv2.minMaxLoc(maskedProbMap)
                keypoints[i].append({'coordinates': (x, y), 'id': keypoint_id})
                keypoint_id += 1
        return keypoints

    def __create_points(self, keypoints):
        points = []
        point_id = 0
        for part in range(len(keypoints)):
            if not (len(keypoints[part]) == 0):
                for point in keypoints[part]:
                    points.append({
                        'coordinates': point['coordinates'],
                        'part': part,
                        'id': point_id
                    })
                    point_id += 1
        return points

    def __search_connections(self, edges, keypoints, pafX, pafY, frame_width, frame_height):
        valid_connections = []
        invalid_connections = []
        for edge in edges:
            valid_pairs = []
            fieldX = cv2.resize(pafX[edges.index(edge)], (frame_width, frame_height))
            fieldY = cv2.resize(pafY[edges.index(edge)], (frame_width, frame_height))
            start_point_candidates = keypoints[edge['startVertex']]
            end_point_candidates = keypoints[edge['endVertex']]
            if (not (len(start_point_candidates) == 0) and not (len(end_point_candidates) == 0)):
                for start_point in start_point_candidates:
                    max_end_point_id = -1
                    max_score = -1
                    found = False
                    for end_point in end_point_candidates:
                        distance = np.subtract(end_point['coordinates'], start_point['coordinates'])
                        norm = np.linalg.norm(distance)
                        if norm:
                            norm_distance = distance/norm
                        else:
                            continue
                        interp_coord = list(
                            zip(
                                np.linspace(
                                    start_point['coordinates'][0],
                                    end_point['coordinates'][0],
                                    num=10
                                ),
                                np.linspace(
                                    start_point['coordinates'][1],
                                    end_point['coordinates'][1],
                                    num=10)
                            )
                        )
                        paf_interp = []
                        for coord in interp_coord:
                            x = int(round(coord[0]))
                            y = int(round(coord[1]))
                            paf_interp.append((fieldX[y, x], fieldY[y, x]))
                        paf_scores = np.dot(paf_interp, norm_distance)
                        avg_paf_score = sum(paf_scores)/len(paf_scores)
                        valid_points = np.where(paf_scores > self._threshold)[0]
                        if ((len(valid_points) / 10) > 0.7):
                            if avg_paf_score > max_score:
                                max_end_point_id = end_point['id']
                                max_score = avg_paf_score
                                found = True
                    if (found):
                        valid_pairs.append([start_point['id'], max_end_point_id])
                valid_connections.append(valid_pairs)
            else:
                valid_connections.append([])
                invalid_connections.append(edge)
        return valid_connections, invalid_connections

    def __search_persons_keypoints(self, edges, valid_connections, invalid_connections):
        persons_keypoints = -1 * np.ones((0, 18))
        for edge in edges:
            if edge not in invalid_connections:
                start_point = edge['startVertex']
                end_point = edge['endVertex']
                for connection in valid_connections[edges.index(edge)]:
                    found = False
                    person_index = -1
                    for person_index in range(len(persons_keypoints)):
                        if persons_keypoints[person_index][start_point] == connection[0]:
                            found = True
                            break
                    if found:
                        persons_keypoints[person_index][end_point] = connection[1]
                    elif not found and edges.index(edge) < 17:
                        new_person_points = -1 * np.ones(18)
                        new_person_points[start_point] = connection[0]
                        new_person_points[end_point] = connection[1]
                        persons_keypoints = np.vstack((persons_keypoints, new_person_points))
        return persons_keypoints

    def __print_edges(self, edges, persons_keypoints, points, frame, colors):
        for edge in edges:
            for person_points in persons_keypoints:
                start_point_id = int(person_points[edge['startVertex']])
                end_point_id = int(person_points[edge['endVertex']])
                connection = (start_point_id, end_point_id)
                if -1 in connection:
                    continue
                start_point = points[start_point_id]['coordinates']
                end_point = points[end_point_id]['coordinates']
                frame = cv2.line(frame, start_point, end_point, colors[edges.index(edge)], 2, cv2.LINE_AA)
        return frame

    def process_output(self, result, log):
        if (self._not_valid_result(result)):
            log.warning('Model output is processed only for the number iteration = 1')
            return
        edges = [
            {'startVertex': 1, 'endVertex': 8},
            {'startVertex': 8, 'endVertex': 9},
            {'startVertex': 9, 'endVertex': 10},
            {'startVertex': 1, 'endVertex': 11},
            {'startVertex': 11, 'endVertex': 12},
            {'startVertex': 12, 'endVertex': 13},
            {'startVertex': 1, 'endVertex': 2},
            {'startVertex': 2, 'endVertex': 3},
            {'startVertex': 3, 'endVertex': 4},
            {'startVertex': 2, 'endVertex': 16},
            {'startVertex': 1, 'endVertex': 5},
            {'startVertex': 5, 'endVertex': 6},
            {'startVertex': 6, 'endVertex': 7},
            {'startVertex': 5, 'endVertex': 17},
            {'startVertex': 1, 'endVertex': 0},
            {'startVertex': 0, 'endVertex': 14},
            {'startVertex': 0, 'endVertex': 15},
            {'startVertex': 15, 'endVertex': 17},
            {'startVertex': 14, 'endVertex': 16},
        ]
        if not self._color_map:
            self._color_map = os.path.join(os.path.dirname(__file__), 'color_maps/pose_estimation_color_map.txt')
        colors = []
        with open(self._color_map, 'r') as f:
            for line in f:
                colors.append([int(x) for x in line.split()])
        shapes = self._original_shapes[next(iter(self._original_shapes))]
        for batch, frame in enumerate(self._input['data']):
            frame = frame.transpose((1, 2, 0))
            frame_height = frame.shape[0]
            frame_width = frame.shape[1]
            keypoints_prob_map = result['Mconv7_stage2_L2'][batch].transpose(0, 2, 1)
            fields = result['Mconv7_stage2_L1'][batch]
            pafX, pafY = self.__create_pafs(fields)
            keypoints = self.__search_keypoints(keypoints_prob_map, frame_height, frame_width)
            points = self.__create_points(keypoints)
            valid_connections, invalid_connections = self.__search_connections(
                edges,
                keypoints,
                pafX,
                pafY,
                frame_width,
                frame_height
            )
            persons_keypoints = self.__search_persons_keypoints(edges, valid_connections, invalid_connections)
            frame = self.__print_edges(edges, persons_keypoints, points, frame, colors)
            out_img = os.path.join(os.path.dirname(__file__), 'out_pose_estimation_{}.png'.format(batch + 1))
            orig_h, orig_w = shapes[batch % self._batch_size]
            frame = cv2.resize(frame, (orig_w, orig_h))
            cv2.imwrite(out_img, frame)
            log.info('Result image was saved to {}'.format(out_img))


class action_recognition_encoder_io(io_adapter):
    def __init__(self, args, io_model_wrapper, transformer):
        super().__init__(args, io_model_wrapper, transformer)

    def process_output(self, result, log):
        if (self._not_valid_result(result)):
            log.warning('Model output is processed only for the number iteration = 1')
            return
        result_layer_name = next(iter(result))
        result = result[result_layer_name]
        file_name = os.path.join(os.path.dirname(__file__), 'action_recognition_encoder_out.csv')
        batch_size, dim1 = result.shape[:2]
        with open(file_name, 'w+'):
            probs = np.reshape(np.squeeze(result), (batch_size, dim1))
            np.savetxt(
                'action_recognition_encoder_out.csv',
                probs,
                fmt='%1.7f',
                delimiter=';',
                header='{};{}'.format(batch_size, dim1),
                comments=''
            )
        log.info('Result was saved to {}'.format(file_name))


class driver_action_recognition_encoder_io(io_adapter):
    def __init__(self, args, io_model_wrapper, transformer):
        super().__init__(args, io_model_wrapper, transformer)

    def process_output(self, result, log):
        if (self._not_valid_result(result)):
            log.warning('Model output is processed only for the number iteration = 1')
            return
        result_layer_name = next(iter(result))
        result = result[result_layer_name]
        file_name = os.path.join(os.path.dirname(__file__), 'driver_action_recognition_encoder_out.csv')
        batch_size, dim1 = result.shape[:2]
        with open(file_name, 'w+'):
            probs = np.reshape(np.squeeze(result), (batch_size, dim1))
            np.savetxt(
                'driver_action_recognition_encoder_out.csv',
                probs,
                fmt='%1.7f',
                delimiter=';',
                header='{};{}'.format(batch_size, dim1),
                comments=''
            )
        log.info('Result was saved to {}'.format(file_name))


class reidentification_io(io_adapter):
    def __init__(self, args, io_model_wrapper, transformer):
        super().__init__(args, io_model_wrapper, transformer)

    def process_output(self, result, log):
        if (self._not_valid_result(result)):
            log.warning('Model output is processed only for the number iteration = 1')
            return
        result_layer_name = next(iter(result))
        result = result[result_layer_name]
        file_name = os.path.join(os.path.dirname(__file__), 'reidentification.csv')
        batch_size, dim1 = result.shape[:2]
        with open(file_name, 'w+'):
            probs = np.reshape(np.squeeze(result), (batch_size, dim1))
            np.savetxt(
                'reidentification.csv',
                probs,
                fmt='%1.7f',
                delimiter=';',
                header='{};{}'.format(batch_size, dim1),
                comments=''
            )
        log.info('Result was saved to {}'.format(file_name))


class action_recognition_decoder_io(io_adapter):
    def __init__(self, args, io_model_wrapper, transformer):
        super().__init__(args, io_model_wrapper, transformer)

    def process_output(self, result, log):
        if (self._not_valid_result(result)):
            log.warning('Model output is processed only for the number iteration = 1')
            return
        if not self._labels:
            self._labels = os.path.join(os.path.dirname(__file__), 'labels/kinetics.txt')
        with open(self._labels, 'r') as f:
            labels_map = [line.strip() for line in f]
        result_layer_name = next(iter(result))
        result = result[result_layer_name]
        for batch, data in enumerate(result):
            probs = np.squeeze(result)
            top_ind = np.argsort(probs)[-self._number_top:][::-1]
            log.info("\nResult:")
            for id in top_ind:
                det_label = labels_map[id] if labels_map else '#{}'.format(id)
                log.info('{:.7f} {}'.format(probs[id], det_label))


class driver_action_recognition_decoder_io(io_adapter):
    def __init__(self, args, io_model_wrapper, transformer):
        super().__init__(args, io_model_wrapper, transformer)

    def process_output(self, result, log):
        if (self._not_valid_result(result)):
            log.warning('Model output is processed only for the number iteration = 1')
            return
        if not self._labels:
            self._labels = os.path.join(os.path.dirname(__file__), 'labels/driver_action_labels.txt')
        with open(self._labels, 'r') as f:
            labels_map = [line.strip() for line in f]
        result_layer_name = next(iter(result))
        result = result[result_layer_name]
        for batch, data in enumerate(result):
            probs = np.squeeze(data)
            top_ind = np.argsort(probs)[::-1]
            log.info("\nResult:")
            for id in top_ind:
                det_label = labels_map[id] if labels_map else '#{}'.format(id)
                log.info('{:.7f} {}'.format(probs[id], det_label))


class mask_rcnn_io(io_adapter):
    def __init__(self, args, io_model_wrapper, transformer):
        super().__init__(args, io_model_wrapper, transformer)


    def process_output(self, result, log):
        if (self._not_valid_result(result)):
            log.warning('Model output is processed only for the number iteration = 1')
            return
        if not self._color_map:
            self._color_map = os.path.join(os.path.dirname(__file__), 'color_maps/mscoco_color_map_90.txt')
        classes_color_map = []
        with open(self._color_map, 'r') as f:
            for line in f:
                classes_color_map.append([int(x) for x in line.split()])
        if not self._labels:
            self._labels = os.path.join(os.path.dirname(__file__), 'labels/mscoco_names_90.txt')
        labels_map = []
        with open(self._labels, 'r') as f:
            for line in f:
                labels_map.append(line.strip())

        shapes = self._original_shapes[next(iter(self._original_shapes))]
        image = self._input['image_tensor'][0].transpose((1, 2, 0))

        detections_info = result['reshape_do_2d']
        masks = result['masks']

        count_of_detected_objects = 0
        for i, detection_info in enumerate(detections_info):
            image_number = detection_info[0]
            if image_number == -1:
                count_of_detected_objects = i
                break
        masks = masks[:count_of_detected_objects]
        detections_info = detections_info[:count_of_detected_objects]

        labels_on_image = []

        for idx, detection_info in enumerate(detections_info):
            if detection_info[2] > self._threshold:
                initial_h, initial_w = image.shape[:2]
                left   = int(detection_info[3] * initial_w)
                top    = int(detection_info[4] * initial_h)
                right  = int(detection_info[5] * initial_w)
                bottom = int(detection_info[6] * initial_h)

                class_id = int(detection_info[1]) - 1
                mask = masks[idx][class_id]
                color = classes_color_map[class_id]

                object_width  = abs(right - left)
                object_height = abs(top - bottom)

                dw = int(object_width  / mask.shape[-1])
                dh = int(object_height / mask.shape[-2])

                label_on_image_point = (int(left + object_width / 3), int(bottom - object_height / 2))
                label_on_image = '<' + labels_map[class_id] + '>'
                labels_on_image.append((label_on_image, label_on_image_point)) 

                for j in range(mask.shape[-2]):
                    for i in range(mask.shape[-1]):
                        if (mask[j][i] < self._threshold):
                            continue

                        x = int(left + i * dw)
                        y = int(top  + j * dh)

                        for m in range(y, y + dh):
                            for n in range(x, x + dw):
                                image[m, n] = color

        for l in range(len(labels_on_image)):
            image = cv2.putText(cv2.UMat(image), 
                labels_on_image[l][0], 
                labels_on_image[l][1],
                cv2.FONT_HERSHEY_SIMPLEX, 1, (0, 0, 0), 2)

        orig_h, orig_w = shapes[0]
        image = cv2.UMat(cv2.resize(cv2.UMat(image), (orig_w, orig_h)))
        out_img = os.path.join(os.path.dirname(__file__), 'mask_rcnn_out.bmp')
        cv2.imwrite(out_img, image)
        log.info('Result image was saved to {}'.format(out_img))


class yolo_v2(io_adapter):
    def __init__(self, args, io_model_wrapper, transformer):
        super().__init__(args, io_model_wrapper, transformer)


    def __sigmoid(self, x) -> float:
        return 1 / (1 + np.exp(-x))


    def __softmax(self, x):
        e_x = np.exp(x - np.max(x))
        return e_x / e_x.sum(axis=0)


    @abc.abstractmethod
    def _get_anchors(self):
        pass


    def __non_max_supression(self, predictions, score_threshold, nms_threshold):
        predictions.sort(key = lambda prediction: prediction[0], reverse = True)
        valid_detections = []
        while (len(predictions) > 0):
            max_detection = predictions[0]
            if max_detection[0] < score_threshold: 
                break
            valid_detections.append(max_detection)
            predictions.remove(max_detection)
            remove_detections = []
            for detection in predictions:
                if detection[0] < score_threshold:
                    remove_detections.append(detection)
                    continue
                if not (max_detection[1] == detection[1]):
                    continue
                current_rect_area = detection[2][2] * detection[2][3]
                max_rect_area = max_detection[2][2] * max_detection[2][3]
                intersection_area = 0
                if not (detection[2][2] <= 0 or 
                        detection[2][3] <= 0 or 
                    max_detection[2][2] <= 0 or 
                    max_detection[2][3] <= 0):
                    intersection_area = float(
                        (min(detection[2][0] + detection[2][2], max_detection[2][0] + max_detection[2][2]) - 
                            max(detection[2][0], max_detection[2][0])) * 
                        (min(detection[2][1] + detection[2][3], max_detection[2][1] + max_detection[2][3]) -
                            max(detection[2][1], max_detection[2][1])))
                overlap = intersection_area / (current_rect_area + max_rect_area - intersection_area)
                if (overlap > nms_threshold):
                    remove_detections.append(detection)
            for detection in remove_detections:
                predictions.remove(detection)
        return valid_detections


    def __print_detections(self, detections, labels_map, image, scales, orig_shape, batch, log):
        image = cv2.resize(image, orig_shape)
        for detection in detections:
            left = int(detection[2][0] * scales['W'])
            top  = int(detection[2][1] * scales['H'])
            right  = int((detection[2][2] + detection[2][0]) * scales['W'])
            bottom = int((detection[2][3] + detection[2][1]) * scales['H'])
            class_id = int(detection[1])
            color = (min(int(class_id * 12.5), 255), min(class_id * 7, 255), min(class_id * 5, 255))
            log.info('Bounding boxes for image {0} for object {1}'.format(batch, class_id))
            log.info('Top left: ({0}, {1})'.format(top, left))
            log.info('Bottom right: ({0}, {1})'.format(bottom, right))
            label = '<' + labels_map[class_id] + '>'
            image = cv2.rectangle(image, (left, top), (right, bottom), color, 3)
            label_size, base_line = cv2.getTextSize(label, cv2.FONT_HERSHEY_SIMPLEX, 0.75, 1)
            cv2.rectangle(image, (left - 2, top - 4 - base_line - label_size[1]), 
                (left + label_size[0], top), color, -2)
            image = cv2.putText(image, label, (left, top - base_line - 1),
                cv2.FONT_HERSHEY_SIMPLEX, 0.75, (255, 255, 255), 1)
        return image


    def process_output(self, result, log):
        if (self._not_valid_result(result)):
            log.warning('Model output is processed only for the number iteration = 1')
            return
        if not self._labels:
            self._labels = os.path.join(os.path.dirname(__file__), 'labels/pascal_voc.txt')
        with open(self._labels, 'r') as f:
            labels_map = [line.strip() for line in f]
        anchors = self._get_anchors()
        frameHeight, frameWidth = self._input['data'].shape[-2:]
        result_layer_name = next(iter(result))
        result = result[result_layer_name]
        ib, c, h, w = self._input['data'].shape
        b = result.shape[0]
        images = np.ndarray(shape = (b, h, w, c))
        for i in range(b):
            images[i] = self._input['data'][i % ib].transpose((1, 2, 0))
        for batch, data in enumerate(result):
            image = images[batch]
            cells = data.reshape((5, 25, 13, 13)).transpose((2, 3, 0, 1))
            predictions = []
            for cx in range(13):
                for cy in range(13):
                    for anchor_box_number, detection in enumerate(cells[cx, cy]):
                        tx, ty, tw, th, to = detection[0:5]
                        bbox_center_x = (float(cx) + self.__sigmoid(tx)) * (float(frameWidth)  / 13)
                        bbox_center_y = (float(cy) + self.__sigmoid(ty)) * (float(frameHeight) / 13)
                        prior_width, prior_height = anchors[anchor_box_number]
                        bbox_width  = (np.exp(tw) * prior_width)  * (float(frameWidth)  / 13)
                        bbox_height = (np.exp(th) * prior_height) * (float(frameHeight) / 13)
                        confidence = self.__sigmoid(to)
                        scores = detection[5:]
                        class_id = np.argmax(self.__softmax(scores))
                        best_class_score = scores[class_id]
                        confidence_in_class = confidence * best_class_score
                        if (confidence_in_class > self._threshold):
                            bbox = [float(bbox_center_x - bbox_width  / 2),
                                    float(bbox_center_y - bbox_height / 2),
                                    float(bbox_width),
                                    float(bbox_height)]
                            prediction = [best_class_score, class_id, bbox]
                            predictions.append(prediction)
            valid_detections = self.__non_max_supression(predictions, self._threshold, 0.3)
            orig_h, orig_w = self._original_shapes[next(iter(self._original_shapes))][0]
            scales = {'W': orig_w / frameWidth, 'H': orig_h / frameHeight}
            image = self.__print_detections(valid_detections, labels_map, cv2.UMat(image), 
                scales, (orig_w, orig_h), batch, log)
            out_img = os.path.join(os.path.dirname(__file__), 'out_yolo_detection_{}.bmp'.format(batch + 1))
            cv2.imwrite(out_img, image)
            log.info('Result image was saved to {}'.format(out_img))


class yolo_v2_io(yolo_v2):
    def __init__(self, args, io_model_wrapper, transformer):
        super().__init__(args, io_model_wrapper, transformer)


    def _get_anchors(self):
        anchors = ((1.3221,  1.73145),
                   (3.19275, 4.00944), 
                   (5.05587, 8.09892), 
                   (9.47112, 4.84053), 
                   (11.2364, 10.0071))
        return anchors


class yolo_v2_tiny_io(yolo_v2):
    def __init__(self, args, io_model_wrapper, transformer):
        super().__init__(args, io_model_wrapper, transformer)


    def _get_anchors(self):
        anchors = ((1.08, 1.19),
                   (3.42, 4.41),
                   (6.63, 11.38),
                   (9.42, 5.11),
                   (16.62, 10.52))
        return anchors<|MERGE_RESOLUTION|>--- conflicted
+++ resolved
@@ -187,10 +187,6 @@
             return yolo_v2_tiny_io(args, io_model_wrapper, transformer)
 
 
-<<<<<<< HEAD
-
-=======
->>>>>>> dde7da70
 class feedforward_io(io_adapter):
     def __init__(self, args, io_model_wrapper, transformer):
         super().__init__(args, io_model_wrapper, transformer)
