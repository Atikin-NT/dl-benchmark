import os
import abc
import cv2
import numpy as np
from transformer import transformer

class io_adapter(metaclass = abc.ABCMeta):
    def __init__(self, args, transformer):
        self._input = None
        self._batch_size = args.batch_size
        self._labels = args.labels
        self._number_top = args.number_top
        self._threshold = args.threshold
        self._color_map = args.color_map
        self._transformer = transformer

        
    def __convert_images(self, shape, data):
        c, h, w  = shape[1:]
        images = np.ndarray(shape = (len(data), c, h, w))
        for i in range(len(data)):
            image = cv2.imread(data[i])
            if (image.shape[:-1] != (h, w)):
                image = cv2.resize(image, (w, h))
            image = image.transpose((2, 0, 1))
            images[i] = self._transformer.transform(image)
        return images


    def __create_list_images(self, input):
        images = []
        input_is_correct = True
        if os.path.exists(input[0]):
            if os.path.isdir(input[0]):
                path = os.path.abspath(input[0])
                images = [os.path.join(path, file) for file in os.listdir(path)]
            elif os.path.isfile(input[0]):
                for image in input:
                    if not os.path.isfile(image):
                        input_is_correct = False
                        break
                    images.append(os.path.abspath(image))
            else:
                input_is_correct = False
        if not input_is_correct:
            raise ValueError('Wrong path to image or to directory with images')
        return images


    def __parse_tensors(self, filename):
        with open(filename, 'r') as file:
            input = file.readlines()
        input = [line.strip() for line in input]
        shape = [int(number) for number in input[0].split(';')]
        input.pop(0)
        value = []
        for str in input:
            value.append([float(number) for number in str.split(';')])
        result = np.array(value, dtype = np.float32)
        result = result.reshape(shape)
        return result


    def prepare_input(self, model, input):
        self._input = {}
        if ':' in input[0]:
            for str in input:
                key, value = str.split(':')
                file_format = value.split('.')[-1]
                if 'csv' == file_format:
                    value = self.__parse_tensors(value)
                else:
                    value = value.split(',')
                    value = self.__create_list_images(value)
                    shape = model.inputs[key].shape
                    value = self.__convert_images(shape, value)
                self._input.update({key : value})
        else:
            input_blob = next(iter(model.inputs))
            file_format = input[0].split('.')[-1]
            if 'csv' == file_format:
                value = self.__parse_tensors(input[0])
            else:
                value = self.__create_list_images(input)
                shape = model.inputs[input_blob].shape
                value = self.__convert_images(shape, value)
            self._input.update({input_blob : value})
        return self._input


    def get_slice_input(self, iteration):
        slice_input = dict.fromkeys(self._input.keys(), None)
        for key in self._input:
            slice_input[key] = self._input[key][(iteration * self._batch_size)
                % len(self._input[key]) : (((iteration + 1) * self._batch_size - 1)
                % len(self._input[key])) + 1:]
        return slice_input


    def _not_valid_result(self, result):
        return result is None


    @abc.abstractmethod
    def process_output(self, model, result, log):
        pass


    @staticmethod
    def get_io_adapter(args, transformer):
        task = args.task
        if task == 'feedforward':
            return feedforward_io(args, transformer)
        elif task == 'classification':
            return classification_io(args, transformer)
        elif task == 'detection':
            return detection_io(args, transformer)
        elif task == 'segmentation':
            return segmenatation_io(args, transformer)
        elif task == 'recognition-face':
            return recognition_face_io(args, transformer)
        elif task == 'person-attributes':
            return person_attributes_io(args, transformer)
        elif task == 'age-gender':
            return age_gender_io(args, transformer)
        elif task == 'gaze':
            return gaze_io(args, transformer)
        elif task == 'head-pose':
<<<<<<< HEAD
            return head_pose_io(args, optional)
        elif task == 'person-detection-asl':
            return person_detection_asl_io(args, optional)
=======
            return head_pose_io(args, transformer)
>>>>>>> e99424e6


class feedforward_io(io_adapter):
    def __init__(self, args, transformer):
        super().__init__(args, transformer)


    def process_output(self, model, result, log):
        return


class classification_io(io_adapter):
    def __init__(self, args, transformer):
        super().__init__(args, transformer)


    def process_output(self, model, result, log):
        if (self._not_valid_result(result)):
            log.warning('Model output is processed only for the number iteration = 1')
            return
        result_layer_name = next(iter(model.outputs))
        result = result[result_layer_name]
        log.info('Top {} results:'.format(self._number_top))
        if not self._labels:
            self._labels = os.path.join(os.path.dirname(__file__), 'image_net_synset.txt')
        with open(self._labels, 'r') as f:
            labels_map = [ x.split(sep = ' ', maxsplit = 1)[-1].strip() for x in f ]
        for batch, probs in enumerate(result):
            probs = np.squeeze(probs)
            top_ind = np.argsort(probs)[-self._number_top:][::-1]
            log.info('Result for image {}'.format(batch + 1))
            for id in top_ind:
                det_label = labels_map[id] if labels_map else '#{}'.format(id)
                log.info('{:.7f} {}'.format(probs[id], det_label))


class detection_io(io_adapter):
    def __init__(self, args, transformer):
        super().__init__(args, transformer)


    def process_output(self, model, result, log):
        if (self._not_valid_result(result)):
            log.warning('Model output is processed only for the number iteration = 1')
            return
        input_layer_name = next(iter(model.inputs))
        result_layer_name = next(iter(model.outputs))
        input = self._input[input_layer_name]
        result = result[result_layer_name]
        ib, c, h, w = input.shape
        b = result.shape[0]
        images = np.ndarray(shape = (b, h, w, c))
        for i in range(b):
            images[i] = input[i % ib].transpose((1, 2, 0))
        for batch in range(b):
            for obj in result[batch][0]:
                if obj[2] > self._threshold:
                    image_number = int(obj[0])
                    image = images[image_number]
                    initial_h, initial_w = image.shape[:2]
                    xmin = int(obj[3] * initial_w)
                    ymin = int(obj[4] * initial_h)
                    xmax = int(obj[5] * initial_w)
                    ymax = int(obj[6] * initial_h)
                    class_id = int(obj[1])
                    color = (min(int(class_id * 12.5), 255), min(class_id * 7, 255),
                        min(class_id * 5, 255))
                    cv2.rectangle(image, (xmin, ymin), (xmax, ymax), color, 2)
                    log.info('Bounding boxes for image {0} for object {1}'.format(image_number, class_id))
                    log.info('Top left: ({0}, {1})'.format(xmin, ymin))
                    log.info('Bottom right: ({0}, {1})'.format(xmax, ymax))
        count = 0
        for image in images:
            out_img = os.path.join(os.path.dirname(__file__), 'out_detection_{}.bmp'.format(count + 1))
            count += 1
            cv2.imwrite(out_img, image)
            log.info('Result image was saved to {}'.format(out_img))


class segmenatation_io(io_adapter):
    def __init__(self, args, transformer):
        super().__init__(args, transformer)


    def process_output(self, model, result, log):
        if (self._not_valid_result(result)):
            log.warning('Model output is processed only for the number iteration = 1')
            return
        result_layer_name = next(iter(model.outputs))
        result = result[result_layer_name]
        c = 3
        h, w = result.shape[1:]
        if not self._color_map:
            self._color_map = os.path.join(os.path.dirname(__file__), 'color_map.txt')
        classes_color_map = []
        with open(self._color_map, 'r') as f:
            for line in f:
                classes_color_map.append([int(x) for x in line.split()])
        for batch, data in enumerate(result):
            classes_map = np.zeros(shape = (h, w, c), dtype = np.int)
            for i in range(h):
                for j in range(w):
                    pixel_class = int(data[i, j])
                    classes_map[i, j, :] = classes_color_map[min(pixel_class, 20)]
            out_img = os.path.join(os.path.dirname(__file__), 'out_segmentation_{}.bmp'.format(batch + 1))
            cv2.imwrite(out_img, classes_map)
            log.info('Result image was saved to {}'.format(out_img))


class recognition_face_io(io_adapter):
    def __init__(self, args, transformer):
        super().__init__(args, transformer)


    def process_output(self, model, result, log):
        if (self._not_valid_result(result)):
            log.warning('Model output is processed only for the number iteration = 1')
            return
        input_layer_name = next(iter(model.inputs))
        result_layer_name = next(iter(model.outputs))
        input = self._input[input_layer_name]
        result = result[result_layer_name]
        ib, c, h, w = input.shape
        b = result.shape[0]
        images = np.ndarray(shape = (b, h, w, c))
        for i in range(b):
            images[i] = input[i % ib].transpose((1, 2, 0))
        for i, r in enumerate(result):
            image = images[i]
            initial_h, initial_w = image.shape[:2]
            log.info('Landmarks coordinates for {} image'.format(i))
            for j in range (0, len(r), 2):
                index = int(j / 2) + 1
                x = int(r[j] * initial_w)
                y = int(r[j + 1] * initial_h)
                color = (0, 255, 255)
                cv2.circle(image, (x, y), 1, color, -1)
                log.info('Point {0} - ({1}, {2})'.format(index, x, y))
        count = 0
        for image in images:
            out_img = os.path.join(os.path.dirname(__file__), 'out_recognition_face_{}.bmp'.format(count + 1))
            count += 1
            cv2.imwrite(out_img, image)
            log.info('Result image was saved to {}'.format(out_img))


class person_attributes_io(io_adapter):
    def __init__(self, args, transformer):
        super().__init__(args, transformer)


    def process_output(self, model, result, log):
        if (self._not_valid_result(result)):
            log.warning('Model output is processed only for the number iteration = 1')
            return
        input_layer_name = next(iter(model.inputs))
        input = self._input[input_layer_name]
        layer_iter = iter(model.outputs)
        result_attributes = result[next(layer_iter)]
        result_top = result[next(layer_iter)]
        result_bottom = result[next(layer_iter)]
        b = result_attributes.shape[0]
        ib, c, h, w = input.shape
        images = np.ndarray(shape = (b, h, w * 4, c))
        attributes = ['is_male', 'has_bag', 'has_backpack', 'has_hat', 'has_longsleeves',
            'has_longpants', 'has_longhair', 'has_coat_jacket']
        color_point = (0, 0, 255)
        for i in range(b):
            for x in range(w):
                for y in range(h):
                    images[i][y][x] = input[i % ib].transpose((1, 2, 0))[y][x]
            x_top = int(result_top[i][0] * w)
            y_top = int(result_top[i][1] * h)
            x_bottom = int(result_bottom[i][0] * w)
            y_bottom = int(result_bottom[i][1] * h)
            color_top = (int(images[i][y_top][x_top][0]), int(images[i][y_top][x_top][1]),
                int(images[i][y_top][x_top][2]))
            color_bottom = (int(images[i][y_bottom][x_bottom][0]), int(images[i][y_bottom][x_bottom][1]),
                int(images[i][y_bottom][x_bottom][2]))
            cv2.circle(images[i], (x_top, y_top), 3, color_point, -1)
            cv2.circle(images[i], (x_bottom, y_bottom), 3, color_point, -1)  
            for x in range(w, 2 * w):
                for y in range(0, int(h / 2)):
                    images[i][y][x] = color_top
                    images[i][y + int(h / 2)][x] = color_bottom
            for j, val in enumerate(result_attributes[i]):
                color_attribut = (0, 255 * bool(val > 0.5), 255 * bool(val <= 0.5))
                cv2.putText(images[i], '{0} {1}'.format(attributes[j], bool(val > 0.5)), 
                    (w * 2 + 5, 20 + j * 15), cv2.FONT_HERSHEY_SIMPLEX, 0.4, color_attribut)
        count = 0
        for image in images:
            out_img = os.path.join(os.path.dirname(__file__), 'out_person_attributes_{}.bmp'.format(count + 1))
            count += 1
            cv2.imwrite(out_img, image)
            log.info('Result image was saved to {}'.format(out_img))


class age_gender_io(io_adapter):
    def __init__(self, args, transformer):
        super().__init__(args, transformer)


    def process_output(self, model, result, log):
        if (self._not_valid_result(result)):
            log.warning('Model output is processed only for the number iteration = 1')
            return
        layer_iter = iter(model.outputs)
        result_age = result[next(layer_iter)]
        result_gender = result[next(layer_iter)]
        b = result_age.shape[0]
        gender = ['Male', 'Female']
        for i in range(b):
            log.info('Information for {} image'.format(i))
            log.info('Gender: {}'.format(gender[bool(result_gender[i][0] > 0.5)]))
            log.info('Years: {:.2f}'.format(result_age[i][0][0][0] * 100))


class gaze_io(io_adapter):
    def __init__(self, args, transformer):
        super().__init__(args, transformer)


    def process_output(self, model, result, log):
        if (self._not_valid_result(result)):
            log.warning('Model output is processed only for the number iteration = 1')
            return
        result = result[iter(model.outputs)]
        b = result.shape[0]
        input_angles = self._input['head_pose_angles']
        input_left_eye = self._input['left_eye_image']
        input_right_eye = self._input['right_eye_image']
        ib, c, h, w = input_left_eye.shape
        images = np.ndarray(shape = (b, h, w * 2, c))
        images_left_eye = np.ndarray(shape = (b, h, w, c))
        images_right_eye = np.ndarray(shape = (b, h, w, c))
        center_x = int(w / 2)
        center_y = int(h / 2)
        color = (255, 0, 0)
        for i in range(b):
            images_left_eye[i] = input_left_eye[i % ib].transpose((1, 2, 0))
            images_right_eye[i] = input_right_eye[i % ib].transpose((1, 2, 0))
            roll = input_angles[i][1] * np.pi / 180.0
            vector_length = np.linalg.norm(result[i])
            vector_x = result[i][0] / vector_length
            vector_y = result[i][1] / vector_length
            gaze_x = int((vector_x * np.cos(roll) - vector_y * np.sin(roll)) * 50)
            gaze_y = int((vector_x * np.sin(roll) + vector_y * np.cos(roll)) * -50)
            cv2.line(images_left_eye[i], (center_x, center_y), (center_x + gaze_x, center_y + gaze_y), color, 2)
            cv2.line(images_right_eye[i], (center_x, center_y), (center_x + gaze_x, center_y + gaze_y), color, 2)
            for x in range(w):
                for y in range(h):
                    images[i][y][x] = images_left_eye[i % ib][y][x]
                    images[i][y][x + w] = images_right_eye[i % ib][y][x]
        count = 0
        for image in images:
            out_img = os.path.join(os.path.dirname(__file__), 'out_gaze_{}.bmp'.format(count + 1))
            count += 1
            cv2.imwrite(out_img, image)
            log.info('Result image was saved to {}'.format(out_img))


class head_pose_io(io_adapter):
    def __init__(self, args, transformer):
        super().__init__(args, transformer)


    def process_output(self, model, result, log):
        if (self._not_valid_result(result)):
            log.warning('Model output is processed only for the number iteration = 1')
            return
        input_layer_name = next(iter(model.inputs))
        input = self._input[input_layer_name]
        result_pitch = result['angle_p_fc']
        result_roll = result['angle_r_fc']
        result_yaw = result['angle_y_fc']
        b = result_pitch.shape[0]
        ib, c, h, w = input.shape
        images = np.ndarray(shape = (b, h, w, c))
        center_x = int(w / 2)
        center_y = int(h / 2)
        color_x = (0, 0, 255)
        color_y = (0, 255, 0)
        color_z = (255, 0, 0)
        focal_length = 950.0
        for i in range(b):
            images[i] = input[i % ib].transpose((1, 2, 0))
            yaw = result_yaw[i][0] * np.pi / 180.0
            pitch = result_pitch[i][0] * np.pi / 180.0
            roll = result_roll[i][0] * np.pi / 180.0
            Rx = np.array([[1, 0, 0], 
                        [0, np.cos(pitch), -np.sin(pitch)],
                        [0, np.sin(pitch), np.cos(pitch)]])
            Ry = np.array([[np.cos(yaw), 0, -np.sin(yaw)], 
                        [0, 1, 0],
                        [np.sin(yaw), 0, np.cos(yaw)]])
            Rz = np.array([[np.cos(roll), -np.sin(roll), 0],
                        [np.sin(roll), np.cos(roll), 0], 
                        [0, 0, 1]])
            R = np.dot(Rx, np.dot(Ry, Rz))
            o = np.array(([0, 0, 0]), dtype='float32').reshape(3, 1)
            o[2] = focal_length
            X = np.dot(R, np.array(([25, 0, 0]), dtype='float32').reshape(3, 1)) + o
            Y = np.dot(R, np.array(([0, -25, 0]), dtype='float32').reshape(3, 1)) + o
            Z = np.dot(R, np.array(([0, 0, -25]), dtype='float32').reshape(3, 1)) + o
            Z1 = np.dot(R, np.array(([0, 0, 25]), dtype='float32').reshape(3, 1)) + o
            point_x = int(X[0] / X[2] * focal_length) + center_x
            point_y = int(X[1] / X[2] * focal_length) + center_y
            cv2.line(images[i], (center_x, center_y), (point_x, point_y), color_x)
            point_x = int(Y[0] / Y[2] * focal_length) + center_x
            point_y = int(Y[1] / Y[2] * focal_length) + center_y
            cv2.line(images[i], (center_x, center_y), (point_x, point_y), color_y)
            point_x = int(Z[0] / Z[2] * focal_length) + center_x
            point_y = int(Z[1] / Z[2] * focal_length) + center_y
            point_x1 = int(Z1[0] / Z1[2] * focal_length) + center_x
            point_y1 = int(Z1[1] / Z1[2] * focal_length) + center_y
            cv2.line(images[i], (point_x1, point_y1), (point_x, point_y), color_z)
        for i in range(b):
            out_img = os.path.join(os.path.dirname(__file__), 'out_head_pose_{}.bmp'.format(i + 1))
            cv2.imwrite(out_img, images[i])
            log.info('Result image was saved to {}'.format(out_img))
        file_angles = os.path.join(os.path.dirname(__file__), 'out_head_pose.csv')
        with open(file_angles, 'w+') as f:
            f.write('{};3\n'.format(b))
            for i in range(b):
                f.write('{:.3f};{:.3f};{:.3f}\n'.format(result_pitch[i][0], result_roll[i][0], result_yaw[i][0]))
        log.info('Result angles was saved to {}'.format(file_angles))


class person_detection_asl_io(io_adapter):
    def __init__(self, args, optional = None):
        super().__init__(args, optional)


    def process_output(self, model, result, log):
        if (self._not_valid_result(result)):
            log.warning('Model output is processed only for the number iteration = 1')
            return
        input_layer_name = next(iter(model.inputs))
        input = self._input[input_layer_name]
        result = result['17701/Split.0']
        _, c, h, w = input.shape
        images = np.ndarray(shape = (1, h, w, c))
        images[0] = input[0].transpose((1, 2, 0))
        count = 0
        for obj in result:
            if obj[4] > self._threshold:
                count += 1
                xmin = int(obj[0])
                ymin = int(obj[1])
                xmax = int(obj[2])
                ymax = int(obj[3])
                color = (0, 0, 255)
                cv2.rectangle(images[0], (xmin, ymin), (xmax, ymax), color, 2)
                log.info('Object {} box:'.format(count))
                log.info('Top left: ({0}, {1})'.format(xmin, ymin))
                log.info('Bottom right: ({0}, {1})'.format(xmax, ymax))
        out_img = os.path.join(os.path.dirname(__file__), 'out_person_detection_asl.bmp')
        cv2.imwrite(out_img, images[0])
        log.info('Result image was saved to {}'.format(out_img))
<|MERGE_RESOLUTION|>--- conflicted
+++ resolved
@@ -126,13 +126,9 @@
         elif task == 'gaze':
             return gaze_io(args, transformer)
         elif task == 'head-pose':
-<<<<<<< HEAD
-            return head_pose_io(args, optional)
+            return head_pose_io(args, transformer)
         elif task == 'person-detection-asl':
-            return person_detection_asl_io(args, optional)
-=======
-            return head_pose_io(args, transformer)
->>>>>>> e99424e6
+            return person_detection_asl_io(args, transformer)
 
 
 class feedforward_io(io_adapter):
@@ -462,8 +458,8 @@
 
 
 class person_detection_asl_io(io_adapter):
-    def __init__(self, args, optional = None):
-        super().__init__(args, optional)
+    def __init__(self, args, transformer):
+        super().__init__(args, transformer)
 
 
     def process_output(self, model, result, log):
