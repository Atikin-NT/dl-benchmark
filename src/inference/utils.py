--- conflicted
+++ resolved
@@ -138,11 +138,7 @@
     for layer in net.inputs:
         shape = net.inputs[layer].shape
         shape[0] = batch_size
-<<<<<<< HEAD
         new_shapes.update({layer: shape})
-    net.reshape(new_shapes)
-=======
-        new_shapes.update({layer : shape})
     net.reshape(new_shapes)
 
 
@@ -151,5 +147,4 @@
     for layer, tensor in input.items():
         if layer not in blobs.keys():
             raise ValueError("No input layer with name {}".format(layer))
-        blobs[layer][:] = tensor
->>>>>>> dde7da70
+        blobs[layer][:] = tensor