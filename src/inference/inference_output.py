import os
import numpy as np
import logging as log
from copy import copy
import cv2


def classification_output(result, labels, number_top, log):
    log.info('Top {} results: \n'.format(number_top))
    if not labels:
        labels= os.path.join(os.path.dirname(__file__), 'image_net_synset.txt')
    with open(labels, 'r') as f:
        labels_map = [ x.split(sep = ' ', maxsplit = 1)[-1].strip() \
            for x in f ]
    for batch, probs in enumerate(result):
        probs = np.squeeze(probs)
        top_ind = np.argsort(probs)[-number_top:][::-1]
        print("Result for image {}\n".format(batch + 1))
        for id in top_ind:
            det_label = labels_map[id] if labels_map else '#{}'.format(id)
            print('{:.7f} {}'.format(probs[id], det_label))
        print('\n')  


def segmentation_output(result, color_map, log):
    c = 3
    h, w = result.shape[1:]
    if not color_map:
        color_map = os.path.join(os.path.dirname(__file__), 'color_map.txt')
    classes_color_map = []
    with open(color_map, 'r') as f:
        for line in f:
            classes_color_map.append([int(x) for x in line.split()])
    for batch, data in enumerate(result):
        classes_map = np.zeros(shape = (h, w, c), dtype = np.int)
        for i in range(h):
            for j in range(w):
                pixel_class = int(data[i, j])
                classes_map[i, j, :] = classes_color_map[min(pixel_class, 20)]
        out_img = os.path.join(os.path.dirname(__file__), 'out_segmentation_{}.bmp'.format(batch + 1))
        cv2.imwrite(out_img, classes_map)
        log.info('Result image was saved to {}'.format(out_img))


def detection_output(result, input, prob_threshold, log):
    ib, c, h, w = input.shape
    b, _, _, _ = result.shape
    images = np.ndarray(shape = (b, w, h, c))
    i = 0
    while i < b:
        images[i] = input[i % ib].transpose((1, 2, 0))
        i += 1
    for batch in range(b):
        for obj in result[batch][0]:
            if obj[2] > prob_threshold:
                image_number = int(obj[0])
                image = images[image_number]
                initial_h, initial_w = image.shape[:2]
                xmin = int(obj[3] * initial_w)
                ymin = int(obj[4] * initial_h)
                xmax = int(obj[5] * initial_w)
                ymax = int(obj[6] * initial_h)
                class_id = int(obj[1])
                color = (min(int(class_id * 12.5), 255), min(class_id * 7, 255),
                    min(class_id * 5, 255))
                cv2.rectangle(image, (xmin, ymin), (xmax, ymax), color, 2)
<<<<<<< HEAD
                log.info("Bounding boxes for image {0} for object {1}".format(image_number, class_id))
                log.info("Top left: ({0}, {1})".format(xmin, ymin))
                log.info("Bottom right: ({0}, {1})".format(xmax, ymax))

    count = 0
    for image in images:
        out_img = os.path.join(os.path.dirname(__file__), 'out_detection_{}.bmp'.format(count + 1))
        count += 1
        cv2.imwrite(out_img, image)
        log.info('Result image was saved to {}'.format(out_img))




def infer_output(model, result, input, labels, number_top, prob_threshold,
=======
                log.info('({}, {}), ({}, {}) - {}'.format(xmin, ymin, xmax, ymax, class_id))
        cv2.imshow('Detection Results', image)
    cv2.waitKey()
    cv2.destroyAllWindows()


def recognition_face_output(res, data, log):
    for i, r in enumerate(res):
        image = cv2.imread(data[i])
        initial_h, initial_w = image.shape[:2]
        radius = int((initial_w + initial_h) / 200)
        for j in range (0, len(r), 2):
            index = int(j / 2) + 1
            x = int(r[j] * initial_w)
            y = int(r[j + 1] * initial_h)
            color = (0, 255, 255)
            cv2.circle(image, (x, y), radius, color, -1)
            cv2.putText(image, str(index), (x + radius, y), cv2.FONT_HERSHEY_SIMPLEX,
                (initial_w + initial_h) / (2 * 1000), (255, 255, 255))
            log.info('({}, {}) - {}'.format(x, y, index))
        cv2.imshow("Result image", image)
    cv2.waitKey()
    cv2.destroyAllWindows()     


def infer_output(res, images, data, labels, number_top, prob_threshold,
>>>>>>> c87766c0
        color_map, log, task):
    if task == 'feedforward':
        return
    elif result is None:
        log.warning("Model output is processed only for the number iteration = 1")
    elif task == 'classification':
        result_layer_name = next(iter(model.outputs))
        classification_output(result[result_layer_name], labels, number_top, log)
    elif task == 'detection':
<<<<<<< HEAD
        input_layer_name = next(iter(model.inputs))
        result_layer_name = next(iter(model.outputs))
        detection_output(result[result_layer_name], input[input_layer_name], prob_threshold, log)
=======
        detection_output(res, data, prob_threshold)
    elif task == 'recognition-face':
        recognition_face_output(res, data, log)
>>>>>>> c87766c0
    elif task == 'segmentation':
        result_layer_name = next(iter(model.outputs))
        segmentation_output(result[result_layer_name], color_map, log)<|MERGE_RESOLUTION|>--- conflicted
+++ resolved
@@ -64,7 +64,6 @@
                 color = (min(int(class_id * 12.5), 255), min(class_id * 7, 255),
                     min(class_id * 5, 255))
                 cv2.rectangle(image, (xmin, ymin), (xmax, ymax), color, 2)
-<<<<<<< HEAD
                 log.info("Bounding boxes for image {0} for object {1}".format(image_number, class_id))
                 log.info("Top left: ({0}, {1})".format(xmin, ymin))
                 log.info("Bottom right: ({0}, {1})".format(xmax, ymax))
@@ -75,16 +74,6 @@
         count += 1
         cv2.imwrite(out_img, image)
         log.info('Result image was saved to {}'.format(out_img))
-
-
-
-
-def infer_output(model, result, input, labels, number_top, prob_threshold,
-=======
-                log.info('({}, {}), ({}, {}) - {}'.format(xmin, ymin, xmax, ymax, class_id))
-        cv2.imshow('Detection Results', image)
-    cv2.waitKey()
-    cv2.destroyAllWindows()
 
 
 def recognition_face_output(res, data, log):
@@ -107,7 +96,6 @@
 
 
 def infer_output(res, images, data, labels, number_top, prob_threshold,
->>>>>>> c87766c0
         color_map, log, task):
     if task == 'feedforward':
         return
@@ -117,15 +105,11 @@
         result_layer_name = next(iter(model.outputs))
         classification_output(result[result_layer_name], labels, number_top, log)
     elif task == 'detection':
-<<<<<<< HEAD
         input_layer_name = next(iter(model.inputs))
         result_layer_name = next(iter(model.outputs))
         detection_output(result[result_layer_name], input[input_layer_name], prob_threshold, log)
-=======
-        detection_output(res, data, prob_threshold)
     elif task == 'recognition-face':
         recognition_face_output(res, data, log)
->>>>>>> c87766c0
     elif task == 'segmentation':
         result_layer_name = next(iter(model.outputs))
         segmentation_output(result[result_layer_name], color_map, log)