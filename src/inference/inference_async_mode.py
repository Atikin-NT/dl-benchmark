import cv2
import sys
import utils
import argparse
import numpy as np
import logging as log
import postprocessing_data as pp
from time import time
from copy import copy
from io_adapter import io_adapter
from transformer import transformer


def build_parser():
    parser = argparse.ArgumentParser()
    parser.add_argument('-m', '--model', help = 'Path to an .xml \
        file with a trained model.', required = True, type = str, dest = 'model_xml')
    parser.add_argument('-w', '--weights', help = 'Path to an .bin file \
        with a trained weights.', required = True, type = str, dest = 'model_bin')
    parser.add_argument('-i', '--input', help = 'Data for input layers in format: \
        input_layer_name:path_to_image1,path_to_image2.. \
        or input_layer_name:path_to_folder_with_images', required = True, type = str,
        nargs = '+', dest = 'input')
    parser.add_argument('-r', '--requests', help = 'A positive integer value \
        of infer requests to be created. Number of infer requests may be \
        limited by device capabilities', default = None, type = int, dest = 'requests')
    parser.add_argument('-b', '--batch_size', help = 'Size of the  \
        processed pack', default = 1, type = int, dest = 'batch_size')
    parser.add_argument('-l', '--extension', 
        help = 'Path to MKLDNN (CPU, MYRIAD) custom layers OR Path to CLDNN config.',
        type = str, default = None, dest = 'extension')
    parser.add_argument('-d', '--device', help = 'Specify the target \
        device to infer on; CPU, GPU, FPGA or MYRIAD is acceptable. \
        Sample will look for a suitable plugin for device specified \
        (CPU by default)', default = 'CPU', type = str, dest = 'device')
    parser.add_argument('--labels', help = 'Labels mapping file',
        default = None, type = str, dest = 'labels')
    parser.add_argument('-nt', '--number_top', help = 'Number of top results',
        default = 10, type = int, dest = 'number_top')
    parser.add_argument('-ni', '--number_iter', help = 'Number of inference \
        iterations', default = 1, type = int, dest = 'number_iter')
    parser.add_argument('-nthreads', '--number_threads', help = 'Number of threads. \
        (Max by default)', type = int, default = None, dest = 'nthreads')
    parser.add_argument('-nstreams', '--number_streams', help = 'Number of streams.', 
        type = int, default = None, dest = 'nstreams')
    parser.add_argument('-t', '--task', help = 'Output processing method. \
        Default: without postprocess',
        choices = ['classification', 'detection', 'segmentation', 'recognition-face',
        'person-attributes', 'age-gender', 'gaze', 'head-pose', 'person-detection-asl',
<<<<<<< HEAD
        'adas-segmentation', 'road-segmentation', 'driver-action-recognition-encoder',
        'driver-action-recognition-decoder', 'action-recognition-encoder', 
        'action-recognition-decoder','face-reidentification'],  
=======
        'adas-segmentation', 'road-segmentation', 'license-plate', 'instance-segmentation',
        'single-image-super-resolution'],
>>>>>>> 2577ffbb
        default = 'feedforward', type = str, dest = 'task')
    parser.add_argument('--color_map', help = 'Classes color map', 
        default = None, type = str, dest = 'color_map')
    parser.add_argument('--prob_threshold', help = 'Probability threshold \
        for detections filtering', default = 0.5, type = float, dest = 'threshold')
    parser.add_argument('--raw_output', help = 'Raw output without logs',
        default = False, type = bool, dest = 'raw_output')
    return parser


def infer_async(exec_net, number_iter, get_slice):
    requests_counter = len(exec_net.requests)
    result = None
    slice_input = None
    if number_iter == 1:
        time_s = time()
        for request_id in range(requests_counter):
            slice_input = get_slice(request_id)
            exec_net.start_async(request_id = request_id,
                inputs = slice_input)
        for request_id in range(requests_counter):
            exec_net.requests[request_id].wait(-1)
        time_e = time() - time_s
        list = [copy(exec_net.requests[request_id].outputs) for request_id in range(requests_counter)]
        result = dict.fromkeys(list[0].keys(), None)
        for key in result:
            result[key] = np.concatenate([array[key] for array in list], axis = 0)
    else:
        time_s = time()
        iteration = 0
        requests_status = [0 for i in range(requests_counter)]
        while iteration < number_iter:
            for request_id in range(requests_counter):
                if requests_status[request_id] == 0:
                    slice_input = get_slice(iteration)
                    exec_net.start_async(request_id = request_id,
                        inputs = slice_input)
                    requests_status[request_id] = 1
                    iteration += 1
            for request_id in range(requests_counter):
                if exec_net.requests[request_id].wait(0) == 0:
                    requests_status[request_id] = 0
        for request_id in range(requests_counter):
            exec_net.requests[request_id].wait(-1)
        time_e = time() - time_s
    return result, time_e


def process_result(inference_time, batch_size, iteration_count):
    average_time = inference_time / iteration_count
    fps = pp.calculate_fps(batch_size * iteration_count, inference_time)
    return average_time, fps


def result_output(average_time, fps, log):
    log.info('Average time of single pass : {0:.3f}'.format(average_time))
    log.info('FPS : {0:.3f}'.format(fps))


def raw_result_output(average_time, fps):
    print('{0:.3f},{1:.3f}'.format(average_time, fps))


def main():
    log.basicConfig(format = '[ %(levelname)s ] %(message)s',
        level = log.INFO, stream = sys.stdout)
    args = build_parser().parse_args()
    try:
        data_transformer = transformer()
        io = io_adapter.get_io_adapter(args, data_transformer)
        iecore = utils.create_ie_core(args.extension, args.device,
            args.nthreads,args.nstreams, 'async', log)
        net = utils.create_network(args.model_xml, args.model_bin, log)
        input_shapes = utils.get_input_shape(net)
        for layer in input_shapes:
            log.info('Shape for input layer {0}: {1}'.format(layer, input_shapes[layer]))
        net.batch_size = args.batch_size
        log.info('Prepare input data')
        io.prepare_input(net, args.input)
        log.info('Create executable network')
        exec_net = iecore.load_network(network = net, device_name = args.device,
            num_requests = (args.requests or 0))
        log.info('Starting inference ({} iterations) with {} requests on {}'.
            format(args.number_iter, len(exec_net.requests), args.device))
        result, time = infer_async(exec_net, args.number_iter, io.get_slice_input)
        average_time, fps = process_result(time, args.batch_size, args.number_iter)
        if not args.raw_output:
            io.process_output(net, result, log)
            result_output(average_time, fps, log)
        else:
            raw_result_output(average_time, fps)
        del net
        del exec_net
        del iecore
    except Exception as ex:
        print('ERROR! : {0}'.format(str(ex)))
        sys.exit(1)


if __name__ == '__main__':
    sys.exit(main() or 0)
<|MERGE_RESOLUTION|>--- conflicted
+++ resolved
@@ -47,14 +47,10 @@
         Default: without postprocess',
         choices = ['classification', 'detection', 'segmentation', 'recognition-face',
         'person-attributes', 'age-gender', 'gaze', 'head-pose', 'person-detection-asl',
-<<<<<<< HEAD
-        'adas-segmentation', 'road-segmentation', 'driver-action-recognition-encoder',
+        'adas-segmentation', 'road-segmentation', 'license-plate', 'instance-segmentation',
+        'single-image-super-resolution', 'driver-action-recognition-encoder',
         'driver-action-recognition-decoder', 'action-recognition-encoder', 
-        'action-recognition-decoder','face-reidentification'],  
-=======
-        'adas-segmentation', 'road-segmentation', 'license-plate', 'instance-segmentation',
-        'single-image-super-resolution'],
->>>>>>> 2577ffbb
+        'action-recognition-decoder','face-reidentification'],
         default = 'feedforward', type = str, dest = 'task')
     parser.add_argument('--color_map', help = 'Classes color map', 
         default = None, type = str, dest = 'color_map')
