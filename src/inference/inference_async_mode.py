--- conflicted
+++ resolved
@@ -150,12 +150,8 @@
         io = io_adapter.get_io_adapter(args, model_wrapper, data_transformer)
         iecore = utils.create_ie_core(args.extension, args.cldnn_config, args.device,
             args.nthreads, args.nstreams, args.dump, 'async', log)
-<<<<<<< HEAD
-        net = utils.create_network(args.model_xml, args.model_bin, log)
+        net = utils.create_network(iecore, args.model_xml, args.model_bin, log)
         utils.configure_network(iecore, net, args.device, args.default_device, args.affinity)
-=======
-        net = utils.create_network(iecore, args.model_xml, args.model_bin, log)
->>>>>>> 948f3a07
         input_shapes = utils.get_input_shape(model_wrapper, net)
         for layer in input_shapes:
             log.info('Shape for input layer {0}: {1}'.format(layer, input_shapes[layer]))
