import argparse
import importlib
import json
import logging as log
import re
import sys
import traceback
from functools import partial
from pathlib import Path
from time import time

import torch

try:
    import torch_tensorrt
except ImportError:
    log.info('No torch_tensorrt module, it is ok')

import postprocessing_data as pp
import preprocessing_data as prep
from inference_tools.loop_tools import loop_inference, get_exec_time
from io_adapter import IOAdapter
from io_model_wrapper import PyTorchIOModelWrapper
from reporter.report_writer import ReportWriter
from configs.config_utils import prepend_to_path, to_camel_case, get_model_config
from transformer import PyTorchTransformer
from dgl_pytorch_auxiliary import infer_slice, get_device_to_infer

SCRIPT_DIR = Path(__file__).parent
MODEL_CONFIGS_PATH = Path.joinpath(SCRIPT_DIR, 'configs', 'pytorch_configs')


def cli_argument_parser():
    parser = argparse.ArgumentParser()

    parser.add_argument('-m', '--model',
                        help='Path to PyTorch model with format .pt.',
                        type=str,
                        dest='model')
    parser.add_argument('-w', '--weights',
                        help='Path to file with format .pth with weights of PyTorch model',
                        type=str,
                        default=None,
                        dest='weights')
    parser.add_argument('-mm', '--module',
                        help='Module with model architecture.',
                        default='torchvision.models',
                        type=str,
                        dest='module')
    parser.add_argument('-mn', '--model_name',
                        help='Model name from the module.',
                        required=True,
                        type=str,
                        dest='model_name')
    parser.add_argument('--use_model_config',
                        help='Use model config for inference if it exists',
                        action='store_true')
    parser.add_argument('-i', '--input',
                        help='Path to input data',
                        required=False,
                        type=str,
                        nargs='+',
                        dest='input')
    parser.add_argument('-in', '--input_names',
                        help='Names of the input tensors',
                        required=True,
                        default=None,
                        type=prep.names_arg,
                        dest='input_names')
    parser.add_argument('-is', '--input_shapes',
                        help='Input tensor shapes',
                        default=None,
                        type=str,
                        dest='input_shapes')
    parser.add_argument('--mean',
                        help='Parameter mean',
                        default=None,
                        type=str,
                        dest='mean')
    parser.add_argument('--input_scale',
                        help='Parameter input scale',
                        type=str,
                        dest='input_scale')
    parser.add_argument('--output_names',
                        help='Name of the output tensors.',
                        default='output',
                        type=str,
                        nargs='+',
                        dest='output_names')
    parser.add_argument('-b', '--batch_size',
                        help='Batch size.',
                        default=1,
                        type=int,
                        dest='batch_size')
    parser.add_argument('-l', '--labels',
                        help='Labels mapping file.',
                        default=None,
                        type=str,
                        dest='labels')
    parser.add_argument('-nt', '--number_top',
                        help='Number of top results.',
                        default=5,
                        type=int,
                        dest='number_top')
    parser.add_argument('-t', '--task',
                        help='Task type determines the type of output processing '
                             'method. Available values: feedforward - without'
                             'postprocessing (by default); classification - output'
                             'is a vector of probabilities; text-generation - predicted string;'
                             'text-translation - translated string.',
                        choices=['feedforward', 'classification', 'text-to-image',
                                 'yolo_v7', 'text-generation', 'batch-text-generation', 'text-translation'],
                        default='feedforward',
                        type=str,
                        dest='task')
    parser.add_argument('-ni', '--number_iter',
                        help='Number of inference iterations.',
                        default=1,
                        type=int,
                        dest='number_iter')
    parser.add_argument('--raw_output',
                        help='Raw output without logs.',
                        default=False,
                        type=bool,
                        dest='raw_output')
    parser.add_argument('-d', '--device',
                        help='Specify the target device to infer on CPU or '
                             'NVIDIA_GPU (CPU by default)',
                        default='CPU',
                        type=str,
                        dest='device')
    parser.add_argument('--model_type',
                        help='Model type for inference',
                        choices=['scripted', 'baseline', None],
                        default=None,
                        type=str,
                        dest='model_type')
    parser.add_argument('--inference_mode',
                        help='Inference mode',
                        default=True,
                        type=bool,
                        dest='inference_mode')
    parser.add_argument('--precision',
                        help='Run model in selected precision',
                        default=None,
                        type=str,
                        dest='precision')
    parser.add_argument('--tensor_rt_precision',
                        help='TensorRT precision FP16, FP32.'
                             ' Applicable only for hosts with NVIDIA GPU and pytorch built with TensorRT support',
                        type=str,
                        default=None,
                        dest='tensor_rt_precision')
    parser.add_argument('--compile_with_backend',
                        help='Use torch API compile method with provided backend. Applicable only for torch >= 2.x',
                        type=str,
                        default=None,
                        dest='compile_with_backend')
    parser.add_argument('--layout',
                        help='Parameter input layout',
                        default=None,
                        type=str,
                        dest='layout')
    parser.add_argument('--input_type',
                        help='Parameter input type',
                        default=None,
                        type=str,
                        dest='input_type')
    parser.add_argument('--report_path',
                        type=Path,
                        default=Path(__file__).parent / 'pytorch_inference_report.json',
                        dest='report_path',
                        help='Path to json benchmark report path, default: ./pytorch_inference_report.json')
    parser.add_argument('--time', required=False, default=0, type=int,
                        dest='time',
                        help='Optional. Time in seconds to execute topology.')
    parser.add_argument('--timeout_overhead', required=False, default=300, type=int,
                        dest='timeout_overhead',
                        help='Optional. Time in seconds added to "time" parameter to construct overall timeout.')
    parser.add_argument('--custom_models_links', required=False, default=None, type=str,
                        dest='custom_models_links',
                        help='Optional. Use custom models sources. Format: model_name_1[url],model_name_2[url]')
    parser.add_argument('--num_inter_threads',
                        help='Number of threads used for parallelism between independent operations',
                        default=None,
                        type=int,
                        dest='num_inter_threads')
    parser.add_argument('--num_intra_threads',
                        help='Number of threads used within an individual op for parallelism',
                        default=None,
                        type=int,
                        dest='num_intra_threads')
    args = parser.parse_args()

    return args


def set_thread_num(num_inter_threads, num_intra_threads):
    def validate(num):
        if num < 0:
            raise ValueError(f'Incorrect thread count: {num}')

    if num_inter_threads:
        validate(num_inter_threads)
        torch.set_num_interop_threads(num_inter_threads)
        log.info(f'The number of threads for inter-op parallelism: {num_inter_threads}')
    if num_intra_threads:
        validate(num_intra_threads)
        torch.set_num_threads(num_intra_threads)
        log.info(f'The number of threads for intra-op parallelism: {num_intra_threads}')


<<<<<<< HEAD
=======
def get_device_to_infer(device):
    log.info('Get device for inference')
    if device == 'CPU':
        log.info(f'Inference will be executed on {device}')

        return torch.device('cpu')
    elif device == 'NVIDIA_GPU':
        log.info(f'Inference will be executed on {device}')

        return torch.device('cuda')
    else:
        log.info(f'The device {device} is not supported')
        raise ValueError('The device is not supported')


>>>>>>> 518f3374
def is_gpu_available():
    return torch.cuda.is_available()


def get_torch_version():
    return torch.__version__


def get_tensor_rt_dtype(tensor_rt_precision):
    tensor_rt_dtype = None
    if tensor_rt_precision:
        if tensor_rt_precision == 'FP32':
            tensor_rt_dtype = torch.float
        elif tensor_rt_precision == 'FP16':
            tensor_rt_dtype = torch.half
        else:
            raise ValueError(f'Unknown TensorRT precision {tensor_rt_precision}')
        return tensor_rt_dtype

    return tensor_rt_dtype


def load_model_from_module(model_name, module, weights, device):
    log.info(f'Loading model {model_name} from module')
    model_cls = importlib.import_module(module).__getattribute__(model_name)

    if weights is None or weights == '':
        log.info('Loading pretrained model')
        return model_cls(weights=True)
    else:
        log.info(f'Loading model with weights from file {weights}')
        model = model_cls()
        checkpoint = torch.load(weights, map_location=device.lower())
        model.load_state_dict(checkpoint)

        return model


def load_model_from_file(model_path):
    log.info(f'Loading model from path {model_path}')

    file_type = model_path.split('.')[-1]
    supported_extensions = ['pt']
    if file_type not in supported_extensions:
        raise ValueError(f'The file type {file_type} is not supported')

    model = torch.load(model_path)

    return model


def load_model_from_config(model_name, model_config, module, weights, device='cpu', precision='FP32',
                           should_be_traced=False, custom_models_links=None):
    with prepend_to_path([str(MODEL_CONFIGS_PATH)]):
        model_obj = importlib.import_module(model_config.stem).__getattribute__(to_camel_case(model_name))
    model_cls = model_obj()
    model_cls.set_model_name(model_name)
    model_cls.set_model_weights(weights=weights, module=module)
    model = model_cls.create_model(device=device, precision=precision, should_be_traced=should_be_traced,
                                   custom_models_links=custom_models_links)

    weights = model_cls.weights if model_cls.weights and not model_cls.pretrained else None

    custom_compile_func = model_cls.compile_model if model_cls.use_custom_compile_step else None
    custom_trace_func = model_cls.trace_model if model_cls.use_custom_trace_step else None

    if weights:
        return model(weights=weights), custom_compile_func, custom_trace_func

    if model_cls.pretrained:
        return model, custom_compile_func, custom_trace_func


def compile_model(model, device, model_type, shapes, input_type, tensor_rt_dtype, precision, compile_backend,
                  custom_compile_func, custom_trace_func):
    if model_type == 'baseline':
        log.info('Inference will be executed on baseline model')
    elif model_type == 'scripted':
        log.info('Inference will be executed on scripted model')
        model = torch.jit.script(model)
        if compile_backend:
            raise ValueError('Can`t use torch.compile() with scripted model')
    else:
        raise ValueError(f'Model type {model_type} is not supported for inference')

    model.to(device)

    if precision == 'FP16' and isinstance(model, torch.nn.Module):
        model.half()

    if isinstance(model, torch.nn.Module):
        model.eval()

    if compile_backend:
        torch_version = get_torch_version()
        if not re.match(r'(1.\d)\S+', torch_version):
            mode = 'default'
            log.info(f'Compile model with "{mode}" mode, "{compile_backend}" backend')
            if custom_compile_func:
                model = custom_compile_func(model=model, mode=mode, backend=compile_backend)
            else:
                model = torch.compile(model, mode=mode, backend=compile_backend)
        else:
            raise ValueError('Torch.Compile is only available for PyTorch 2.x versions. '
                             f'Current version: {torch_version}')

    if tensor_rt_dtype is not None:
        log.info(f'Run Torch-TensorRT with {tensor_rt_dtype} precision')
        if is_gpu_available():
            if model_type == 'baseline':
                log.info('Make traced model for Torch-TensorRT')
                if custom_trace_func:
                    model = custom_trace_func(model=model, device=device, shapes=shapes)
                else:
                    input_rand = [torch.rand(shapes[key]).to(device) for key in shapes]
                    if input_type == 'int64':
                        input_rand = [key.int() for key in input_rand]
                    model = torch.jit.trace(model, input_rand)

            if tensor_rt_dtype == torch.half and isinstance(model, torch.nn.Module):
                model.half()

            log.info('Make compiled model for Torch-TensorRT')
            inputs = [torch_tensorrt.Input(shapes[key],
                                           dtype=tensor_rt_dtype if input_type != 'int64' else torch.int)
                      for key in shapes]
            tensor_rt_ts_module = torch_tensorrt.compile(model, inputs=inputs,
                                                         truncate_long_and_double=True,
                                                         enabled_precisions=tensor_rt_dtype)
            return tensor_rt_ts_module
        else:
            raise ValueError('GPU is not available')
    else:
        return model


def inference_pytorch(model, num_iterations, task_type, get_slice, input_names, inference_mode, device, test_duration):
    with torch.inference_mode(inference_mode):
        output = None
        time_infer = []

        if task_type in ['text-generation', 'batch-text-generation']:
            from configs.pytorch_configs.causal_lm_base import create_tokenizer, tokenize

            tokenizer = create_tokenizer(model.name_or_path)
            encodings_dict = tokenize(tokenizer, get_slice())

        if num_iterations == 1:
            if task_type in ['classification', 'feedforward', 'yolo_v7']:
                inputs = [torch.tensor(get_slice()[input_name], device=device) for input_name in input_names]

            t0 = time()

            if task_type in ['classification', 'feedforward']:
                output = torch.nn.functional.softmax(model(*inputs), dim=1).to('cpu')
            elif task_type == 'text-to-image':
                output = model(prompt=get_slice())
            elif task_type == 'yolo_v7':
                output = model(*inputs)[0].to('cpu')
            elif task_type == 'text-generation':
                from configs.pytorch_configs.causal_lm_base import generate, decode

                output = decode(tokenizer, generate(model=model, inputs=encodings_dict, device=device))
            elif task_type == 'batch-text-generation':
                from configs.onnx_configs.gpt_2 import batch_text_generation

                output = batch_text_generation(torch_model=model, tokenizer=tokenizer, device=device,
                                               encodings_dict=encodings_dict)
            elif task_type == 'text-translation':
                inputs = get_slice()
                output = model.translate_batch(inputs)

            t1 = time()
            time_infer.append(t1 - t0)
        else:
            # several decorator calls in order to use variables as decorator parameters
<<<<<<< HEAD
            inputs = [torch.tensor(get_slice()[input_name], device=device) for input_name in input_names]
            time_infer = loop_inference(num_iterations, test_duration)(inference_iteration)(device, inputs, model)
    return predictions, time_infer


def inference_iteration(device, get_slice, input_names, model):
    inputs = [torch.tensor(get_slice()[input_name], device=device) for input_name in input_names]
=======
            time_infer = loop_inference(num_iterations, test_duration)(inference_iteration)(device, get_slice,
                                                                                            input_names, model,
                                                                                            task_type)
    return output, time_infer


@get_exec_time()
def infer_slice(device, inputs, model, input_kwarg_name=None, task_type=None):
    if task_type in ['text-translation']:
        infer_func = model.translate_batch
    else:
        infer_func = model

    if input_kwarg_name:
        infer_func(**{input_kwarg_name: inputs})
    else:
        infer_func(*inputs)

    if device.type == 'cuda':
        torch.cuda.synchronize()


def inference_iteration(device, get_slice, input_names, model, task_type):
    inputs = None
    input_kwarg_name = None

    if task_type in ['text-generation', 'batch-text-generation']:
        from configs.pytorch_configs.causal_lm_base import create_tokenizer, tokenize, generate

        tokenizer = create_tokenizer(model.name_or_path)
        inputs = tokenize(tokenizer, get_slice())

    if task_type in ['classification', 'feedforward']:
        inputs = [torch.tensor(get_slice()[input_name], device=device) for input_name in input_names]
    elif task_type == 'text-generation':
        model = partial(generate, model=model, device=device)
        input_kwarg_name = 'inputs'
    elif task_type == 'batch-text-generation':
        from configs.onnx_configs.gpt_2 import batch_text_generation

        model = partial(batch_text_generation, torch_model=model, tokenizer=tokenizer, device=device)
        input_kwarg_name = 'encodings_dict'
    elif task_type == 'text-to-image':
        input_kwarg_name = 'prompt'
        inputs = get_slice()
    elif task_type == 'text-translation':
        input_kwarg_name = 'txt'
        inputs = get_slice()

>>>>>>> 518f3374
    if device.type == 'cuda':
        torch.cuda.synchronize()

    _, exec_time = infer_slice(device, inputs, model, input_kwarg_name, task_type)

    return exec_time


def prepare_output(result, model, output_names, task):
    if (output_names is None) or len(output_names) == 0:
        raise ValueError('The number of output tensors does not match the number of corresponding output names')

    if task == 'feedforward':
        return {}
    elif task in ['text-generation', 'yolo_v7', 'text-translation']:
        return result
    elif task == 'batch-text-generation':
        from configs.pytorch_configs.causal_lm_base import create_tokenizer, decode

        tokenizer = create_tokenizer(model.name_or_path)
        decoded_result = decode(tokenizer, result)

        return decoded_result
    elif task == 'text-to-image':
        return result.images
    elif task == 'classification':
        log.info('Converting output tensor to print results')
        return {output_names[0]: result.detach().numpy()}
    else:
        raise ValueError(f'Unsupported task {task} to print inference results')


def main():
    log.basicConfig(
        format='[ %(levelname)s ] %(message)s',
        level=log.INFO,
        stream=sys.stdout,
    )
    args = cli_argument_parser()
    report_writer = ReportWriter()
    report_writer.update_framework_info(name='PyTorch', version=get_torch_version())
    report_writer.update_configuration_setup(batch_size=args.batch_size,
                                             iterations_num=args.number_iter,
                                             target_device=args.device)

    try:
        if args.device == 'NVIDIA_GPU' and args.precision:
            torch.backends.cudnn.benchmark = True
            if args.precision == 'TF32':
                log.info('Use the TensorFloat32 (TF32) tensor cores, available on new NVIDIA GPUs since Ampere')
                torch.backends.cudnn.allow_tf32 = True
                torch.backends.cuda.matmul.allow_tf32 = True
            elif args.precision == 'FP32':
                log.info('Disable TF32')
                torch.backends.cudnn.allow_tf32 = False
                torch.backends.cuda.matmul.allow_tf32 = False
                log.info('Disable FP16 reduction')
                torch.backends.cuda.matmul.allow_fp16_reduced_precision_reduction = False
                log.info('Disable BF16 reduction')
                torch.backends.cuda.matmul.allow_bf16_reduced_precision_reduction = False
            elif args.precision == 'FP16':
                log.info('Enable FP16 reduction')
                torch.backends.cuda.matmul.allow_fp16_reduced_precision_reduction = True
            elif args.precision == 'BF16':
                log.info('Enable BF16 reduction')
                torch.backends.cuda.matmul.allow_bf16_reduced_precision_reduction = True

        tensor_rt_dtype = get_tensor_rt_dtype(args.tensor_rt_precision)
        args.input_shapes = prep.parse_input_arg(args.input_shapes, args.input_names)
        model_wrapper = PyTorchIOModelWrapper(args.input_shapes, args.batch_size, tensor_rt_dtype,
                                              args.precision, args.input_type)

        args.mean = prep.parse_input_arg(args.mean, args.input_names)
        args.input_scale = prep.parse_input_arg(args.input_scale, args.input_names)
        args.layout = prep.parse_layout_arg(args.layout, args.input_names)
        data_transformer = PyTorchTransformer(prep.create_dict_for_transformer(args))
        io = IOAdapter.get_io_adapter(args, model_wrapper, data_transformer)

        set_thread_num(args.num_inter_threads, args.num_intra_threads)

        device = get_device_to_infer(args.device)
        custom_compile_func = None
        custom_trace_func = None
        if args.model is not None:
            model_type = 'scripted'
            model = load_model_from_file(args.model)
        else:
            model_type = 'baseline'
            model_config = get_model_config(model_name=args.model_name, configs_path=MODEL_CONFIGS_PATH)

            custom_models_dict = {}
            if args.custom_models_links:
                for item in args.custom_models_links.split(','):
                    model_url_parts = item.split('[')
                    model = model_url_parts[0]
                    url = '['.join(model_url_parts[1:])[:-1]
                    custom_models_dict[model] = url
            if model_config and args.use_model_config:
                model, custom_compile_func, custom_trace_func = load_model_from_config(
                    model_name=args.model_name,
                    model_config=model_config,
                    module=args.module,
                    weights=args.weights,
                    device=device,
                    precision=args.precision,
                    should_be_traced=tensor_rt_dtype is not None,
                    custom_models_links=custom_models_dict)
            else:
                model = load_model_from_module(model_name=args.model_name, module=args.module,
                                               weights=args.weights, device=args.device)

        if args.task not in ['text-translation']:
            compiled_model = compile_model(model=model, device=device, model_type=model_type,
                                           shapes=args.input_shapes, input_type=args.input_type,
                                           tensor_rt_dtype=tensor_rt_dtype,
                                           precision=args.precision,
                                           compile_backend=args.compile_with_backend,
                                           custom_compile_func=custom_compile_func,
                                           custom_trace_func=custom_trace_func)
        else:
            compiled_model = model

        if args.task in ['classification', 'feedforward']:
            for layer_name in args.input_names:
                layer_shape = model_wrapper.get_input_layer_shape(args.model, layer_name)
                log.info(f'Shape for input layer {layer_name}: {layer_shape}')

        if args.input:
            log.info(f'Preparing input data: {args.input}')
            io.prepare_input(compiled_model, args.input)
        else:
            io.fill_unset_inputs(compiled_model, log)

        log.info(f'Starting inference (max {args.number_iter} iterations or {args.time} sec) on {args.device}')
        result, inference_time = inference_pytorch(model=compiled_model, num_iterations=args.number_iter,
                                                   get_slice=io.get_slice_input, input_names=args.input_names,
                                                   inference_mode=args.inference_mode, device=device,
                                                   test_duration=args.time, task_type=args.task)

        log.info('Computing performance metrics')
        inference_result = pp.calculate_performance_metrics_sync_mode(args.batch_size, inference_time)
        report_writer.update_execution_results(**inference_result)
        log.info(f'Write report to {args.report_path}')
        report_writer.write_report(args.report_path)

        if not args.raw_output:
            if args.number_iter == 1:
                try:
                    result = prepare_output(result, compiled_model, args.output_names, args.task)

                    log.info('Inference results')
                    io.process_output(result, log)
                except Exception as ex:
                    log.warning('Error when printing inference results. {0}'.format(str(ex)))

        log.info(f'Performance results:\n{json.dumps(inference_result, indent=4)}')
    except Exception:
        log.error(traceback.format_exc())
        sys.exit(1)


if __name__ == '__main__':
    sys.exit(main() or 0)<|MERGE_RESOLUTION|>--- conflicted
+++ resolved
@@ -24,7 +24,6 @@
 from reporter.report_writer import ReportWriter
 from configs.config_utils import prepend_to_path, to_camel_case, get_model_config
 from transformer import PyTorchTransformer
-from dgl_pytorch_auxiliary import infer_slice, get_device_to_infer
 
 SCRIPT_DIR = Path(__file__).parent
 MODEL_CONFIGS_PATH = Path.joinpath(SCRIPT_DIR, 'configs', 'pytorch_configs')
@@ -210,8 +209,6 @@
         log.info(f'The number of threads for intra-op parallelism: {num_intra_threads}')
 
 
-<<<<<<< HEAD
-=======
 def get_device_to_infer(device):
     log.info('Get device for inference')
     if device == 'CPU':
@@ -227,7 +224,6 @@
         raise ValueError('The device is not supported')
 
 
->>>>>>> 518f3374
 def is_gpu_available():
     return torch.cuda.is_available()
 
@@ -404,15 +400,6 @@
             time_infer.append(t1 - t0)
         else:
             # several decorator calls in order to use variables as decorator parameters
-<<<<<<< HEAD
-            inputs = [torch.tensor(get_slice()[input_name], device=device) for input_name in input_names]
-            time_infer = loop_inference(num_iterations, test_duration)(inference_iteration)(device, inputs, model)
-    return predictions, time_infer
-
-
-def inference_iteration(device, get_slice, input_names, model):
-    inputs = [torch.tensor(get_slice()[input_name], device=device) for input_name in input_names]
-=======
             time_infer = loop_inference(num_iterations, test_duration)(inference_iteration)(device, get_slice,
                                                                                             input_names, model,
                                                                                             task_type)
@@ -461,8 +448,6 @@
     elif task_type == 'text-translation':
         input_kwarg_name = 'txt'
         inputs = get_slice()
-
->>>>>>> 518f3374
     if device.type == 'cuda':
         torch.cuda.synchronize()
 
