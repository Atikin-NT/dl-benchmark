--- conflicted
+++ resolved
@@ -113,17 +113,11 @@
                              'method. Available values: feedforward - without'
                              'postprocessing (by default); classification - output'
                              'is a vector of probabilities; text-generation - predicted string;'
-<<<<<<< HEAD
                              'text-translation - translated string; speech-to-text - '
                              'output is a recognized text.',
                         choices=['feedforward', 'classification', 'text-to-image', 'named-entity-recognition',
                                  'yolo_v7', 'text-generation', 'batch-text-generation', 'text-translation',
                                  'speech-to-text'],
-=======
-                             'text-translation - translated string.',
-                        choices=['feedforward', 'classification', 'text-to-image', 'named-entity-recognition',
-                                 'yolo_v7', 'text-generation', 'batch-text-generation', 'text-translation'],
->>>>>>> 79414f01
                         default='feedforward',
                         type=str,
                         dest='task')
@@ -293,26 +287,16 @@
     return model
 
 
-<<<<<<< HEAD
 def load_model_from_config(model_name, model_config, module, weights, device='cpu', num_gpu_devices=None,
                            precision='FP32', should_be_traced=False, custom_models_links=None):
-=======
-def load_model_from_config(model_name, model_config, module, weights, device='cpu', precision='FP32',
-                           should_be_traced=False, custom_models_links=None):
->>>>>>> 79414f01
     with prepend_to_path([str(MODEL_CONFIGS_PATH)]):
         model_obj = importlib.import_module(model_config.stem).__getattribute__(to_camel_case(model_name))
     model_cls = model_obj()
     model_cls.set_model_name(model_name)
     model_cls.set_model_weights(weights=weights, module=module)
-<<<<<<< HEAD
     model = model_cls.create_model(device=device, num_gpu_devices=num_gpu_devices, precision=precision,
                                    should_be_traced=should_be_traced, custom_models_links=custom_models_links,
                                    log=log)
-=======
-    model = model_cls.create_model(device=device, precision=precision, should_be_traced=should_be_traced,
-                                   custom_models_links=custom_models_links)
->>>>>>> 79414f01
 
     weights = model_cls.weights if model_cls.weights and not model_cls.pretrained else None
 
@@ -388,8 +372,6 @@
     else:
         return model
 
-
-<<<<<<< HEAD
 def get_meaning_tokens_from_batch(generated_output, input_size, dot_token=2):
     """
     LLM's output is shaped like [batch_size, MAX_TEXT_LEN].
@@ -420,15 +402,6 @@
         processor = None
 
         input_size = 0
-=======
-def inference_pytorch(model, num_iterations, task_type, get_slice, input_names, inference_mode, device, test_duration):
-    with torch.inference_mode(inference_mode):
-        output = None
-        time_infer = []
-
-        num_tokens = None
-        tokenizer = None
->>>>>>> 79414f01
 
         if task_type in ['text-generation', 'batch-text-generation']:
             from configs.pytorch_configs.causal_lm_base import create_tokenizer, tokenize
@@ -437,24 +410,15 @@
             encodings_dict = tokenize(tokenizer, get_slice())
 
             if task_type in ['text-generation']:
-<<<<<<< HEAD
                 input_size = encodings_dict['input_ids'].size(1)
                 log.debug(f'Encoded input tokens: {input_size}')
             elif task_type in ['batch-text-generation']:
                 from configs.onnx_configs.gpt_2 import MAX_TEXT_LEN
                 num_tokens.append(MAX_TEXT_LEN)
-=======
-                from configs.pytorch_configs.causal_lm_base import MAX_TEXT_LEN
-                num_tokens = MAX_TEXT_LEN
-            elif task_type in ['batch-text-generation']:
-                from configs.onnx_configs.gpt_2 import MAX_TEXT_LEN
-                num_tokens = MAX_TEXT_LEN
->>>>>>> 79414f01
         elif task_type in ['named-entity-recognition']:
             from configs.pytorch_configs.bert_base_ner import create_tokenizer
 
             tokenizer = create_tokenizer()
-<<<<<<< HEAD
         elif task_type in ['speech-to-text']:
             from configs.pytorch_configs.speech_to_sequence_base import create_processor, process_audio
 
@@ -463,8 +427,6 @@
             audios_lengths.append(audio_length)
             encodings_dict = process_audio(processor, waveform, sampling_rate)
             audio_sampling_rate = processor.feature_extractor.sampling_rate
-=======
->>>>>>> 79414f01
 
         if num_iterations == 1:
             if task_type in ['classification', 'feedforward', 'yolo_v7']:
@@ -488,31 +450,22 @@
 
                 model_output = model(tokenized_sentence)
                 tokens, label_indices = decode(tokenizer, tokenized_sentence, model_output)
-<<<<<<< HEAD
                 num_tokens.append(len(tokens))
-=======
-                num_tokens = len(tokens)
->>>>>>> 79414f01
 
                 output = (tokens, label_indices)
             elif task_type in ['text-generation']:
                 from configs.pytorch_configs.causal_lm_base import generate, decode
 
-<<<<<<< HEAD
                 generated_output = generate(model=model, inputs=encodings_dict, device=device, tokenizer=tokenizer)
                 output = decode(tokenizer, generated_output)
                 num_tokens.extend(get_meaning_tokens_from_batch(generated_output, input_size, dot_token=2))
                 log.info(f'Generated tokens num: {num_tokens}')
-=======
-                output = decode(tokenizer, generate(model=model, inputs=encodings_dict, device=device))
->>>>>>> 79414f01
             elif task_type in ['batch-text-generation']:
                 from configs.onnx_configs.gpt_2 import batch_text_generation, decode
 
                 model_output = batch_text_generation(torch_model=model, tokenizer=tokenizer, device=device,
                                                      encodings_dict=encodings_dict)
                 output = decode(tokenizer, model_output)
-<<<<<<< HEAD
             elif task_type in ['speech-to-text']:
                 from configs.pytorch_configs.speech_to_sequence_base import generate, decode
 
@@ -520,14 +473,11 @@
                 output = decode(processor, generated_output)
                 num_tokens.extend(get_meaning_tokens_from_batch(generated_output, input_size, dot_token=2))
                 log.info(f'Generated tokens num: {num_tokens}')
-=======
->>>>>>> 79414f01
 
             t1 = time()
             time_infer.append(t1 - t0)
         else:
             # several decorator calls in order to use variables as decorator parameters
-<<<<<<< HEAD
             loop_results = loop_inference(num_iterations,
                                           test_duration)(inference_iteration)(device, get_slice, input_names, model,
                                                                               task_type, tokenizer, processor,
@@ -541,31 +491,16 @@
 
 @get_exec_time()
 def infer_slice(device, inputs, model, input_kwarg_name=None, task_type=None, tokenizer=None):
-=======
-            time_infer, num_tokens = loop_inference(num_iterations,
-                                                    test_duration)(inference_iteration)(device, get_slice,
-                                                                                        input_names, model, task_type,
-                                                                                        tokenizer)
-    return output, time_infer, num_tokens
-
-
-@get_exec_time()
-def infer_slice(device, inputs, model, input_kwarg_name=None, task_type=None):
->>>>>>> 79414f01
     if task_type in ['text-translation']:
         infer_func = model.translate_batch
     else:
         infer_func = model
 
     if input_kwarg_name:
-<<<<<<< HEAD
         params = {input_kwarg_name: inputs}
         if tokenizer and task_type not in ['named-entity-recognition']:
             params['tokenizer'] = tokenizer
         res = infer_func(**params)
-=======
-        res = infer_func(**{input_kwarg_name: inputs})
->>>>>>> 79414f01
     else:
         res = infer_func(*inputs)
 
@@ -575,7 +510,6 @@
     return res
 
 
-<<<<<<< HEAD
 def inference_iteration(device, get_slice, input_names, model, task_type, tokenizer=None,
                         processor=None, input_size=0):
     inputs = None
@@ -584,13 +518,6 @@
     iter_tokens = None
     audio_length = None
     audio_sampling_rate = None
-=======
-def inference_iteration(device, get_slice, input_names, model, task_type, tokenizer=None):
-    inputs = None
-    input_kwarg_name = None
-
-    num_tokens = None
->>>>>>> 79414f01
 
     if task_type in ['text-generation', 'batch-text-generation']:
         from configs.pytorch_configs.causal_lm_base import tokenize, generate
@@ -607,7 +534,6 @@
     elif task_type in ['text-generation']:
         model = partial(generate, model=model, device=device)
         input_kwarg_name = 'inputs'
-<<<<<<< HEAD
     elif task_type in ['speech-to-text']:
         from configs.pytorch_configs.speech_to_sequence_base import process_audio, generate
 
@@ -616,8 +542,6 @@
         audio_sampling_rate = processor.feature_extractor.sampling_rate
         model = partial(generate, model=model, device=device, processor=processor)
         input_kwarg_name = 'inputs'
-=======
->>>>>>> 79414f01
     elif task_type in ['batch-text-generation']:
         from configs.onnx_configs.gpt_2 import batch_text_generation
 
@@ -633,31 +557,20 @@
     if device.type == 'cuda':
         torch.cuda.synchronize()
 
-<<<<<<< HEAD
     res, exec_time = infer_slice(device, inputs, model, input_kwarg_name, task_type, tokenizer)
 
     if task_type in ['text-generation', 'speech-to-text']:
         iter_tokens = get_meaning_tokens_from_batch(res, input_size, dot_token=2)
         log.debug(f'Generated tokens num: {iter_tokens}')
 
-=======
-    res, exec_time = infer_slice(device, inputs, model, input_kwarg_name, task_type)
-
->>>>>>> 79414f01
     if task_type in ['named-entity-recognition']:
         from configs.pytorch_configs.bert_base_ner import decode
 
         tokens, _ = decode(tokenizer, inputs, res)
-<<<<<<< HEAD
         iter_tokens = len(tokens)
 
     return {'exec_time': exec_time, 'iter_tokens': iter_tokens, 'audio_length': audio_length,
             'audio_sampling_rate': audio_sampling_rate}
-=======
-        num_tokens = len(tokens)
-
-    return exec_time, num_tokens
->>>>>>> 79414f01
 
 
 def prepare_output(result, output_names, task_type):
@@ -666,11 +579,7 @@
 
     if task_type in ['feedforward']:
         return {}
-<<<<<<< HEAD
     elif task_type in ['text-generation', 'batch-text-generation', 'yolo_v7', 'text-translation', 'speech-to-text']:
-=======
-    elif task_type in ['text-generation', 'batch-text-generation', 'yolo_v7', 'text-translation']:
->>>>>>> 79414f01
         return result
     elif task_type in ['named-entity-recognition']:
         from configs.pytorch_configs.bert_base_ner import get_decode_result
@@ -755,10 +664,7 @@
                     module=args.module,
                     weights=args.weights,
                     device=device,
-<<<<<<< HEAD
                     num_gpu_devices=args.num_gpu_devices,
-=======
->>>>>>> 79414f01
                     precision=args.precision,
                     should_be_traced=tensor_rt_dtype is not None,
                     custom_models_links=custom_models_dict)
@@ -766,11 +672,7 @@
                 model = load_model_from_module(model_name=args.model_name, module=args.module,
                                                weights=args.weights, device=args.device)
 
-<<<<<<< HEAD
         if args.task not in ['text-translation'] and (args.num_gpu_devices is None or args.num_gpu_devices == 1):
-=======
-        if args.task not in ['text-translation']:
->>>>>>> 79414f01
             compiled_model = compile_model(model=model, device=device, model_type=model_type,
                                            shapes=args.input_shapes, input_type=args.input_type,
                                            tensor_rt_dtype=tensor_rt_dtype,
@@ -793,7 +695,6 @@
             io.fill_unset_inputs(compiled_model, log)
 
         log.info(f'Starting inference (max {args.number_iter} iterations or {args.time} sec) on {args.device}')
-<<<<<<< HEAD
         result, inference_time, num_tokens, audios_lengths, audio_sampling_rate = inference_pytorch(
             model=compiled_model,
             num_iterations=args.number_iter,
@@ -809,19 +710,6 @@
                                                                       num_tokens=num_tokens,
                                                                       audios_lengths=audios_lengths,
                                                                       audio_sampling_rate=audio_sampling_rate)
-=======
-        result, inference_time, num_tokens = inference_pytorch(model=compiled_model,
-                                                               num_iterations=args.number_iter,
-                                                               get_slice=io.get_slice_input,
-                                                               input_names=args.input_names,
-                                                               inference_mode=args.inference_mode,
-                                                               device=device, test_duration=args.time,
-                                                               task_type=args.task)
-
-        log.info('Computing performance metrics')
-        inference_result = pp.calculate_performance_metrics_sync_mode(args.batch_size, inference_time,
-                                                                      num_tokens=num_tokens)
->>>>>>> 79414f01
         report_writer.update_execution_results(**inference_result)
 
         log.info(f'Write report to {args.report_path}')
