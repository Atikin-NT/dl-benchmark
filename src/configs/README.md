# Шаблоны для файлов конфигурации

## Заполнение файла конфигурации для скрипта замера производительности

### Правила заполнения

Общая информация:

- Файл конфигурации описывается в формате XML.
- Шаблонная структура приведена в файле `benchmark_configuration_file_template.xml`.
- Порядок тегов важен и при изменении порядка тегов поведение скрипта не определено.
- Кодировка файла - `utf-8`.
- Корневой тег называется `Tests`.
- Каждый тест анализа производительности для конкретной модели с определенным набором
  параметров запуска описывается внутри тега `Test` (внутри тега `Tests`).
- Информация о модели описывается внутри тега `Model` (внутри тега `Test`).
- Информация о наборе данных описывается внутри тега `Dataset` (внутри тега `Test`).
- Информация о параметрах теста, независящих от используемого для вывода фреймворка,
  описывается внутри тега `FrameworkIndependent` (внутри тега `Test`).
- Информация о параметрах теста, зависящих от используемого для вывода фреймворка,
  описывается внутри тега `FrameworkDependent` (внутри тега `Test`).

Заполнение информации о модели:

- Все теги, принадлежащие тегу `Model`, за исключением `Module`, являются обязательными для заполнения.
- Название задачи, которую решает модель, описывается внутри тега `Task`.
- Имя модели описывается внутри тега `Name`.
- Тип данных весов описывается внутри тега `Precision`.
- Фреймворк, с использованием которого обучена модель, описывается внутри
  тега `SourceFramework` (используется для формирования финальной таблицы результатов).
- Абсолютный путь до файла, который содержит описание модели, описывается внутри тега `ModelPath`.
- Абсолютный путь до файла, который содержит веса модели, описывается внутри тега `WeightsPath`.
- Название модуля, в котором описывается архитектура модели, описывается внутри тега `Module`.
  Данный тег применим только для описания модели, тестирование которой будет проводиться
  с помощью библиотеки `PyTorch`.

Заполнение информации о выборке:

- Все теги, принадлежащие тегу `Dataset`, являются обязательными для заполнения.
- Название набора данных описывается внутри тега `Name`.
- Абсолютный путь до директории, где лежат данные, описывается внутри тега `Path`.

Заполнение информации о параметрах теста, не зависящих от используемого
для вывода фреймворка:

- Все теги, принадлежащие тегу `FrameworkIndependent`, являются обязательными
  для заполнения.
- Название фреймворка, используемого для вывода, описывается внутри
  тега `InferenceFramework`.
- Размер пачки данных, обрабатываемых за один прямой проход сети, описывается
  внутри тега `BatchSize`.
- Устройство, на котором будет запущен вывод, описывается внутри тега `Device`.
- Количество итераций цикла тестирования описывается внутри тега `IterationCount`.
- Максимальное время выполнения теста в минутах описывается внутри тега `TestTimeLimit`.
- Вывод результатов инференса при числе итераций, равном 1, осуществляется отключением raw_output (False) внутри тега `RawOutput`.

Заполнение информации о параметрах теста, зависящих от используемого
для вывода фреймворка:

- Набор тегов для тестирования вывода средствами Intel Distribution
  of OpenVINO Toolkit:

  - `Mode` - тег, обязательный для заполнения. Описывает программный интерфейс вывода.
    Допустимые значения:
    - `Sync` используется для реализации latency-режима.
    - `Async` используется для реализации latency-режима при создании очереди из одного запроса
    и throughput-режима при создании очереди из большего числа запросов.
  - `CodeSource` - тег, необязательный для заполнения; по умолчанию равен `handwritten`;
    определяет запуск `benchmark_app` из пакет Intel Distribution of OpenVINO Toolkit или
    запуск собственных реализаций вывода средствами OpenVINO.
  - `Runtime`- тег, необязательный для заполнения; может отсуствовать; по умолчанию равен `python`;
    используется совместно с запуском benchmark_app. Определяет версию benchmark_app.
  - `Hint`- тег, необязательный для заполнения; может отсуствовать; по умолчанию равен `latency`;
    используется совместно с запуском benchmark_app. Определяет "подсказку"
    для выставления оптимальных параметров режимов OpenVINO.
  - `Frontend` - тег, необязательный для заполнения; по умолчанию равен `ir`;
    используется совместно с запуском benchmark_app. Определяет расширение внешнего интерфейса.
  - `Extension` - тег, необязательный для заполнения. Описывает абсолютный путь
    до реализации слоев, неподдерживаемых OpenVINO.
  - `AsyncRequestCount` - опциональный тег. Может быть заполнен для асинхронноого
    интерфейса. Описывает количество запросов на одновременное исполнение вывода.
  - `ThreadCount` - опциональный тег. Описывает максимальное количество физических
    потоков для выполнения вывода. По умолчанию будет выставлено число потоков, равное
    физическому количеству ядер в системе.
  - `StreamCount` - опциональный тег. Может быть заполнен для асинхронного интерфейса.
    Описывает максимальное количество одновременно выполняющихся запросов на вывод.
  - `InputShape` - тег, необязательный для заполнения; только для случая, когда `frontend` не равен `ir`;
    может отсуствовать. Определяет размеры входного тензора. По умолчанию не установлен.
  - `Layout`- тег, необязательный для заполнения; только для случая, когда `frontend` не равен `ir`;
    может отсуствовать. Определяет формат входного тензора. По умолчанию не установлен.
  - `Mean` - тег, необязательный для заполнения; только для случая, когда `frontend` не равен `ir`;
    может отсуствовать. Определяет средние значения, которые будут вычитаться
    по каждому из каналов входного изображения.
  - `InputScale`- тег, необязательный для заполнения; только для случая, когда `frontend` не равен `ir`;
    может отсуствовать. Определяет коэффициент масштабирования входного изображения.
  - `ChangePreprocessOptions`- тег, необязательный для заполнения; только для случая, когда `frontend` не равен `ir`
    и используется версия OpenVINO >= 2023.0.0; может отсуствовать. 
    Дает возможность переименования некоторых опций препроцессинга,
    так как список аргументов коммандной строки benchmark_app может отличаться для разных версий OpenVINO.
  - `UseLatencyPerTokenLLM`- тег, необязательный для заполнения; может отсуствовать.
    Переопределяет метрику Latency для языковых моделей на метрику Latency per Token.

- Набор тегов для тестирования вывода средствами Intel Optimization for Caffe:

  - `ChannelSwap` - тег, необязательный для заполнения. Описывает изменение порядка каналов на
    входном изображении. По умолчанию будет установлен порядок (2, 0, 1), что соответствует BGR.
  - `Mean` - тег, необязательный для заполнения. Определяет средние значения, которые будут вычитаться
    по каждому из каналов входного изображения. По умолчанию (0, 0, 0).
  - `InputScale` - тег, необязательный для заполнения. Определяет коэффициент масштабирования входного
    изображения. По умолчению равен 1.
  - `ThreadCount` - опциональный тег. Описывает максимальное количество физических
    потоков для выполнения вывода. По умолчанию будет выставлено число потоков, равное
    физическому количеству ядер в системе.
  - `KmpAffinity` - опциональный тег. Позволяет установить значение переменной окружения KMP_AFFINITY.
    По умолчанию не задан. Подробнее про атрибуты, принимаемые переменной окружения, [здесь][kmp-affinity-docs].

- Набор тегов для тестирования вывода средствами Intel Optimization for TensorFlow:

  - `ChannelSwap` - тег, необязательный для заполнения. Описывает изменение порядка каналов на
    входном изображении. По умолчанию будет установлен порядок (2, 0, 1), что соответствует BGR.
  - `Mean` - тег, необязательный для заполнения. Определяет средние значения, которые будут вычитаться
    по каждому из каналов входного изображения. По умолчанию (0, 0, 0).
  - `InputScale` - тег, необязательный для заполнения. Определяет коэффициент масштабирования входного
    изображения. По умолчению равен 1.
  - `InputShape` - тег, необязательный для заполнения. Определяет размеры входного тензора в формате HWC
    (высота, ширина, число каналов). По умолчанию не установлен.
  - `InputName` - тег, необязательный для заполнения. Определяет название входного узла модели.
    По умолчанию не установлен.
  - `OutputNames` - тег, необязательный для заполнения. Определяет имена выходных узлов модели. 
    По умолчанию не установлен.
  - `ThreadCount` - опциональный тег. Описывает максимальное количество физических
    потоков для выполнения вывода. По умолчанию будет выставлено число потоков, равное
    физическому количеству ядер в системе.
  - `InterOpParallelismThreads` - опциональный тег. Определяет количество потоков,
    используемых для параллелизма между независимыми операциями. По умолчанию
    не установлен и выбирается TensorFlow автоматически.
  - `IntraOpParallelismThreads` - опциональный тег. Определяет количество потоков,
    используемых для параллелизма между блокирующими операциями. По умолчанию
    не установлен и выбирается TensorFlow автоматически.
  - `KmpAffinity` - опциональный тег. Позволяет установить значение переменной
    окружения KMP_AFFINITY. По умолчанию не задан. Подробнее про атрибуты, принимаемые
    переменной окружения, [здесь][kmp-affinity-docs].

- Набор тегов для тестирования вывода средствами ONNX Runtime CPP,
  OpenCV DNN CPP, PyTorch CPP and TensorFlow Lite CPP:
  - `Backend` - тег, необязательный для заполнения; используется в OpenCV DNN CPP.
    Определяет вычислительный бэкенд фреймворка. Поддерживаются два вида бэкенда: `IE` и `DNN`.
    По умолчанию установлен как `DNN`.
  - `Provider` - тег, необязательный для заполнения; используется в ONNX Runtime.
    Определяет провайдер, с помощью которого будет выполнен проход сети.
    Поддерживаются провайдеры: `Default`, `CUDA`, `TensorRT`.
    По умолчанию установлен как `Default` (`CPUExecutionProvider`).
  - `InputShape` - тег, необязательный для заполнения для ONNX Runtime и обязательный для OpenCV DNN CPP.
    Определяет размеры входного тензора. По умолчанию не установлен.
    В настоящий момент OpenCV не может определить размеры входного тензора во многих случаях, поэтому необходимо
    выставлять это значение.
  - `Layout` - тег, необязательный для заполнения. Определяет формат входного тензора. По умолчанию не установлен и 
    выбирается фреймворком автоматически.
  - `Mean` - тег, необязательный для заполнения. Определяет средние значения, которые будут вычитаться
    по каждому из каналов входного изображения.
  - `InputScale`- тег, необязательный для заполнения. Определяет коэффициент масштабирования входного
    изображения.
  - `ThreadCount` -тег, необязательный для заполнения.  Описывает максимальное количество физических
    потоков для выполнения вывода. По умолчанию будет выставлено число потоков, равное
    физическому количеству ядер в системе.
  - `InferenceRequestsCount` - тег, необязательный для заполнения. Определяет число запросов на вывод. По умолчанию
    не установлен и выбирается фреймворком автоматически.
  - `InputType` - тег, необязательный для заполнения; используется в PyTorch CPP. Определяет формат входных данных
    (в виде `[FP32]` или `input1[F32],input2[FP32]`)
  - `TensorRTPrecision` - тег, необязательный для заполнения; используется в PyTorch CPP. Определяет тип данных весов
    для случая машины с NVIDIA GPU и PyTorch, построенного с поддержкой TensorRT.
    Возможные значения: FP16, FP32. По умолчанию не установлен.

- Набор тегов для тестирования вывода средствами TensorFlow Lite Python API:

  - `ChannelSwap` - тег, необязательный для заполнения. Описывает изменение порядка каналов на
    входном изображении.
  - `Mean` - тег, необязательный для заполнения. Определяет средние значения, которые будут вычитаться
    по каждому из каналов входного изображения.
  - `InputScale` - тег, необязательный для заполнения. Определяет коэффициент масштабирования входного
    изображения.
  - `Layout` - тег, необязательный для заполнения. Определяет формат входного изображения.
    По умолчанию будет установлен NHWC.
  - `InputShape` - тег, необязательный для заполнения. Определяет размеры входного тензора в формате NHWC.
    По умолчанию не установлен.
  - `InputName` - тег, необязательный для заполнения. Определяет название входного узла модели.
    По умолчанию не установлен.
  - `ThreadCount` - опциональный тег. Описывает максимальное количество физических
    потоков для выполнения вывода. По умолчанию будет выставлено число потоков, равное
    физическому количеству ядер в системе.
  - `Delegate` - опциональный тег. Устанавливает путь до библиотеки-делегата, больше информации
    [здесь][https://www.tensorflow.org/lite/performance/delegates]. По умолчанию не установлен.
  - `DelegateOptions` - опциональный тег. Устанавливает параметры для библиотеки-делегата в формате
    `option1: value1; option2: value2`.

- Набор тегов для тестирования вывода средствами PyTorch:

  - `Mean` - тег, необязательный для заполнения. Определяет средние значения, которые будут вычитаться
    по каждому из каналов входного изображения.
  - `InputScale` - тег, необязательный для заполнения. Определяет коэффициент масштабирования входного
    изображения.
  - `InputShape` - тег, необязательный для заполнения. Определяет размеры входного тензора в формате NCHW.
    По умолчанию не установлен.
  - `InputName` - тег, необязательный для заполнения. Определяет название входного узла модели.
    По умолчанию не установлен.
  - `Layout` - тег, необязательный для заполнения. Определяет формат входного изображения.
    По умолчанию будет установлен NCHW.
  - `InputType` - тег, необязательный для заполнения. Определяет формат входных данных в бинарном случае.
    По умолчанию не установлен.
  - `OutputName` - тег, необязательный для заполнения. Определяет название выходного узла модели.
    По умолчанию не установлен.
  - `ModelType` - тег, необязательный для заполнения. Определяет тип модели для запуска.
    Возможные значения: baseline, scripted. По умолчанию не установлен.
  - `InferenceMode` - тег, необязательный для заполнения. Определяет режим запуска модели.
    По умолчанию не установлен.
  - `TensorRTPrecision` - тег, необязательный для заполнения. Определяет тип данных весов
    для случая машины с NVIDIA GPU и PyTorch, построенного с поддержкой TensorRT.
    Возможные значения: FP16, FP32. По умолчанию не установлен.
  - `UseModelConfig` - тег, необязательный для заполнения. Определяет возможность запуска модели из модульного конфига,
    если он существует. Конфиги находятся по пути: src/inference/configs/pytorch_configs.
    Возможные значения: True, False. По умолчанию не установлен.
  - `CompileWithBackend` - тег, необязательный для заполнения. Добавляет возможность компиляции модели
    с указанным бэкендом на версиях PyTorch >= 2.x.
    [Возможные значения][https://pytorch.org/docs/stable/dynamo/get-started.html]. По умолчанию не установлен.
  - `TimeoutOverhead` - опциональный тег для задания дополнительного времени поверх установленного timeout.
    Например, для скачивания тяжелой модели из внешних репозиториев, по умолчанию 300 секунд. 

- Набор тегов для тестирования вывода средствами ONNX Runtime Python API:

  - `ChannelSwap` - тег, необязательный для заполнения. Описывает изменение порядка каналов на
    входном изображении.
  - `Mean` - тег, необязательный для заполнения. Определяет средние значения, которые будут вычитаться
    по каждому из каналов входного изображения.
  - `InputScale` - тег, необязательный для заполнения. Определяет коэффициент масштабирования входного
    изображения.
  - `Layout` - тег, необязательный для заполнения. Определяет формат входного изображения.
    По умолчанию будет установлен NCHW.
  - `InputShape` - тег, необязательный для заполнения. Определяет размеры входного тензора. По умолчанию не установлен.
  - `InputName` - тег, необязательный для заполнения. Определяет название входного узла модели.
    По умолчанию не установлен.
  - `ThreadCount` - опциональный тег. Описывает максимальное количество физических
    потоков для выполнения вывода.
  - `ExecutionProviders` - провайдер, с помощью которого будет выполнен проход сети.
    По умолчанию используется `CPUExecutionProvider`
  - `InterThreadCount` - количество потоков, используемых для распараллеливания исполнения вывода (между узлами).
    По умолчанию устанавливается onnxruntime.
  - `ExecutionMode` - режим выполнения. По умолчанию устанавливается последовательное выполнение - `ORT_SEQUENTIAL`.

- Набор тегов для тестирования вывода средствами PyTorch:

  - `Mean` - тег, необязательный для заполнения. Определяет средние значения, которые будут вычитаться
    по каждому из каналов входного изображения.
  - `InputScale` - тег, необязательный для заполнения. Определяет коэффициент масштабирования входного
    изображения.
  - `InputShape` - тег, необязательный для заполнения. Определяет размеры входного тензора в формате NCHW. По умолчанию не установлен.
  - `InputName` - тег, необязательный для заполнения. Определяет название входного узла модели.
    По умолчанию не установлен.
  - `Layout` - тег, необязательный для заполнения. Определяет формат входного изображения. По умолчанию будет установлен NCHW.
  - `InputType` - тег, необязательный для заполнения. Определяет формат входных данных в бинарном случае. По умолчанию не установлен.
  - `OutputName` - тег, необязательный для заполнения. Определяет название выходного узла модели.
    По умолчанию не установлен.
  - `ModelType` - тег, необязательный для заполнения. Определяет тип модели для запуска.
    По умолчанию не установлен.
  - `InferenceMode` - тег, необязательный для заполнения. Определяет режим запуска модели.
    По умолчанию не установлен.
  - `TensorRTPrecision` - тег, необязательный для заполнения. Определяет тип данных весов
    для случая машины с NVIDIA GPU и PyTorch, построенного с поддержкой TensorRT.
    Возможные значения: FP16, FP32. По умолчанию не установлен.

- Набор тегов для тестирования вывода средствами RKNN:

  - `ChannelSwap` - тег, необязательный для заполнения. Описывает изменение порядка каналов на
    входном изображении.
  - `Mean` - тег, необязательный для заполнения. Определяет средние значения, которые будут вычитаться
    по каждому из каналов входного изображения.
  - `InputScale` - тег, необязательный для заполнения. Определяет коэффициент масштабирования входного
    изображения.
  - `Layout` - тег, необязательный для заполнения. Определяет формат входного изображения.
    По умолчанию будет установлен NCHW.
  - `InputShape` - тег, необязательный для заполнения. Определяет размеры входного тензора. По умолчанию не установлен.
  - `InferenceRequestsCount` - тег, необязательный для заполнения. Определяет число запросов на вывод. По умолчанию
    не установлен и выбирается фреймворком автоматически.
  - `ThreadCount` - опциональный тег. Описывает максимальное количество физических
    потоков для выполнения вывода.
  - `InputType` - тег, необязательный для заполнения. Определяет формат входных данных
    (в виде `[U8]` или `input1[U8],input2[U8]`)

- Набор тегов для тестирования вывода средсвами MXNet Python API:

  - `Mode` - тег, обязательный для заполнения. Описывает режим вывода.
    Допустимые значения:
    - `Sync` используется для реализации latency-режима.
    - `Async` используется для реализации latency-режима при создании очереди из одного запроса
  - `InputName` - тег, необязательный для заполнения. Задаёт имя входного тензора.
  - `InputShape` - тег, обязательный для заполнения. Задаёт размеры входного тензора.
  - `Hybridize` - тег, необязательный для заполнения. Определяет необходимость запуска
    гибридизации модели с типом весов FP32. По умолчанию не установлен.
  - `Normalize` - тег, необязательный для заполнения. Определяет необходимость нормировки
    входного изображения с помощью параметров `Mean` и `Std`. По умолчанию не установлен.
  - `Mean` - тег, необязательный для заполнения. Определяет средние значения, которые будут вычитаться
    по каждому из каналов входного изображения.
  - `Std` - тег, необязательный для заполнения. Определяет коэффициент масштабирования входного
    изображения.
  - `ChannelSwap` - тег, необязательный для заполнения. Описывает изменение порядка каналов на
    входном изображении. По умолчанию будет установлен порядок (2, 0, 1), что соответствует BGR.
  - `Quantization` - тег, необязательный для заполнения. Определяет необходимость квантизации модели
    в автоматическом режиме. По умолчанию не установлен.

- Набор тегов для тестирования вывода средствами ONNX Runtime Python API:

  - `ChannelSwap` - тег, необязательный для заполнения. Описывает изменение порядка каналов на
    входном изображении.
  - `Mean` - тег, необязательный для заполнения. Определяет средние значения, которые будут вычитаться
    по каждому из каналов входного изображения.
  - `InputScale` - тег, необязательный для заполнения. Определяет коэффициент масштабирования входного
    изображения.
  - `Layout` - тег, необязательный для заполнения. Определяет формат входного изображения. По умолчанию будет установлен NCHW.
  - `InputShape` - тег, необязательный для заполнения. Определяет размеры входного тензора. По умолчанию не установлен.
  - `InputName` - тег, необязательный для заполнения. Определяет название входного узла модели.
    По умолчанию не установлен.
  - `ThreadCount` - опциональный тег. Описывает максимальное количество физических
    потоков для выполнения вывода.
  - `ExecutionProviders` - провайдер, с помощью которого будет выполнен проход сети. По умолчанию используется `CPUExecutionProvider`
  - `InterThreadCount` - количество потоков, используемых для распараллеливания исполнения вывода (между узлами).
    По умолчанию устанавливается onnxruntime.
  - `ExecutionMode` - режим выполнения. По умолчанию устанавливается последовательное выполнение - `ORT_SEQUENTIAL`.

- Набор тегов для тестирования вывода средсвами Apache TVM Python API:

  - `InputName` - тег, необязательный для заполнения. Задаёт имя входного тензора.
  - `InputShape` - тег, обязательный для заполнения. Задаёт размеры входного тензора.
  - `Normalize` - тег, необязательный для заполнения. Определяет необходимость нормировки
    входного изображения с помощью параметров `Mean` и `Std`. По умолчанию не установлен.
  - `Mean` - тег, необязательный для заполнения. Определяет средние значения, которые будут вычитаться
    по каждому из каналов входного изображения.
  - `Std` - тег, необязательный для заполнения. Определяет коэффициент масштабирования входного
    изображения.
  - `ChannelSwap` - тег, необязательный для заполнения. Описывает изменение порядка каналов на
    входном изображении. По умолчанию будет установлен порядок (2, 0, 1), что соответствует BGR.
  - `OptimizationLevel` - тег, необязательный для заполнения. Определяет уровень оптимизаций для
    графа вычислений, которые ускоряют инференс. По умолчанию оптимизации не применяются.
  - `Framework` - тег, обязательный для заполнения. Определяет фреймворк, модели которого будут
    запущены средствами Apache TVM. По умолчанию задается фреймворк `TVM`.

### Примеры заполнения

#### Пример заполнения конфигурации для измерения производительности вывода средствами Intel Distribution of OpenVINO Toolkit

```xml
<?xml version="1.0" encoding="utf-8" ?>
<Tests>
    <Test>
        <Model>
            <Task>Classification</Task>
            <Name>densenet-121</Name>
            <Precision>FP32</Precision>
            <SourceFramework>Caffe</SourceFramework>
            <ModelPath>/home/alexander/models/classification/densenet/121/IR/FP32/densenet-121.xml</ModelPath>
            <WeightsPath>/home/alexander/models/classification/densenet/121/IR/FP32/densenet-121.bin</WeightsPath>
        </Model>
        <Dataset>
            <Name>ImageNET</Name>
            <Path>/home/alexander/data/ImageNET</Path>
        </Dataset>
        <FrameworkIndependent>
            <InferenceFramework>OpenVINO DLDT</InferenceFramework>
            <BatchSize>4</BatchSize>
            <Device>CPU</Device>
            <IterationCount>1000</IterationCount>
            <TestTimeLimit>180</TestTimeLimit>
        </FrameworkIndependent>
        <FrameworkDependent>
            <Mode>Sync</Mode>
            <Extension></Extension>
            <AsyncRequestCount></AsyncRequestCount>
            <ThreadCount></ThreadCount>
            <StreamCount></StreamCount>
        </FrameworkDependent>
    </Test>
    <Test>
        <Model>
            <Task>Classification</Task>
            <Name>densenet-121</Name>
            <Precision>FP32</Precision>
            <SourceFramework>Caffe</SourceFramework>
            <ModelPath>/home/alexander/models/classification/densenet/121/IR/FP32/densenet-121.xml</ModelPath>
            <WeightsPath>/home/alexander/models/classification/densenet/121/IR/FP32/densenet-121.bin</WeightsPath>
        </Model>
        <Dataset>
            <Name>ImageNET</Name>
            <Path>/home/alexander/data/ImageNET</Path>
        </Dataset>
        <FrameworkIndependent>
            <InferenceFramework>OpenVINO DLDT</InferenceFramework>
            <BatchSize>4</BatchSize>
            <Device>CPU</Device>
            <IterationCount>1000</IterationCount>
            <TestTimeLimit>180</TestTimeLimit>
        </FrameworkIndependent>
        <FrameworkDependent>
            <Mode>Async</Mode>
            <Extension></Extension>
            <AsyncRequestCount></AsyncRequestCount>
            <ThreadCount></ThreadCount>
            <StreamCount></StreamCount>
        </FrameworkDependent>
    </Test>
</Tests>
```

#### Пример заполнения конфигурации для измерения производительности вывода средствами Intel Optimization for Caffe

```xml
<?xml version="1.0" encoding="utf-8" ?>
<Tests>
    <Test>
        <Model>
            <Task>Classification</Task>
            <Name>mobilenet-v1-1.0-224</Name>
            <Precision>FP32</Precision>
            <SourceFramework>Caffe</SourceFramework>
            <ModelPath>/home/roix/models/public/mobilenet-v1-1.0-224/mobilenet-v1-1.0-224.prototxt</ModelPath>
            <WeightsPath>/home/roix/models/public/mobilenet-v1-1.0-224/mobilenet-v1-1.0-224.caffemodel</WeightsPath>
        </Model>
        <Dataset>
            <Name>ImageNET</Name>
            <Path>/home/roix/data/ImageNET</Path>
        </Dataset>
        <FrameworkIndependent>
            <InferenceFramework>Caffe</InferenceFramework>
            <BatchSize>4</BatchSize>
            <Device>CPU</Device>
            <IterationCount>1000</IterationCount>
            <TestTimeLimit>180</TestTimeLimit>
        </FrameworkIndependent>
        <FrameworkDependent>
            <ChannelSwap>2 1 0</ChannelSwap>
            <Mean>103.94 116.78 123.68</Mean>
            <InputScale>0.017</InputScale>
            <ThreadCount>4</ThreadCount>
            <KmpAffinity>balanced,verbose,granularity=core</KmpAffinity>
        </FrameworkDependent>
    </Test>
</Tests>
```

#### Пример заполнения конфигурации для измерения производительности вывода средствами Intel Optimization for TensorFlow

```xml
<?xml version="1.0" encoding="utf-8" ?>
<Tests>
    <Test>
        <Model>
            <Task>Classification</Task>
            <Name>densenet-121-tf</Name>
            <Precision>FP32</Precision>
            <SourceFramework>TensorFlow</SourceFramework>
            <ModelPath>/home/roix/models/public/densenet-121-tf/tf-densenet121.ckpt.meta</ModelPath>
            <WeightsPath>/home/roix/models/public/densenet-121-tf/tf-densenet121.ckpt.meta</WeightsPath>
        </Model>
        <Dataset>
            <Name>ImageNET</Name>
            <Path>/home/roix/data/ImageNET</Path>
        </Dataset>
        <FrameworkIndependent>
            <InferenceFramework>TensorFlow</InferenceFramework>
            <BatchSize>4</BatchSize>
            <Device>CPU</Device>
            <IterationCount>1000</IterationCount>
            <TestTimeLimit>180</TestTimeLimit>
        </FrameworkIndependent>
        <FrameworkDependent>
            <ChannelSwap>2 1 0</ChannelSwap>
            <Mean>123.68 116.78 103.94</Mean>
            <InputScale>58.8235294</InputScale>
            <InputShape>224 224 3</InputShape>
            <InputName>Placeholder</InputName>
            <OutputNames>densenet121/predictions/Reshape_1</OutputNames>
            <ThreadCount>4</ThreadCount>
            <InterOpParallelismThreads>2</InterOpParallelismThreads>
            <IntraOpParallelismThreads>2</IntraOpParallelismThreads>
            <KmpAffinity>balanced,verbose,granularity=core</KmpAffinity>
        </FrameworkDependent>
    </Test>
</Tests>
```

#### Пример заполнения конфигурации для измерения производительности вывода средствами ONNX Runtime

```xml
<?xml version="1.0" encoding="utf-8" ?>
<Tests>
  <Test>
    <Model>
      <Task>classification</Task>
      <Name>resnet-50-pytorch</Name>
      <Precision>FP32</Precision>
      <SourceFramework>pytorch</SourceFramework>
      <ModelPath>public/resnet-50-pytorch/resnet-v1-50.onnx</ModelPath>
      <WeightsPath>None</WeightsPath>
    </Model>
    <Dataset>
      <Name>ImageNet</Name>
      <Path>/mnt/datasets/ILSVRC2012_img_val</Path>
    </Dataset>
    <FrameworkIndependent>
      <InferenceFramework>ONNX Runtime</InferenceFramework>
      <BatchSize>1</BatchSize>
      <Device>CPU</Device>
      <IterationCount>100</IterationCount>
      <TestTimeLimit>60</TestTimeLimit>
    </FrameworkIndependent>
    <FrameworkDependent>
      <InputShape></InputShape>
      <Layout></Layout>
      <Mean>[123.675,116.28,103.53]</Mean>
      <InputScale>[58.395,57.12,57.375]</InputScale>
      <ThreadCount></ThreadCount>
      <InferenceRequestsCount></InferenceRequestsCount>
    </FrameworkDependent>
  </Test>
</Tests>
```

#### Пример заполнения конфигурации для измерения производительности вывода средствами TensorFlow Lite

```xml
<?xml version="1.0" encoding="utf-8" ?>
<Tests>
  <Test>
    <Model>
      <Task>classification</Task>
      <Name>resnet-50-pytorch</Name>
      <Precision>FP32</Precision>
      <SourceFramework>pytorch</SourceFramework>
      <ModelPath>public/resnet-50-pytorch/resnet-50-pytorch.tflite</ModelPath>
      <WeightsPath>None</WeightsPath>
    </Model>
    <Dataset>
      <Name>ImageNet</Name>
      <Path>/mnt/datasets/ILSVRC2012_img_val</Path>
    </Dataset>
    <FrameworkIndependent>
      <InferenceFramework>TensorFlowLite</InferenceFramework>
      <BatchSize>1</BatchSize>
      <Device>CPU</Device>
      <IterationCount>100</IterationCount>
      <TestTimeLimit>60</TestTimeLimit>
    </FrameworkIndependent>
    <FrameworkDependent>
      <ChannelSwap></ChannelSwap>
      <Mean>[123.675,116.28,103.53]</Mean>
      <InputScale>[58.395,57.12,57.375]</InputScale>
      <Layout>NCHW</Layout>
      <InputShape></InputShape>
      <InputName></InputName>
      <ThreadCount></ThreadCount>
      <Delegate></Delegate>
      <DelegateOptions></DelegateOptions>
    </FrameworkDependent>
  </Test>
</Tests>
```

#### Пример заполнения конфигурации для измерения производительности вывода средствами OpenCV DNN CPP

```xml
<?xml version="1.0" encoding="utf-8" ?>
<Tests>
  <Test>
    <Model>
      <Task>classification</Task>
      <Name>resnet-50-pytorch</Name>
      <Precision>FP32</Precision>
      <SourceFramework>pytorch</SourceFramework>
      <ModelPath>public/resnet-50-pytorch/resnet-v1-50.onnx</ModelPath>
      <WeightsPath>None</WeightsPath>
    </Model>
    <Dataset>
      <Name>ImageNet</Name>
      <Path>/mnt/datasets/ILSVRC2012_img_val</Path>
    </Dataset>
    <FrameworkIndependent>
      <InferenceFramework>OpenCV DNN Cpp</InferenceFramework>
      <BatchSize>1</BatchSize>
      <Device>CPU</Device>
      <IterationCount>100</IterationCount>
      <TestTimeLimit>60</TestTimeLimit>
    </FrameworkIndependent>
    <FrameworkDependent>
      <Backend>DNN</Backend>
      <InputShape>[1,3,224,224]</InputShape>
      <Layout></Layout>
      <Mean>[123.675,116.28,103.53]</Mean>
      <InputScale>[58.395,57.12,57.375]</InputScale>
      <ThreadCount></ThreadCount>
      <InferenceRequestsCount></InferenceRequestsCount>
    </FrameworkDependent>
  </Test>
</Tests>
```

#### Пример заполнения конфигурации для измерения производительности вывода средствами PyTorch

```xml
<?xml version="1.0" encoding="utf-8" ?>
<Tests>
  <Test>
    <Model>
      <Task>classification</Task>
      <Name>alexnet</Name>
      <Precision>FP32</Precision>
      <SourceFramework>PyTorch</SourceFramework>
      <ModelPath></ModelPath>
      <WeightsPath></WeightsPath>
      <Module>torchvision.models</Module>
    </Model>
    <Dataset>
      <Name>ImageNet</Name>
      <Path>/mnt/datasets/ILSVRC2012_img_val</Path>
    </Dataset>
    <FrameworkIndependent>
      <InferenceFramework>PyTorch</InferenceFramework>
      <BatchSize>1</BatchSize>
      <Device>CPU</Device>
      <IterationCount>10</IterationCount>
      <TestTimeLimit>60</TestTimeLimit>
    </FrameworkIndependent>
    <FrameworkDependent>
      <InputName>data</InputName>
      <InputShape>1 3 224 224</InputShape>
      <Normalize>True</Normalize>
      <Mean>0.485 0.456 0.406</Mean>
      <Std>0.229 0.224 0.225</Std>
      <OutputName></OutputName>
      <ModelType>scripted</ModelType>
      <InferenceMode>True</InferenceMode>
      <CompileWithBackend>inductor</CompileWithBackend>
      <UseModelConfig>True</UseModelConfig>
    </FrameworkDependent>
  </Test>
</Tests>
```

#### Пример заполнения конфигурации для измерения производительности вывода средствами ONNX Runtime Python API

```xml
<?xml version="1.0" encoding="utf-8" ?>
<Tests>
  <Test>
    <Model>
      <Task>classification</Task>
      <Name>mobilenet-v2-pytorch</Name>
      <Precision>FP32</Precision>
      <SourceFramework>pytorch</SourceFramework>
      <ModelPath>public/mobilenet-v2-pytorch/mobilenet-v2.onnx</ModelPath>
      <WeightsPath>None</WeightsPath>
    </Model>
    <Dataset>
      <Name>ImageNet</Name>
      <Path>/mnt/datasets/ILSVRC2012_img_val</Path>
    </Dataset>
    <FrameworkIndependent>
      <InferenceFramework>ONNX Runtime Python</InferenceFramework>
      <BatchSize>1</BatchSize>
      <Device>CPU</Device>
      <IterationCount>100</IterationCount>
      <TestTimeLimit>60</TestTimeLimit>
    </FrameworkIndependent>
    <FrameworkDependent>
      <ChannelSwap></ChannelSwap>
      <Mean>[127.5,127.5,127.5]</Mean>
      <InputScale>[127.5,127.5,127.5]</InputScale>
      <InputShape></InputShape>
      <InputName></InputName>
      <Layout></Layout>
      <ExecutionProviders></ExecutionProviders>
      <ThreadCount></ThreadCount>
      <InterThreadCount></InterThreadCount>
      <ExecutionMode></ExecutionMode>
    </FrameworkDependent>
  </Test>
</Tests>
```

#### Пример заполнения конфигурации для измерения производительности вывода средствами Deep Graph Library (DGL, PyTorch-based)

```xml
<?xml version="1.0" encoding="utf-8" ?>
<Tests>
  <Test>
    <Model>
      <Task>node-classification</Task>
      <Name>GCN</Name>
      <Precision>FP32</Precision>
      <SourceFramework>DGL PyTorch</SourceFramework>
      <ModelPath>/mnt/datasets/model.pt</ModelPath>
      <WeightsPath></WeightsPath>
      <Module>model.py</Module>
    </Model>
    <Dataset>
      <Name>Cora</Name>
      <Path>/mnt/datasets/data.bin</Path>
    </Dataset>
    <FrameworkIndependent>
      <InferenceFramework>DGL PyTorch</InferenceFramework>
      <BatchSize>1</BatchSize>
      <Device>CPU</Device>
      <IterationCount>10</IterationCount>
      <TestTimeLimit>10</TestTimeLimit>
    </FrameworkIndependent>
    <FrameworkDependent>
    </FrameworkDependent>
  </Test>
</Tests>
<<<<<<< HEAD

=======
```
>>>>>>> bcaf87aa

#### Пример заполнения конфигурации для измерения производительности вывода средствами Apache TVM Python API

```xml
<?xml version="1.0" encoding="utf-8" ?>
<Test>
    <Model>
        <Task>classification</Task>
        <Name>efficientnet_b0</Name>
        <Precision>FP32</Precision>
        <SourceFramework>TVM</SourceFramework>
        <ModelPath>./working_dir/efficientnet_b0/efficientnet_b0.json</ModelPath>
        <WeightsPath>./working_dir/efficientnet_b0/efficientnet_b0.params</WeightsPath>
    </Model>
    <Dataset>
        <Name>Data</Name>
        <Path>./black_square.jpg</Path>
    </Dataset>
    <FrameworkIndependent>
        <InferenceFramework>TVM</InferenceFramework>
        <BatchSize>1</BatchSize>
        <Device>CPU</Device>
        <IterationCount>5</IterationCount>
        <TestTimeLimit>1</TestTimeLimit>
    </FrameworkIndependent>
    <FrameworkDependent>
        <InputName>data</InputName>
        <Framework>TVM</Framework>
        <InputShape>1 3 224 224</InputShape>
        <Normalize>True</Normalize>
        <Mean>0.485 0.456 0.406</Mean>
        <Std>0.229 0.224 0.225</Std>
        <ChannelSwap></ChannelSwap>
        <Layout>NCHW</Layout>
        <Target>llvm</Target>
        <VirtualMachine>True</VirtualMachine>
        <OptimizationLevel>3</OptimizationLevel>
    </FrameworkDependent>
</Test>
```

#### Пример заполнения конфигурации для измерения производительности вывода средствами RKNN C++ API

```xml
<?xml version="1.0" encoding="utf-8"?>
  <Test>
      <Model>
          <Task>N/A</Task>
          <Name>blaze_face_short_range</Name>
          <Precision>FP16</Precision>
          <SourceFramework>rknn</SourceFramework>
          <ModelPath>./working_dir/blaze_face_short_range/blaze_face_short_range.rknn</ModelPath>
          <WeightsPath>none</WeightsPath>
      </Model>
      <Dataset>
          <Name>Wider_face</Name>
          <Path>/datasets/wider_face</Path>
      </Dataset>
      <FrameworkIndependent>
          <InferenceFramework>RKNN</InferenceFramework>
          <BatchSize></BatchSize>
          <Device>NPU</Device>
          <GPUDevicesNumber></GPUDevicesNumber>
          <IterationCount>10</IterationCount>
          <TestTimeLimit>60</TestTimeLimit>
          <TimeoutOverhead>300</TimeoutOverhead>
          <CustomModelsLinks>None</CustomModelsLinks>
      </FrameworkIndependent>
      <FrameworkDependent>
          <ChannelSwap></ChannelSwap>
          <InputShape></InputShape>
          <Layout></Layout>
          <Mean></Mean>
          <InputScale></InputScale>
          <ThreadCount></ThreadCount>
          <InferenceRequestsCount>10</InferenceRequestsCount>
          <InputType>[U8]</InputType>
      </FrameworkDependent>
  </Test>
```

#### Пример заполнения конфигурации для измерения производительности вывода средствами Spektral

```xml
<?xml version="1.0" encoding="utf-8"?>
<Tests>
    <Test>
        <Model>
            <Task>node-classification</Task>
            <Name>citation-gcn</Name>
            <Precision>FP32</Precision>
            <SourceFramework>Spektral</SourceFramework>
            <ModelPath>../models_dir/citation-gcn/citation-gcn.keras</ModelPath>
            <WeightsPath></WeightsPath>
        </Model>
        <Dataset>
            <Name>Cora</Name>
            <Path>../test_images/test_graph.bin</Path>
        </Dataset>
        <FrameworkIndependent>
            <InferenceFramework>Spektral</InferenceFramework>
            <BatchSize>1</BatchSize>
            <Device>CPU</Device>
            <IterationCount>5</IterationCount>
            <TestTimeLimit>1</TestTimeLimit>
            <RawOutput>False</RawOutput>
        </FrameworkIndependent>
        <FrameworkDependent>
        </FrameworkDependent>
    </Test>
</Tests>
```

## Заполнение файла конфигурации для скрипта оценки точности

### Правила заполнения

Общая информация:

- Файл конфигурации описывается в формате XML.
- Шаблонная структура приведена в файле `accuracy_checker_configuration_file_template.xml`.
- Порядок тегов важен и при изменении порядка тегов поведение скрипта не определено.
- Кодировка файла - `utf-8`.
- Корневой тег называется `Tests`.
- Каждый тест анализа качества для конкретной модели с определенным набором
  параметров запуска описывается внутри тега `Test` (внутри тега `Tests`).
- Информация о модели описывается внутри тега `Model` (внутри тега `Test`).
- Информация о параметрах теста описывается внутри тега `Parameters` (внутри тега `Test`).

Заполнение информации о модели:

- Все теги, принадлежащие тегу `Model`, являются обязательными для заполнения.
- Название задачи, которую решает модель, описывается внутри тега `Task`.
- Имя модели описывается внутри тега `Name`.
- Тип данных весов описывается внутри тега `Precision`.
- Фреймворк, с использованием которого обучена модель, описывается внутри
  тега `SourceFramework` (используется для формирования финальной таблицы результатов).
- Абсолютный путь до директории с файлами, которые содержат описание модели и ее весов, описывается внутри тега `Directory`.

Заполнение информации о параметрах теста:

- Все теги, принадлежащие тегу `Parameters`, являются обязательными
  для заполнения.
- Название фреймворка, используемого для вывода, описывается внутри
  тега `InferenceFramework`.
- Устройство, на котором будет запущен вывод, описывается внутри тега `Device`.
- Путь до конфигурационного файла для работы AccuracyChecker описывается внутри тега `Config`.

### Примеры заполнения

```xml
<?xml version="1.0" encoding="utf-8"?>
<Tests>
    <Test>
        <Model>
            <Task>classification</Task>
            <Name>alexnet</Name>
            <Precision>FP32</Precision>
            <SourceFramework>Caffe</SourceFramework>
            <Directory>/opt/intel/open_model_zoo/tools/downloader/public/alexnet/FP32/dldt</Directory>
        </Model>
        <Parameters>
            <InferenceFramework>OpenVINO DLDT</InferenceFramework>
            <Device>CPU</Device>
            <Config>/opt/intel/open_model_zoo/tools/accuracy_checker/configs/alexnet.yml</Config>
        </Parameters>
    </Test>
    <Test>
        <Model>
            <Task>classification</Task>
            <Name>alexnet</Name>
            <Precision>FP32</Precision>
            <SourceFramework>Caffe</SourceFramework>
            <Directory>/opt/intel/open_model_zoo/tools/downloader/public/alexnet/FP32/caffe</Directory>
        </Model>
        <Parameters>
            <InferenceFramework>Caffe</InferenceFramework>
            <Device>CPU</Device>
            <Config>/opt/intel/open_model_zoo/tools/accuracy_checker/configs/alexnet.yml</Config>
        </Parameters>
    </Test>
</Tests>
```

## Заполнение файла конфигурации для скрипта удаленного запуска

### Правила заполнения

- Файл конфигурации описывается в формате XML.
- Шаблонная структура приведена в файле `remote_configuration_file_template.xml`.
- Кодировка файла - `utf-8`.
- Корневой тег называется `Computers`.
- Каждый компьютер, на котором производится запуск бенчмарка, описывается 
  внутри тега `Computer`.
- Первый параметр представляет собой IP-адрес компьютера, на котором планируется
  запуск. Параметр описывается внутри тега `IP`.
- `Login` - логин пользователя компьютера, на котором планируется
  запуск.
- `Password` - пароль пользователя компьютера,
  на котором планируется запуск.
- OS - операционная система, установленная на компьютер,
  на котором планируется запуск.
- Путь до скрипта `ftp_client.py` в папке `remote_control`
  (на компьютер предварительно нужно склонировать наш репозиторий)
  описывается внутри тегов `FTPClientPath`.
- Набор тегов для тестирования моделей на производительность описываются внутри тега `Benchmark`:
  - Путь до конфигурации описывается внутри тега `Config`.
  - Тип окружения, используемого при бенчмаркинге, описывается внутри тега `Executor`.
  Допустимые значения `host_machine` (запуск вывода производится в окружении пользователя) и
  `docker_container` (запуск вывода производится в предварительно настроенном docker-контейнере).
  - Имя файла, в который логируется работа программы, описывается внутри
  тега `LogFile`.
  - Имя таблицы, в которую записывается результат работы программы, описывается
  внутри тега `ResultFile`.
- Набор тегов для тестирования моделей на качество описываются внутри тега `AccuracyChecker`:
  - Путь до конфигурации описывается внутри тега `Config`.
  - Тип окружения, используемого при проверке на качество, описывается внутри тега `Executor`.
  Допустимые значения `host_machine` (запуск вывода производится в окружении пользователя) и
  `docker_container` (запуск вывода производится в предварительно настроенном docker-контейнере).
  - Путь до директории с наборами данных описывается внутри
  тега `DatasetPath`.
  - Путь до конфигурационного файла из репозитория [Open Model Zoo][open-model-zoo] с описанием
  наборов данных описывается внутри тега `DefinitionPath`.
  - Имя файла, в который логируется работа программы, описывается внутри
  тега `LogFile`.
  - Имя таблицы, в которую записывается результат работы программы, описывается
  внутри тега `ResultFile`.

### Пример заполнения

```xml
<?xml version="1.0" encoding="utf-8" ?>
<Computers>
    <Computer>
        <IP>4.4.4.4</IP>
        <Login>Admin</Login>
        <Password>Admin</Password>
        <OS>Windows</OS>
        <FTPClientPath>C:/dl-benchmark/src/remote_control/ftp_client.py</FTPClientPath>
		<Benchmark>
			<Config>C:/dl-benchmark/src/configs/benchmark_configuration.xml</Config>
			<Executor>host_machine</Executor>
			<LogFile>benchmark_log.txt</LogFile>
			<ResultFile>benchmark_result_table.csv</ResultFile>
		</Benchmark>
		<AccuracyChecker>
			<Config>C:/dl-benchmark/src/configs/accuracy_checker_configuration.xml</Config>
			<Executor>host_machine</Executor>
			<DatasetPath>C:/datasets/</DatasetPath>
			<DefinitionPath>C:/open_model_zoo/tools/accuracy_checker/dataset_definitions.yml</DefinitionPath>
			<LogFile>accuracy_checker_log.txt</LogFile>
			<ResultFile>accuracy_checker_result_table.csv</ResultFile>
		</AccuracyChecker>
    </Computer>
</Computers>
```

## Заполнение файла конфигурации для скрипта развертывания инфраструктуры для системы бенчмаркинга

### Правила заполнения

- Файл конфигурации описывается в формате XML.
- Шаблонная структура описана в файле `deploy_configuration_file_template.xml`.
- Кодировка файла - `utf-8`.
- Корневой тег называется `Computers`.
- Каждый компьютер, на котором производится развертывание инфраструктуры,
  описывается внутри тега `Computer`.
- Первый параметр представляет собой IP-адрес компьютера, на котором планируется
  запуск. Параметр описывается внутри тега `IP`.
- `Login` - логин пользователя компьютера, на котором планируется выполнить
  развертывание.
- `Password` - пароль пользователя компьютера, на котором планируется
  выполнить развертывание.
- OS - операционная система, установленная на компьютере,
  на котором планируется запуск бенчмаркинга.
- Путь до директории, куда будет сохранен Docker-образ, описывается
  внутри тега `DownloadFolder`.
- Путь до расшаренной директории с наборами данных для проверки
  качества моделей, описывается внутри тега `DatasetFolder`.
- Путь до расшаренной директории с моделями, описывается внутри тега `ModelFolder`.

### Пример заполнения

```xml
<?xml version="1.0" encoding="utf-8" ?>
<Computers>
    <Computer>
        <IP>2.2.2.2</IP>
        <Login>admin</Login>
        <Password>admin</Password>
        <OS>Linux</OS>
        <DownloadFolder>/tmp/docker_folder</DownloadFolder>
        <DatasetFolder>/mnt/datasets</DatasetFolder>
        <ModelFolder>/mnt/models</ModelFolder>
    </Computer>
</Computers>
```

## Заполнение файла конфигурации для скрипта квантизации

### Правила заполнения

- Файл конфигурации описывается в формате XML.
- Шаблонная структура описана в файле `quantization_configuration_file_template.xml`.
- Кодировка файла - `utf-8`.
- Корневой тег называется `Parameters`.
- Каждая конвертируемая модель
  описывается внутри тега `QuantizationConfig`.
- Первый параметр представляет собой идентификатор (название) конфигурации модели.
  Параметр описывается внутри тега `ConfigId`.

- Все теги, принадлежащие `PotParameters`, представляют собой
  теги, соответствующие ключам командной строки для [POT CLI](openvino-pot-cli):

  Тег | Ключ
  ----|------
  PotQuantizationConfig | `-c`, `--config`
  Evaluation | `-e`, `--evaluate`
  OutputDir | `--output-dir`
  DirectDump | `-d`, `--direct-dump`
  LogLevel | `--log-level`
  ProgressBar | `--progress-bar`
  StreamOutput | `--stream-output`
  KeepUncompressedWeights | `--keep-uncompressed-weights`

- Все теги, принадлежащие `ConfigParameters`, представляют собой
  теги параметров квантизации. Практически все они опциональны
  и соответствуют аналогичным параметрам для [DefaultQuantization](openvino-pot-dq)
  и [AccuracyAwareQuantization](openvino-pot-aaq).

### Пример заполнения

```xml
<?xml version="1.0" encoding="utf-8"?>
<Parameters>
    <QuantizationConfig>
        <ConfigId>AlexNet1_DQ_0</ConfigId>
        <PotParameters>
            <Evaluation>False</Evaluation>
            <OutputDir>tmp/alexnet/INT8</OutputDir>
            <DirectDump>True</DirectDump>
            <LogLevel>INFO</LogLevel>
            <ProgressBar>False</ProgressBar>
            <StreamOutput>False</StreamOutput>
            <KeepUncompressedWeights>False</KeepUncompressedWeights>
        </PotParameters>
        <ConfigParameters>
            <Model>
                <ModelName>AlexNet1</ModelName>
                <Model>tmp/alexnet/alexnet.xml</Model>
                <Weights>tmp/alexnet/alexnet.bin</Weights>
            </Model>
            <Engine>
                <Type>simplified</Type>
                <DataSource>tmp/data/ImageNet</DataSource>
            </Engine>
            <Compression>
                <TargetDevice>ANY</TargetDevice>
                <Algorithms>
                    <Name>DefaultQuantization</Name>
                    <Params>
                        <ShuffleData>False</ShuffleData>
                        <Seed>0</Seed>
                        <Preset>mixed</Preset>
                        <StatSubsetSize>100</StatSubsetSize>
                    </Params>
                </Algorithms>
            </Compression>
        </ConfigParameters>
    </QuantizationConfig>
```


<!-- LINKS -->
[kmp-affinity-docs]: ../../docs/reference_information/kmp_affinity.md
[open-model-zoo]: https://github.com/opencv/open_model_zoo
[openvino-pot-cli]: https://docs.openvino.ai/nightly/pot_compression_cli_README.html
[openvino-pot-dq]: https://docs.openvino.ai/nightly/pot_compression_algorithms_quantization_default_README.html
[openvino-pot-aaq]: https://docs.openvino.ai/nightly/accuracy_aware_README.html<|MERGE_RESOLUTION|>--- conflicted
+++ resolved
@@ -713,11 +713,7 @@
     </FrameworkDependent>
   </Test>
 </Tests>
-<<<<<<< HEAD
-
-=======
-```
->>>>>>> bcaf87aa
+```
 
 #### Пример заполнения конфигурации для измерения производительности вывода средствами Apache TVM Python API
 
