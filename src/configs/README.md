# Шаблоны для файлов конфигурации

## Заполнение файла конфигурации для скрипта замера производительности

### Правила заполнения

Общая информация:

- Файл конфигурации описывается в формате XML.
- Шаблонная структура приведена в файле `benchmark_configuration_file_template.xml`.
- Порядок тегов важен и при изменении порядка тегов поведение скрипта не определено.
- Кодировка файла - `utf-8`.
- Корневой тег называется `Tests`.
- Каждый тест анализа производительности для конкретной модели с определенным набором
  параметров запуска описывается внутри тега `Test` (внутри тега `Tests`).
- Информация о модели описывается внутри тега `Model` (внутри тега `Test`).
- Информация о наборе данных описывается внутри тега `Dataset` (внутри тега `Test`).
- Информация о параметрах теста, независящих от используемого для вывода фреймворка,
  описывается внутри тега `FrameworkIndependent` (внутри тега `Test`).
- Информация о параметрах теста, зависящих от используемого для вывода фреймворка,
  описывается внутри тега `FrameworkDependent` (внутри тега `Test`).

Заполнение информации о модели:

- Все теги, принадлежащие тегу `Model`, являются обязательными для заполнения.
- Название задачи, которую решает модель, описывается внутри тега `Task`.
- Имя модели описывается внутри тега `Name`.
- Тип данных весов описывается внутри тега `Precision`.
- Фреймворк, с использованием которого обучена модель, описывается внутри
  тега `SourceFramework` (используется для формирования финальной таблицы результатов).
- Абсолютный путь до файла, который содержит описание модели, описывается внутри тега `ModelPath`.
- Абсолютный путь до файла, который содержит веса модели, описывается внутри тега `WeightsPath`.

Заполнение информации о выборке:

- Все теги, принадлежащие тегу `Dataset`, являются обязательными для заполнения.
- Название набора данных описывается внутри тега `Name`.
- Абсолютный путь до директории, где лежат данные, описывается внутри тега `Path`.

Заполнение информации о параметрах теста, не зависящих от используемого
для вывода фреймворка:

- Все теги, принадлежащие тегу `FrameworkIndependent`, являются обязательными
  для заполнения.
- Название фреймворка, используемого для вывода, описывается внутри
  тега `InferenceFramework`.
- Размер пачки данных, обрабатываемых за один прямой проход сети, описывается
  внутри тега `BatchSize`.
- Устройство, на котором будет запущен вывод, описывается внутри тега `Device`.
- Количество итераций цикла тестирования описывается внутри тега `IterationCount`.
- Максимальное время выполнения теста в минутах описывается внутри тега `TestTimeLimit`.

Заполнение информации о параметрах теста, зависящих от используемого
для вывода фреймворка:

- Набор тегов для тестирования вывода средствами Intel Distribution
  of OpenVINO Toolkit:

  - `Mode` - тег, обязательный для заполнения. Описывает программный интерфейс вывода.
    Допустимые значения `Sync` (используется для реализации latency-режима) и `Async`
    (используется для реализации latency-режима при создании очереди из одного запроса
    и throughput-режима при создании очереди из большего числа запросов).
  - `Extension` - тег, необязательный для заполнения. Описывает абсолютный путь
    до реализации слоев, неподдерживаемых OpenVINO.
  - `AsyncRequestCount` - опциональный тег. Может быть заполнен для асинхронноого
    интерфейса. Описывает количество запросов на одновременное исполнение вывода.
  - `ThreadCount` - опциональный тег. Описывает максимальное количество физических
    потоков для выполнения вывода. По умолчанию будет выставлено число потоков, равное
    физическому количеству ядер в системе.
  - `StreamCount` - опциональный тег. Может быть заполнен для асинхронного интерфейса.
    Описывает максимальное количество одновременно выполняющихся запросов на вывод.
  - `InputShape` - тег, необязательный для заполнения; может отсуствовать. Определяет размеры входного тензора. По умолчанию не установлен.
  - `Layout`- тег, необязательный для заполнения; может отсуствовать. Определяет формат входного тензора. По умолчанию не установлен.
  - `Mean` - тег, необязательный для заполнения; может отсуствовать. Определяет средние значения, которые будут вычитаться
    по каждому из каналов входного изображения.
  - `InputScale`- тег, необязательный для заполнения; может отсуствовать. Определяет коэффициент масштабирования входного
    изображения.

- Набор тегов для тестирования вывода средствами Intel Optimization for Caffe:

  - `ChannelSwap` - тег, необязательный для заполнения. Описывает изменение порядка каналов на
    входном изображении. По умолчанию будет установлен порядок (2, 0, 1), что соответствует BGR.
  - `Mean` - тег, необязательный для заполнения. Определяет средние значения, которые будут вычитаться
    по каждому из каналов входного изображения. По умолчанию (0, 0, 0).
  - `InputScale` - тег, необязательный для заполнения. Определяет коэффициент масштабирования входного
    изображения. По умолчению равен 1.
  - `ThreadCount` - опциональный тег. Описывает максимальное количество физических
    потоков для выполнения вывода. По умолчанию будет выставлено число потоков, равное
    физическому количеству ядер в системе.
  - `KmpAffinity` - опциональный тег. Позволяет установить значение переменной окружения KMP_AFFINITY.
    По умолчанию не задан. Подробнее про атрибуты, принимаемые переменной окружения, [здесь][kmp-affinity-docs].

- Набор тегов для тестирования вывода средствами Intel Optimization for TensorFlow:

  - `ChannelSwap` - тег, необязательный для заполнения. Описывает изменение порядка каналов на
    входном изображении. По умолчанию будет установлен порядок (2, 0, 1), что соответствует BGR.
  - `Mean` - тег, необязательный для заполнения. Определяет средние значения, которые будут вычитаться
    по каждому из каналов входного изображения. По умолчанию (0, 0, 0).
  - `InputScale` - тег, необязательный для заполнения. Определяет коэффициент масштабирования входного
    изображения. По умолчению равен 1.
  - `InputShape` - тег, необязательный для заполнения. Определяет размеры входного тензора в формате HWC
    (высота, ширина, число каналов). По умолчанию не установлен.
  - `InputName` - тег, необязательный для заполнения. Определяет название входного узла модели. 
    По умолчанию не установлен.
  - `OutputNames` - тег, необязательный для заполнения. Определяет имена выходных узлов модели. 
    По умолчанию не установлен.
  - `ThreadCount` - опциональный тег. Описывает максимальное количество физических
    потоков для выполнения вывода. По умолчанию будет выставлено число потоков, равное
    физическому количеству ядер в системе.
  - `InterOpParallelismThreads` - опциональный тег. Определяет количество потоков,
    используемых для параллелизма между независимыми операциями. По умолчанию
    не установлен и выбирается TensorFlow автоматически.
  - `IntraOpParallelismThreads` - опциональный тег. Определяет количество потоков,
    используемых для параллелизма между блокирующими операциями. По умолчанию
    не установлен и выбирается TensorFlow автоматически.
  - `KmpAffinity` - опциональный тег. Позволяет установить значение переменной
    окружения KMP_AFFINITY. По умолчанию не задан. Подробнее про атрибуты, принимаемые
    переменной окружения, [здесь][kmp-affinity-docs].

- Набор тегов для тестирования вывода средствами ONNX Runtime:

  - `InputShape` - тег, необязательный для заполнения. Определяет размеры входного тензора. По умолчанию не установлен.
  - `Layout` - тег, необязательный для заполнения. Определяет формат входного тензора. По умолчанию не установлен и 
    выбирается ONNX Runtime автоматически.
  - `Mean` - тег, необязательный для заполнения. Определяет средние значения, которые будут вычитаться
    по каждому из каналов входного изображения.
  - `InputScale`- тег, необязательный для заполнения. Определяет коэффициент масштабирования входного
    изображения.
  - `ThreadCount` -тег, необязательный для заполнения.  Описывает максимальное количество физических
    потоков для выполнения вывода. По умолчанию будет выставлено число потоков, равное
    физическому количеству ядер в системе.
  - `InferenceRequestsCount` - тег, необязательный для заполнения. Определяет число запросов на вывод. По умолчанию
    не установлен и выбирается ONNX Runtime автоматически.


### Примеры заполнения

#### Пример заполнения конфигурации для измерения производительности вывода средствами Intel Distribution of OpenVINO Toolkit

```xml
<?xml version="1.0" encoding="utf-8" ?>
<Tests>
    <Test>
        <Model>
            <Task>Classification</Task>
            <Name>densenet-121</Name>
            <Precision>FP32</Precision>
            <SourceFramework>Caffe</SourceFramework>
            <ModelPath>/home/alexander/models/classification/densenet/121/IR/FP32/densenet-121.xml</ModelPath>
            <WeightsPath>/home/alexander/models/classification/densenet/121/IR/FP32/densenet-121.bin</WeightsPath>
        </Model>
        <Dataset>
            <Name>ImageNET</Name>
            <Path>/home/alexander/data/ImageNET</Path>
        </Dataset>
        <FrameworkIndependent>
            <InferenceFramework>OpenVINO DLDT</InferenceFramework>
            <BatchSize>4</BatchSize>
            <Device>CPU</Device>
            <IterationCount>1000</IterationCount>
            <TestTimeLimit>180</TestTimeLimit>
        </FrameworkIndependent>
        <FrameworkDependent>
            <Mode>Sync</Mode>
            <Extension></Extension>
            <AsyncRequestCount></AsyncRequestCount>
            <ThreadCount></ThreadCount>
            <StreamCount></StreamCount>
        </FrameworkDependent>
    </Test>
    <Test>
        <Model>
            <Task>Classification</Task>
            <Name>densenet-121</Name>
            <Precision>FP32</Precision>
            <SourceFramework>Caffe</SourceFramework>
            <ModelPath>/home/alexander/models/classification/densenet/121/IR/FP32/densenet-121.xml</ModelPath>
            <WeightsPath>/home/alexander/models/classification/densenet/121/IR/FP32/densenet-121.bin</WeightsPath>
        </Model>
        <Dataset>
            <Name>ImageNET</Name>
            <Path>/home/alexander/data/ImageNET</Path>
        </Dataset>
        <FrameworkIndependent>
            <InferenceFramework>OpenVINO DLDT</InferenceFramework>
            <BatchSize>4</BatchSize>
            <Device>CPU</Device>
            <IterationCount>1000</IterationCount>
            <TestTimeLimit>180</TestTimeLimit>
        </FrameworkIndependent>
        <FrameworkDependent>
            <Mode>Async</Mode>
            <Extension></Extension>
            <AsyncRequestCount></AsyncRequestCount>
            <ThreadCount></ThreadCount>
            <StreamCount></StreamCount>
        </FrameworkDependent>
    </Test>
</Tests>
```

#### Пример заполнения конфигурации для измерения производительности вывода средствами Intel Optimization for Caffe

```xml
<?xml version="1.0" encoding="utf-8" ?>
<Tests>
    <Test>
        <Model>
            <Task>Classification</Task>
            <Name>mobilenet-v1-1.0-224</Name>
            <Precision>FP32</Precision>
            <SourceFramework>Caffe</SourceFramework>
            <ModelPath>/home/roix/models/public/mobilenet-v1-1.0-224/mobilenet-v1-1.0-224.prototxt</ModelPath>
            <WeightsPath>/home/roix/models/public/mobilenet-v1-1.0-224/mobilenet-v1-1.0-224.caffemodel</WeightsPath>
        </Model>
        <Dataset>
            <Name>ImageNET</Name>
            <Path>/home/roix/data/ImageNET</Path>
        </Dataset>
        <FrameworkIndependent>
            <InferenceFramework>Caffe</InferenceFramework>
            <BatchSize>4</BatchSize>
            <Device>CPU</Device>
            <IterationCount>1000</IterationCount>
            <TestTimeLimit>180</TestTimeLimit>
        </FrameworkIndependent>
        <FrameworkDependent>
            <ChannelSwap>2 1 0</ChannelSwap>
            <Mean>103.94 116.78 123.68</Mean>
            <InputScale>0.017</InputScale>
            <ThreadCount>4</ThreadCount>
            <KmpAffinity>balanced,verbose,granularity=core</KmpAffinity>
        </FrameworkDependent>
    </Test>
</Tests>
```

#### Пример заполнения конфигурации для измерения производительности вывода средствами Intel Optimization for TensorFlow

```xml
<?xml version="1.0" encoding="utf-8" ?>
<Tests>
    <Test>
        <Model>
            <Task>Classification</Task>
            <Name>densenet-121-tf</Name>
            <Precision>FP32</Precision>
            <SourceFramework>TensorFlow</SourceFramework>
            <ModelPath>/home/roix/models/public/densenet-121-tf/tf-densenet121.ckpt.meta</ModelPath>
            <WeightsPath>/home/roix/models/public/densenet-121-tf/tf-densenet121.ckpt.meta</WeightsPath>
        </Model>
        <Dataset>
            <Name>ImageNET</Name>
            <Path>/home/roix/data/ImageNET</Path>
        </Dataset>
        <FrameworkIndependent>
            <InferenceFramework>TensorFlow</InferenceFramework>
            <BatchSize>4</BatchSize>
            <Device>CPU</Device>
            <IterationCount>1000</IterationCount>
            <TestTimeLimit>180</TestTimeLimit>
        </FrameworkIndependent>
        <FrameworkDependent>
            <ChannelSwap>2 1 0</ChannelSwap>
            <Mean>123.68 116.78 103.94</Mean>
            <InputScale>58.8235294</InputScale>
            <InputShape>224 224 3</InputShape>
            <InputName>Placeholder</InputName>
            <OutputNames>densenet121/predictions/Reshape_1</OutputNames>
            <ThreadCount>4</ThreadCount>
            <InterOpParallelismThreads>2</InterOpParallelismThreads>
            <IntraOpParallelismThreads>2</IntraOpParallelismThreads>
            <KmpAffinity>balanced,verbose,granularity=core</KmpAffinity>
        </FrameworkDependent>
    </Test>
</Tests>
```

<<<<<<< HEAD
## Заполнение файла конфигурации для скрипта оценки точности

### Правила заполнения

Общая информация:

- Файл конфигурации описывается в формате XML.
- Шаблонная структура приведена в файле `accuracy_checker_configuration_file_template.xml`.
- Порядок тегов важен и при изменении порядка тегов поведение скрипта не определено.
- Кодировка файла - `utf-8`.
- Корневой тег называется `Tests`.
- Каждый тест анализа качества для конкретной модели с определенным набором
  параметров запуска описывается внутри тега `Test` (внутри тега `Tests`).
- Информация о модели описывается внутри тега `Model` (внутри тега `Test`).
- Информация о параметрах теста описывается внутри тега `Parameters` (внутри тега `Test`).

Заполнение информации о модели:

- Все теги, принадлежащие тегу `Model`, являются обязательными для заполнения.
- Название задачи, которую решает модель, описывается внутри тега `Task`.
- Имя модели описывается внутри тега `Name`.
- Тип данных весов описывается внутри тега `Precision`.
- Фреймворк, с использованием которого обучена модель, описывается внутри
  тега `SourceFramework` (используется для формирования финальной таблицы результатов).
- Абсолютный путь до директории с файлами, которые содержат описание модели и ее весов, описывается внутри тега `Directory`.

Заполнение информации о параметрах теста:

- Все теги, принадлежащие тегу `Parameters`, являются обязательными
  для заполнения.
- Название фреймворка, используемого для вывода, описывается внутри
  тега `InferenceFramework`.
- Устройство, на котором будет запущен вывод, описывается внутри тега `Device`.
- Путь до конфигурационного файла для работы AccuracyChecker описывается внутри тега `Config`.

### Примеры заполнения

```xml
<?xml version="1.0" encoding="utf-8"?>
<Tests>
    <Test>
        <Model>
            <Task>classification</Task>
            <Name>alexnet</Name>
            <Precision>FP32</Precision>
            <SourceFramework>Caffe</SourceFramework>
            <Directory>/opt/intel/open_model_zoo/tools/downloader/public/alexnet/FP32/dldt</Directory>
        </Model>
        <Parameters>
            <InferenceFramework>OpenVINO DLDT</InferenceFramework>
            <Device>CPU</Device>
            <Config>/opt/intel/open_model_zoo/tools/accuracy_checker/configs/alexnet.yml</Config>
        </Parameters>
    </Test>
    <Test>
        <Model>
            <Task>classification</Task>
            <Name>alexnet</Name>
            <Precision>FP32</Precision>
            <SourceFramework>Caffe</SourceFramework>
            <Directory>/opt/intel/open_model_zoo/tools/downloader/public/alexnet/FP32/caffe</Directory>
        </Model>
        <Parameters>
            <InferenceFramework>Caffe</InferenceFramework>
            <Device>CPU</Device>
            <Config>/opt/intel/open_model_zoo/tools/accuracy_checker/configs/alexnet.yml</Config>
        </Parameters>
    </Test>
=======
#### Пример заполнения конфигурации для измерения производительности вывода средствами ONNX Runtime

```xml
<?xml version="1.0" encoding="utf-8" ?>
<Tests>
  <Test>
    <Model>
      <Task>classification</Task>
      <Name>resnet-50-pytorch</Name>
      <Precision>FP32</Precision>
      <SourceFramework>pytorch</SourceFramework>
      <ModelPath>public/resnet-50-pytorch/resnet-v1-50.onnx</ModelPath>
      <WeightsPath>None</WeightsPath>
    </Model>
    <Dataset>
      <Name>ImageNet</Name>
      <Path>/mnt/datasets/ILSVRC2012_img_val</Path>
    </Dataset>
    <FrameworkIndependent>
      <InferenceFramework>ONNX Runtime</InferenceFramework>
      <BatchSize>1</BatchSize>
      <Device>CPU</Device>
      <IterationCount>100</IterationCount>
      <TestTimeLimit>60</TestTimeLimit>
    </FrameworkIndependent>
    <FrameworkDependent>
      <Shape></Shape>
      <Layout></Layout>
      <Mean>[123.675,116.28,103.53]</Mean>
      <InputScale>[58.395,57.12,57.375]</InputScale>
      <ThreadCount></ThreadCount>
      <InferenceRequestsCount></InferenceRequestsCount>
    </FrameworkDependent>
  </Test>
>>>>>>> e7bd24c4
</Tests>
```

## Заполнение файла конфигурации для скрипта удаленного запуска

### Правила заполнения

- Файл конфигурации описывается в формате XML.
- Шаблонная структура приведена в файле `remote_configuration_file_template.xml`.
- Кодировка файла - `utf-8`.
- Корневой тег называется `Computers`.
- Каждый компьютер, на котором производится запуск бенчмарка, описывается 
  внутри тега `Computer`.
- Первый параметр представляет собой IP-адрес компьютера, на котором планируется
  запуск. Параметр описывается внутри тега `IP`.
- `Login` - логин пользователя компьютера, на котором планируется
  запуск.
- `Password` - пароль пользователя компьютера,
  на котором планируется запуск.
- OS - операционная система, установленная на компьютер,
  на котором планируется запуск.
- Путь до скрипта `ftp_client.py` в папке `remote_control`
  (на компьютер предварительно нужно склонировать наш репозиторий)
  описывается внутри тегов `FTPClientPath`.
- Набор тегов для тестирования моделей на производительность описываются внутри тега `Benchmark`:
  - Путь до конфигурации описывается внутри тега `Config`.
  - Тип окружения, используемого при бенчмаркинге, описывается внутри тега `Executor`.
  Допустимые значения `host_machine` (запуск вывода производится в окружении пользователя) и
  `docker_container` (запуск вывода производится в предварительно настроенном docker-контейнере).
  - Имя файла, в который логируется работа программы, описывается внутри
  тега `LogFile`.
  - Имя таблицы, в которую записывается результат работы программы, описывается
  внутри тега `ResultFile`.
- Набор тегов для тестирования моделей на качество описываются внутри тега `AccuracyChecker`:
  - Путь до конфигурации описывается внутри тега `Config`.
  - Тип окружения, используемого при проверке на качество, описывается внутри тега `Executor`.
  Допустимые значения `host_machine` (запуск вывода производится в окружении пользователя) и
  `docker_container` (запуск вывода производится в предварительно настроенном docker-контейнере).
  - Путь до директории с наборами данных описывается внутри
  тега `DatasetPath`.
  - Путь до конфигурационного файла из репозитория [Open Model Zoo][open-model-zoo] с описанием
  наборов данных описывается внутри тега `DefinitionPath`.
  - Имя файла, в который логируется работа программы, описывается внутри
  тега `LogFile`.
  - Имя таблицы, в которую записывается результат работы программы, описывается
  внутри тега `ResultFile`.

### Пример заполнения

```xml
<?xml version="1.0" encoding="utf-8" ?>
<Computers>
    <Computer>
        <IP>4.4.4.4</IP>
        <Login>Admin</Login>
        <Password>Admin</Password>
        <OS>Windows</OS>
        <FTPClientPath>C:/dl-benchmark/src/remote_control/ftp_client.py</FTPClientPath>
		<Benchmark>
			<Config>C:/dl-benchmark/src/configs/benchmark_configuration.xml</Config>
			<Executor>host_machine</Executor>
			<LogFile>benchmark_log.txt</LogFile>
			<ResultFile>benchmark_result_table.csv</ResultFile>
		</Benchmark>
		<AccuracyChecker>
			<Config>C:/dl-benchmark/src/configs/accuracy_checker_configuration.xml</Config>
			<Executor>host_machine</Executor>
			<DatasetPath>C:/datasets/</DatasetPath>
			<DefinitionPath>C:/open_model_zoo/tools/accuracy_checker/dataset_definitions.yml</DefinitionPath>
			<LogFile>accuracy_checker_log.txt</LogFile>
			<ResultFile>accuracy_checker_result_table.csv</ResultFile>
		</AccuracyChecker>
    </Computer>
</Computers>
```

## Заполнение файла конфигурации для скрипта развертывания инфраструктуры для системы бенчмаркинга

### Правила заполнения

- Файл конфигурации описывается в формате XML.
- Шаблонная структура описана в файле `deploy_configuration_file_template.xml`.
- Кодировка файла - `utf-8`.
- Корневой тег называется `Computers`.
- Каждый компьютер, на котором производится развертывание инфраструктуры,
  описывается внутри тега `Computer`.
- Первый параметр представляет собой IP-адрес компьютера, на котором планируется
  запуск. Параметр описывается внутри тега `IP`.
- `Login` - логин пользователя компьютера, на котором планируется выполнить
  развертывание.
- `Password` - пароль пользователя компьютера, на котором планируется
  выполнить развертывание.
- OS - операционная система, установленная на компьютере,
  на котором планируется запуск бенчмаркинга.
- Путь до директории, куда будет сохранен Docker-образ, описывается
  внутри тега `DownloadFolder`.
- Путь до расшаренной директории с наборами данных для проверки
  качества моделей, описывается внутри тега `DatasetFolder`.
- Путь до расшаренной директории с моделями, описывается внутри тега `ModelFolder`.

### Пример заполнения

```xml
<?xml version="1.0" encoding="utf-8" ?>
<Computers>
    <Computer>
        <IP>2.2.2.2</IP>
        <Login>admin</Login>
        <Password>admin</Password>
        <OS>Linux</OS>
        <DownloadFolder>/tmp/docker_folder</DownloadFolder>
        <DatasetFolder>/mnt/datasets</DatasetFolder>
        <ModelFolder>/mnt/models</ModelFolder>
    </Computer>
</Computers>
```

## Заполнение файла конфигурации для скрипта квантизации

### Правила заполнения

- Файл конфигурации описывается в формате XML.
- Шаблонная структура описана в файле `quantization_configuration_file_template.xml`.
- Кодировка файла - `utf-8`.
- Корневой тег называется `Parameters`.
- Каждая конвертируемая модель
  описывается внутри тега `QuantizationConfig`.
- Первый параметр представляет собой идентификатор (название) конфигурации модели.
  Параметр описывается внутри тега `ConfigId`.

- Все теги, принадлежащие `PotParameters`, представляют собой
  теги, соответствующие ключам командной строки для [POT CLI](openvino-pot-cli):

  Тег | Ключ
  ----|------
  PotQuantizationConfig | `-c`, `--config`
  Evaluation | `-e`, `--evaluate`
  OutputDir | `--output-dir`
  DirectDump | `-d`, `--direct-dump`
  LogLevel | `--log-level`
  ProgressBar | `--progress-bar`
  StreamOutput | `--stream-output`
  KeepUncompressedWeights | `--keep-uncompressed-weights`

- Все теги, принадлежащие `ConfigParameters`, представляют собой
  теги параметров квантизации. Практически все они опциональны
  и соответствуют аналогичным параметрам для [DefaultQuantization](openvino-pot-dq)
  и [AccuracyAwareQuantization](openvino-pot-aaq).

### Пример заполнения

```xml
<?xml version="1.0" encoding="utf-8"?>
<Parameters>
    <QuantizationConfig>
        <ConfigId>AlexNet1_DQ_0</ConfigId>
        <PotParameters>
            <Evaluation>False</Evaluation>
            <OutputDir>tmp/alexnet/INT8</OutputDir>
            <DirectDump>True</DirectDump>
            <LogLevel>INFO</LogLevel>
            <ProgressBar>False</ProgressBar>
            <StreamOutput>False</StreamOutput>
            <KeepUncompressedWeights>False</KeepUncompressedWeights>
        </PotParameters>
        <ConfigParameters>
            <Model>
                <ModelName>AlexNet1</ModelName>
                <Model>tmp/alexnet/alexnet.xml</Model>
                <Weights>tmp/alexnet/alexnet.bin</Weights>
            </Model>
            <Engine>
                <Type>simplified</Type>
                <DataSource>tmp/data/ImageNet</DataSource>
            </Engine>
            <Compression>
                <TargetDevice>ANY</TargetDevice>
                <Algorithms>
                    <Name>DefaultQuantization</Name>
                    <Params>
                        <ShuffleData>False</ShuffleData>
                        <Seed>0</Seed>
                        <Preset>mixed</Preset>
                        <StatSubsetSize>100</StatSubsetSize>
                    </Params>
                </Algorithms>
            </Compression>
        </ConfigParameters>
    </QuantizationConfig>
```


<!-- LINKS -->
[kmp-affinity-docs]: ../../docs/reference_information/kmp_affinity.md
[open-model-zoo]: https://github.com/opencv/open_model_zoo
[openvino-pot-cli]: https://docs.openvino.ai/nightly/pot_compression_cli_README.html
[openvino-pot-dq]: https://docs.openvino.ai/nightly/pot_compression_algorithms_quantization_default_README.html
[openvino-pot-aaq]: https://docs.openvino.ai/nightly/accuracy_aware_README.html<|MERGE_RESOLUTION|>--- conflicted
+++ resolved
@@ -276,76 +276,6 @@
 </Tests>
 ```
 
-<<<<<<< HEAD
-## Заполнение файла конфигурации для скрипта оценки точности
-
-### Правила заполнения
-
-Общая информация:
-
-- Файл конфигурации описывается в формате XML.
-- Шаблонная структура приведена в файле `accuracy_checker_configuration_file_template.xml`.
-- Порядок тегов важен и при изменении порядка тегов поведение скрипта не определено.
-- Кодировка файла - `utf-8`.
-- Корневой тег называется `Tests`.
-- Каждый тест анализа качества для конкретной модели с определенным набором
-  параметров запуска описывается внутри тега `Test` (внутри тега `Tests`).
-- Информация о модели описывается внутри тега `Model` (внутри тега `Test`).
-- Информация о параметрах теста описывается внутри тега `Parameters` (внутри тега `Test`).
-
-Заполнение информации о модели:
-
-- Все теги, принадлежащие тегу `Model`, являются обязательными для заполнения.
-- Название задачи, которую решает модель, описывается внутри тега `Task`.
-- Имя модели описывается внутри тега `Name`.
-- Тип данных весов описывается внутри тега `Precision`.
-- Фреймворк, с использованием которого обучена модель, описывается внутри
-  тега `SourceFramework` (используется для формирования финальной таблицы результатов).
-- Абсолютный путь до директории с файлами, которые содержат описание модели и ее весов, описывается внутри тега `Directory`.
-
-Заполнение информации о параметрах теста:
-
-- Все теги, принадлежащие тегу `Parameters`, являются обязательными
-  для заполнения.
-- Название фреймворка, используемого для вывода, описывается внутри
-  тега `InferenceFramework`.
-- Устройство, на котором будет запущен вывод, описывается внутри тега `Device`.
-- Путь до конфигурационного файла для работы AccuracyChecker описывается внутри тега `Config`.
-
-### Примеры заполнения
-
-```xml
-<?xml version="1.0" encoding="utf-8"?>
-<Tests>
-    <Test>
-        <Model>
-            <Task>classification</Task>
-            <Name>alexnet</Name>
-            <Precision>FP32</Precision>
-            <SourceFramework>Caffe</SourceFramework>
-            <Directory>/opt/intel/open_model_zoo/tools/downloader/public/alexnet/FP32/dldt</Directory>
-        </Model>
-        <Parameters>
-            <InferenceFramework>OpenVINO DLDT</InferenceFramework>
-            <Device>CPU</Device>
-            <Config>/opt/intel/open_model_zoo/tools/accuracy_checker/configs/alexnet.yml</Config>
-        </Parameters>
-    </Test>
-    <Test>
-        <Model>
-            <Task>classification</Task>
-            <Name>alexnet</Name>
-            <Precision>FP32</Precision>
-            <SourceFramework>Caffe</SourceFramework>
-            <Directory>/opt/intel/open_model_zoo/tools/downloader/public/alexnet/FP32/caffe</Directory>
-        </Model>
-        <Parameters>
-            <InferenceFramework>Caffe</InferenceFramework>
-            <Device>CPU</Device>
-            <Config>/opt/intel/open_model_zoo/tools/accuracy_checker/configs/alexnet.yml</Config>
-        </Parameters>
-    </Test>
-=======
 #### Пример заполнения конфигурации для измерения производительности вывода средствами ONNX Runtime
 
 ```xml
@@ -380,7 +310,77 @@
       <InferenceRequestsCount></InferenceRequestsCount>
     </FrameworkDependent>
   </Test>
->>>>>>> e7bd24c4
+</Tests>
+```
+
+## Заполнение файла конфигурации для скрипта оценки точности
+
+### Правила заполнения
+
+Общая информация:
+
+- Файл конфигурации описывается в формате XML.
+- Шаблонная структура приведена в файле `accuracy_checker_configuration_file_template.xml`.
+- Порядок тегов важен и при изменении порядка тегов поведение скрипта не определено.
+- Кодировка файла - `utf-8`.
+- Корневой тег называется `Tests`.
+- Каждый тест анализа качества для конкретной модели с определенным набором
+  параметров запуска описывается внутри тега `Test` (внутри тега `Tests`).
+- Информация о модели описывается внутри тега `Model` (внутри тега `Test`).
+- Информация о параметрах теста описывается внутри тега `Parameters` (внутри тега `Test`).
+
+Заполнение информации о модели:
+
+- Все теги, принадлежащие тегу `Model`, являются обязательными для заполнения.
+- Название задачи, которую решает модель, описывается внутри тега `Task`.
+- Имя модели описывается внутри тега `Name`.
+- Тип данных весов описывается внутри тега `Precision`.
+- Фреймворк, с использованием которого обучена модель, описывается внутри
+  тега `SourceFramework` (используется для формирования финальной таблицы результатов).
+- Абсолютный путь до директории с файлами, которые содержат описание модели и ее весов, описывается внутри тега `Directory`.
+
+Заполнение информации о параметрах теста:
+
+- Все теги, принадлежащие тегу `Parameters`, являются обязательными
+  для заполнения.
+- Название фреймворка, используемого для вывода, описывается внутри
+  тега `InferenceFramework`.
+- Устройство, на котором будет запущен вывод, описывается внутри тега `Device`.
+- Путь до конфигурационного файла для работы AccuracyChecker описывается внутри тега `Config`.
+
+### Примеры заполнения
+
+```xml
+<?xml version="1.0" encoding="utf-8"?>
+<Tests>
+    <Test>
+        <Model>
+            <Task>classification</Task>
+            <Name>alexnet</Name>
+            <Precision>FP32</Precision>
+            <SourceFramework>Caffe</SourceFramework>
+            <Directory>/opt/intel/open_model_zoo/tools/downloader/public/alexnet/FP32/dldt</Directory>
+        </Model>
+        <Parameters>
+            <InferenceFramework>OpenVINO DLDT</InferenceFramework>
+            <Device>CPU</Device>
+            <Config>/opt/intel/open_model_zoo/tools/accuracy_checker/configs/alexnet.yml</Config>
+        </Parameters>
+    </Test>
+    <Test>
+        <Model>
+            <Task>classification</Task>
+            <Name>alexnet</Name>
+            <Precision>FP32</Precision>
+            <SourceFramework>Caffe</SourceFramework>
+            <Directory>/opt/intel/open_model_zoo/tools/downloader/public/alexnet/FP32/caffe</Directory>
+        </Model>
+        <Parameters>
+            <InferenceFramework>Caffe</InferenceFramework>
+            <Device>CPU</Device>
+            <Config>/opt/intel/open_model_zoo/tools/accuracy_checker/configs/alexnet.yml</Config>
+        </Parameters>
+    </Test>
 </Tests>
 ```
 
